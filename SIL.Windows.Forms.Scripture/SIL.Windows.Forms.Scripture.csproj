--- conflicted
+++ resolved
@@ -9,13 +9,9 @@
   </PropertyGroup>
 
   <ItemGroup>
-<<<<<<< HEAD
-    <PackageReference Include="GitVersion.MsBuild" Version="5.11.1" PrivateAssets="all" />
-    <PackageReference Include="Markdig.Signed" Version="0.37.0" />
-=======
     <PackageReference Include="GitVersion.MsBuild" Version="5.11.1" PrivateAssets="All" />
     <PackageReference Include="JetBrains.Annotations" Version="2024.2.0" PrivateAssets="All" />
->>>>>>> 594a7fb3
+    <PackageReference Include="Markdig.Signed" Version="0.37.0" />
     <PackageReference Include="Microsoft.SourceLink.GitHub" Version="1.1.1" PrivateAssets="All" />
     <PackageReference Include="SIL.ReleaseTasks" Version="3.1.0" PrivateAssets="All" />
   </ItemGroup>
