--- conflicted
+++ resolved
@@ -320,10 +320,6 @@
 		/// Return true if the bytes starting at <see cref="_currentOffset"/> match the specified
 		/// marker. No termination is required.
 		/// </summary>
-<<<<<<< HEAD
-		/// <param name="marker"></param>
-=======
->>>>>>> 63d5bf77
 		private bool Match(byte[] marker)
 		{
 			if (_currentOffset + marker.Length >= _endOfRecordsOffset)
@@ -623,10 +619,7 @@
 		/// <summary>
 		/// This makes the class function like a byte array, allowing [n] to get the nth byte.
 		/// </summary>
-<<<<<<< HEAD
 		/// <param name="n">byte index</param>
-=======
->>>>>>> 63d5bf77
 		public byte this[int n]
 		{
 			get
