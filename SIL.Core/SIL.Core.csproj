<Project Sdk="Microsoft.NET.Sdk">

  <PropertyGroup>
    <TargetFrameworks>$(TargetFrameworks);netstandard2.0</TargetFrameworks>
    <Description>SIL.Core provides general utilities for language software. It is the base library for all Palaso libraries.</Description>
  </PropertyGroup>

  <ItemGroup>
    <None Remove="ClearShare\OlacRoles.xml" />
  </ItemGroup>

  <ItemGroup>
    <EmbeddedResource Include="ClearShare\OlacRoles.xml" />
  </ItemGroup>

  <ItemGroup>
    <PackageReference Include="GitVersion.MsBuild" Version="5.11.1" PrivateAssets="all" />
<<<<<<< HEAD
    <PackageReference Include="JetBrains.Annotations" Version="2024.3.0" PrivateAssets="All" />
=======
    <PackageReference Include="JetBrains.Annotations" Version="2024.2.0" PrivateAssets="All" />
>>>>>>> a9eddf7a
    <PackageReference Include="Markdig.Signed" Version="0.37.0" />
    <PackageReference Include="Microsoft.CSharp" Version="4.7.0" />
    <PackageReference Include="Microsoft.SourceLink.GitHub" Version="1.1.1" PrivateAssets="All" />
    <PackageReference Include="Mono.Unix" Version="7.1.0-final.1.21458.1" />
<<<<<<< HEAD
    <PackageReference Include="SIL.ReleaseTasks" Version="3.1.0" PrivateAssets="All" />
    <PackageReference Include="Newtonsoft.Json" Version="13.0.3" />
=======
    <PackageReference Include="SIL.ReleaseTasks" Version="3.1.1" PrivateAssets="All" />
    <PackageReference Include="Newtonsoft.Json" Version="13.0.2" />
>>>>>>> a9eddf7a
    <PackageReference Include="System.Net.Http" Version="4.3.4" />
  </ItemGroup>

</Project><|MERGE_RESOLUTION|>--- conflicted
+++ resolved
@@ -15,22 +15,13 @@
 
   <ItemGroup>
     <PackageReference Include="GitVersion.MsBuild" Version="5.11.1" PrivateAssets="all" />
-<<<<<<< HEAD
     <PackageReference Include="JetBrains.Annotations" Version="2024.3.0" PrivateAssets="All" />
-=======
-    <PackageReference Include="JetBrains.Annotations" Version="2024.2.0" PrivateAssets="All" />
->>>>>>> a9eddf7a
     <PackageReference Include="Markdig.Signed" Version="0.37.0" />
     <PackageReference Include="Microsoft.CSharp" Version="4.7.0" />
     <PackageReference Include="Microsoft.SourceLink.GitHub" Version="1.1.1" PrivateAssets="All" />
     <PackageReference Include="Mono.Unix" Version="7.1.0-final.1.21458.1" />
-<<<<<<< HEAD
-    <PackageReference Include="SIL.ReleaseTasks" Version="3.1.0" PrivateAssets="All" />
+    <PackageReference Include="SIL.ReleaseTasks" Version="3.1.1" PrivateAssets="All" />
     <PackageReference Include="Newtonsoft.Json" Version="13.0.3" />
-=======
-    <PackageReference Include="SIL.ReleaseTasks" Version="3.1.1" PrivateAssets="All" />
-    <PackageReference Include="Newtonsoft.Json" Version="13.0.2" />
->>>>>>> a9eddf7a
     <PackageReference Include="System.Net.Http" Version="4.3.4" />
   </ItemGroup>
 
