--- conflicted
+++ resolved
@@ -328,15 +328,12 @@
 			return output.Trim();
 		}
 
-<<<<<<< HEAD
 		public const string x64 = nameof(x64);
 		public const string x86 = nameof(x86);
 
 		public static string ProcessArchitecture => Environment.Is64BitProcess ? x64 : x86;
 
 		public static bool IsRunning64Bit => Environment.Is64BitProcess;
-=======
->>>>>>> eb2e4f39
 
 		public static bool IsGnomeShell
 		{
