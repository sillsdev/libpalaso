// Copyright (c) 2014 SIL International
// This software is licensed under the MIT License (http://opensource.org/licenses/MIT)
// Parts based on code by MJ Hutchinson http://mjhutchinson.com/journal/2010/01/25/integrating_gtk_application_mac
// Parts based on code by bugsnag-dotnet (https://github.com/bugsnag/bugsnag-dotnet/blob/v1.4/src/Bugsnag/Diagnostics.cs)

using System;
using System.Diagnostics;
#if !NETSTANDARD2_0
using System.Management;
#endif
using System.Runtime.InteropServices;

namespace SIL.PlatformUtilities
{
	public static class Platform
	{
		private static bool? _isMono;
		private static string _sessionManager;

		public static bool IsUnix => Environment.OSVersion.Platform == PlatformID.Unix;
		public static bool IsWasta => IsUnix && System.IO.File.Exists("/etc/wasta-release");

		public static bool IsCinnamon => IsUnix &&
			(SessionManager.StartsWith("/usr/bin/cinnamon-session") ||
			Environment.GetEnvironmentVariable("GDMSESSION") == "cinnamon");

		public static bool IsMono
		{
			get
			{
				if (_isMono == null)
					_isMono = Type.GetType("Mono.Runtime") != null;

				return (bool)_isMono;
			}
		}
		public static bool IsDotNet => !IsMono;

#if NETSTANDARD2_0
		public static bool IsLinux => RuntimeInformation.IsOSPlatform(OSPlatform.Linux);
		public static bool IsMac => RuntimeInformation.IsOSPlatform(OSPlatform.OSX);
		public static bool IsWindows => RuntimeInformation.IsOSPlatform(OSPlatform.Windows);

		public static bool IsDotNetCore => RuntimeInformation.FrameworkDescription == ".NET Core";
		public static bool IsDotNetFramework => IsDotNet && RuntimeInformation.FrameworkDescription == ".NET Framework";
#elif NET461
		private static readonly string UnixNameMac = "Darwin";
		private static readonly string UnixNameLinux = "Linux";

		public static bool IsLinux => IsUnix && UnixName == UnixNameLinux;
		public static bool IsMac => IsUnix && UnixName == UnixNameMac;
		public static bool IsWindows => !IsUnix;

		public static bool IsDotNetCore => false;
		public static bool IsDotNetFramework => IsDotNet;

		private static string _unixName;
		private static string UnixName
		{
			get
			{
				if (_unixName == null)
				{
					IntPtr buf = IntPtr.Zero;
					try
					{
						buf = Marshal.AllocHGlobal(8192);
						// This is a hacktastic way of getting sysname from uname ()
						if (uname(buf) == 0)
							_unixName = Marshal.PtrToStringAnsi(buf);
					}
					catch
					{
						_unixName = String.Empty;
					}
					finally
					{
						if (buf != IntPtr.Zero)
							Marshal.FreeHGlobal(buf);
					}
				}

				return _unixName;
			}
		}

		[DllImport("libc")]
		private static extern int uname(IntPtr buf);
#endif

		/// <summary>
		/// On a Unix machine this gets the current desktop environment (gnome/xfce/...), on
		/// non-Unix machines the platform name.
		/// </summary>
		public static string DesktopEnvironment
		{
			get
			{
				if (!IsUnix)
					return Environment.OSVersion.Platform.ToString();

				// see http://unix.stackexchange.com/a/116694
				// and http://askubuntu.com/a/227669
				string currentDesktop = Environment.GetEnvironmentVariable("XDG_CURRENT_DESKTOP");
				if (string.IsNullOrEmpty(currentDesktop))
				{
					var dataDirs = Environment.GetEnvironmentVariable("XDG_DATA_DIRS");
					if (dataDirs != null)
					{
						dataDirs = dataDirs.ToLowerInvariant();
						if (dataDirs.Contains("xfce"))
							currentDesktop = "XFCE";
						else if (dataDirs.Contains("kde"))
							currentDesktop = "KDE";
						else if (dataDirs.Contains("gnome"))
							currentDesktop = "Gnome";
					}
					if (string.IsNullOrEmpty(currentDesktop))
						currentDesktop = Environment.GetEnvironmentVariable("GDMSESSION") ?? string.Empty;
				}
				// Special case for Wasta 12
				else if (currentDesktop == "GNOME" && Environment.GetEnvironmentVariable("GDMSESSION") == "cinnamon")
					currentDesktop = Environment.GetEnvironmentVariable("GDMSESSION");
				else if (currentDesktop.ToLowerInvariant() == "ubuntu:gnome")
					currentDesktop = "gnome";
				else if (currentDesktop.ToLowerInvariant() == "gnome-classic:gnome")
				{
					currentDesktop = "gnome";
				}
				else if (currentDesktop.ToLowerInvariant() == "gnome-flashback:gnome")
				{
					currentDesktop = "gnome";
				}
				return currentDesktop?.ToLowerInvariant();
			}
		}

		/// <summary>
		/// Get the currently running desktop environment (like Unity, Gnome shell etc)
		/// </summary>
		public static string DesktopEnvironmentInfoString
		{
			get
			{
				if (!IsUnix)
					return string.Empty;

				// see http://unix.stackexchange.com/a/116694
				// and http://askubuntu.com/a/227669
				var currentDesktop = DesktopEnvironment;
				var additionalInfo = string.Empty;
				var mirSession = Environment.GetEnvironmentVariable("MIR_SERVER_NAME");
				if (!string.IsNullOrEmpty(mirSession))
					additionalInfo = " [display server: Mir]";

				var gdmSession = Environment.GetEnvironmentVariable("GDMSESSION") ?? "not set";
				if (gdmSession.ToLowerInvariant().EndsWith("-wayland"))
					return $"{currentDesktop} ({gdmSession.Split('-')[0]} [display server: Wayland])";

				if (Platform.IsFlatpak)
				{
					additionalInfo += " [container: flatpak]";
				}

				return $"{currentDesktop} ({gdmSession}{additionalInfo})";
			}
		}

		private static string SessionManager
		{
			get
			{
				if (_sessionManager == null)
				{
					IntPtr buf = IntPtr.Zero;
					try
					{
						// This is the only way I've figured out to get the session manager: read the
						// symbolic link destination value.
						buf = Marshal.AllocHGlobal(8192);
						var len = readlink("/etc/alternatives/x-session-manager", buf, 8192);
						if (len > 0)
						{
							// For some reason, Marshal.PtrToStringAnsi() sometimes returns null in Mono.
							// Copying the bytes and then converting them to a string avoids that problem.
							// Filenames are likely to be in UTF-8 on Linux if they are not pure ASCII.
							var bytes = new byte[len];
							Marshal.Copy(buf, bytes, 0, len);
							_sessionManager = System.Text.Encoding.UTF8.GetString(bytes);
						}
						if (_sessionManager == null)
							_sessionManager = string.Empty;
					}
					catch
					{
						_sessionManager = string.Empty;
					}
					finally
					{
						if (buf != IntPtr.Zero)
							Marshal.FreeHGlobal(buf);
					}
				}
				return _sessionManager;
			}
		}

		[DllImport("libc")]
		private static extern int readlink(string path, IntPtr buf, int bufsiz);

		[DllImport("__Internal", EntryPoint = "mono_get_runtime_build_info")]
		private static extern string GetMonoVersion();

		/// <summary>
		/// Gets the version of the currently running Mono (e.g.
		/// "5.0.1.1 (2017-02/5077205 Thu May 25 09:16:53 UTC 2017)"), or the empty string
		/// on Windows.
		/// </summary>
		public static string MonoVersion => IsMono ? GetMonoVersion() : string.Empty;

		/// <summary>
		/// Gets a string that describes the OS, e.g. 'Windows 10' or 'Ubuntu 16.04 LTS'
		/// </summary>
		/// <remarks>Note that you might have to add an app.config file to your executable
		/// that lists the supported Windows versions in order to get the correct Windows version
		/// reported (https://msdn.microsoft.com/en-us/library/windows/desktop/aa374191.aspx)!
		/// </remarks>
		public static string OperatingSystemDescription
		{
			get
			{
				switch (Environment.OSVersion.Platform)
				{
					// Platform is Windows 95, Windows 98, Windows 98 Second Edition,
					// or Windows Me.
					case PlatformID.Win32Windows:
						// Platform is Windows 95, Windows 98, Windows 98 Second Edition,
						// or Windows Me.
						switch (Environment.OSVersion.Version.Minor)
						{
							case 0:
								return "Windows 95";
							case 10:
								return "Windows 98";
							case 90:
								return "Windows Me";
							default:
								return "UNKNOWN";
						}
					case PlatformID.Win32NT:
						return GetWin32NTVersion();
					case PlatformID.Unix:
					case PlatformID.MacOSX:
						return UnixOrMacVersion();
					default:
						return "UNKNOWN";
				}
			}
		}

		/// <summary>
		/// Detects the current operating system version if its Win32 NT
		/// </summary>
		/// <returns>The operation system version</returns>
		private static string GetWin32NTVersion()
		{
			switch (Environment.OSVersion.Version.Major)
			{
				case 3:
					return "Windows NT 3.51";
				case 4:
					return "Windows NT 4.0";
				case 5:
					return Environment.OSVersion.Version.Minor == 0 ? "Windows 2000" : "Windows XP";
				case 6:
					switch (Environment.OSVersion.Version.Minor)
					{
						case 0:
							return "Windows Server 2008";
						case 1:
							return IsWindowsServer ? "Windows Server 2008 R2" : "Windows 7";
						case 2:
							return IsWindowsServer ? "Windows Server 2012" : "Windows 8";
						case 3:
							return IsWindowsServer ? "Windows Server 2012 R2" : "Windows 8.1";
						default:
							return "UNKNOWN";
					}
				case 10:
					return "Windows 10";
				default:
					return "UNKNOWN";
			}
		}

		// https://stackoverflow.com/a/3138781/487503
		private static bool IsWindowsServer => IsOS(OS_ANYSERVER);

		private const int OS_ANYSERVER = 29;

		[DllImport("shlwapi.dll", SetLastError=true)]
		private static extern bool IsOS(int os);

		/// <summary>
		/// Determines the OS version if on a UNIX based system
		/// </summary>
		/// <returns></returns>
		internal static string UnixOrMacVersion()
		{
			if (RunTerminalCommand("uname") == "Darwin")
			{
				var osName = RunTerminalCommand("sw_vers", "-productName");
				var osVersion = RunTerminalCommand("sw_vers", "-productVersion");
				return osName + " (" + osVersion + ")";
			}

			string unameCommand = "uname --kernel-name --kernel-release --kernel-version --machine";
			var distro = RunTerminalCommand("bash", $"-c 'which lsb_release >/dev/null && [ -f /etc/wasta-release ] && echo \"$(lsb_release -d -s) ($(cat /etc/wasta-release | grep DESCRIPTION | cut -d\\\" -f 2))\" || lsb_release -d -s 2>/dev/null || {unameCommand}'");
			if (IsFlatpak)
			{
				// Flatpak may not have lsb_release and can fall back to uname. But try to report the host distro.
				string extra = Environment.GetEnvironmentVariable("XDG_SESSION_DESKTOP")
					?? Environment.GetEnvironmentVariable("DESKTOP_SESSION")
					?? Environment.GetEnvironmentVariable("XDG_CURRENT_DESKTOP");
				return $"Flatpak ({extra} {distro})";
			}
			return string.IsNullOrEmpty(distro) ? "UNIX" : distro;
		}

		/// <summary>
		/// Executes a command with arguments, used to send terminal commands in UNIX systems
		/// </summary>
		/// <param name="cmd">The command to send</param>
		/// <param name="args">The arguments to send</param>
		/// <returns>The returned output</returns>
		private static string RunTerminalCommand(string cmd, string args = null)
		{
			var proc = new Process {
				EnableRaisingEvents = false,
				StartInfo = {
					FileName = cmd,
					Arguments = args,
					UseShellExecute = false,
					RedirectStandardOutput = true
				}
			};
			proc.Start();
			proc.WaitForExit();
			var output = proc.StandardOutput.ReadToEnd();
			return output.Trim();
		}

<<<<<<< HEAD
		public const string x64 = nameof(x64);
		public const string x86 = nameof(x86);

		public static string ProcessArchitecture => Environment.Is64BitProcess ? x64 : x86;

		public static bool IsRunning64Bit => Environment.Is64BitProcess;

=======
		/// <summary>
		/// Is the software running in the GNOME Shell desktop environment?
		/// This property will also be true if the software is running in the
		/// GNOME Classic desktop environment.
		/// </summary>
		/// <remarks>
		/// Although GNOME Classic distinguishes itself from GNOME Shell, such as
		/// with different environment variables, both appear to use the gnome-shell
		/// binary, and both work with the Gnome Shell parts of
		/// SIL.Windows.Forms.Keyboarding. GNOME Classic may primarily be a different
		/// set of extensions being used in GNOME Shell to provide a different
		/// desktop UI and certain behaviour (like application switching).
		/// </remarks>
>>>>>>> ed944435
		public static bool IsGnomeShell
		{
			get
			{
				if (!IsLinux)
					return false;
				if (Platform.DesktopEnvironment == "gnome" && !IsGnomeFlashback)
				{
					return true;
				}
				return false;
			}
		}

		/// <summary>
		/// Is the software running in the GNOME Classic desktop environment?
		/// (Not meaning it's not running "in GNOME Shell", but is there evidence
		/// that specifically GNOME Classic is being used?)
		/// </summary>
		public static bool IsGnomeClassic
		{
			get
			{
				return Environment.GetEnvironmentVariable("XDG_CURRENT_DESKTOP") == "GNOME-Classic:GNOME";
			}
		}


		/// <summary>
		/// Is the software running in the GNOME Flashback desktop environment?
		/// </summary>
		public static bool IsGnomeFlashback
		{
			get
			{
				return Environment.GetEnvironmentVariable("XDG_CURRENT_DESKTOP") == "GNOME-Flashback:GNOME";
			}
		}

		/// <summary>
		/// Is the software running in a flatpak container?
		/// </summary>
		public static bool IsFlatpak
		{
			get
			{
				return !string.IsNullOrEmpty(Environment.GetEnvironmentVariable("FLATPAK_ID"));
			}
		}
	}
}<|MERGE_RESOLUTION|>--- conflicted
+++ resolved
@@ -350,7 +350,6 @@
 			return output.Trim();
 		}
 
-<<<<<<< HEAD
 		public const string x64 = nameof(x64);
 		public const string x86 = nameof(x86);
 
@@ -358,7 +357,6 @@
 
 		public static bool IsRunning64Bit => Environment.Is64BitProcess;
 
-=======
 		/// <summary>
 		/// Is the software running in the GNOME Shell desktop environment?
 		/// This property will also be true if the software is running in the
@@ -372,7 +370,6 @@
 		/// set of extensions being used in GNOME Shell to provide a different
 		/// desktop UI and certain behaviour (like application switching).
 		/// </remarks>
->>>>>>> ed944435
 		public static bool IsGnomeShell
 		{
 			get
