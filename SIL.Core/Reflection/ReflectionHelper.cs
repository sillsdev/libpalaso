--- conflicted
+++ resolved
@@ -464,20 +464,10 @@
 		}
 
 		private static readonly bool RunningFromUnitTest = AppDomain.CurrentDomain.GetAssemblies()
-<<<<<<< HEAD
 			.Any(assem =>
-				assem.FullName.StartsWith("nunit.framework", StringComparison.OrdinalIgnoreCase)
-				|| assem.FullName.StartsWith(
-					"Microsoft.VisualStudio.QualityTools.UnitTestFramework",
-					StringComparison.OrdinalIgnoreCase)
-				|| assem.FullName.StartsWith("Microsoft.VisualStudio.TestPlatform.TestFramework",
-					StringComparison.OrdinalIgnoreCase)
-=======
-			.Any(assem => 
 				assem.FullName.StartsWith("nunit.framework", StringComparison.OrdinalIgnoreCase)
 				|| assem.FullName.StartsWith("Microsoft.VisualStudio.QualityTools.UnitTestFramework", StringComparison.OrdinalIgnoreCase)
 				|| assem.FullName.StartsWith("Microsoft.VisualStudio.TestPlatform.TestFramework", StringComparison.OrdinalIgnoreCase)
->>>>>>> e5745ec0
 				|| assem.FullName.StartsWith("xunit.core", StringComparison.OrdinalIgnoreCase)
 			);
 
@@ -486,13 +476,8 @@
 			get
 			{
 				string path;
-<<<<<<< HEAD
-				bool unitTesting = Assembly.GetEntryAssembly() == null;
-				if (RunningFromUnitTest || unitTesting)
-=======
 				// checking for assembly == null is for backwards compatibility with old code that may unintentionally take the unit test path
 				if (RunningFromUnitTest || Assembly.GetEntryAssembly() == null)
->>>>>>> e5745ec0
 				{
 					path = new Uri(Assembly.GetExecutingAssembly().CodeBase).AbsolutePath;
 					path = Uri.UnescapeDataString(path);
