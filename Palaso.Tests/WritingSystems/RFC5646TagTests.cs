--- conflicted
+++ resolved
@@ -906,126 +906,6 @@
 			Assert.Throws<ValidationException>(() => new RFC5646Tag("qaa", "", "", "en", ""));
 		}
 
-<<<<<<< HEAD
-		[Test]
-		public void Constructor_LanguageIsSetToqaa_SetsLanguageToqaa()
-		{
-			var rfctag =  new RFC5646Tag("qaa", "", "", "", "");
-			Assert.AreEqual("qaa", rfctag.Language);
-		}
-
-		[Test]
-		public void Constructor_LanguageIsSetToqtz_SetsLanguageToqtz()
-		{
-			var rfctag = new RFC5646Tag("qtz", "", "", "", "");
-			Assert.AreEqual("qtz", rfctag.Language);
-		}
-
-		[Test]
-		public void Constructor_ScriptIsSetToQaaa_SetsScriptToQaaa()
-		{
-			var rfctag = new RFC5646Tag("qaa", "Qaaa", "", "", "");
-			Assert.AreEqual("Qaaa", rfctag.Script);
-		}
-
-		[Test]
-		public void Constructor_ScriptIsSetToQabx_SetsScriptToQabx ()
-		{
-			var rfctag = new RFC5646Tag("qaa", "Qabx", "", "", "");
-			Assert.AreEqual("Qabx", rfctag.Script);
-		}
-
-		[Test]
-		public void Constructor_RegionIsSetToQM_SetsRegionToQM()
-		{
-			var rfctag = new RFC5646Tag("qaa", "", "QM", "", "");
-			Assert.AreEqual("QM", rfctag.Region);
-		}
-
-		[Test]
-		public void Constructor_RegionIsSetToQZ_SetsRegionToQZ()
-		{
-			var rfctag = new RFC5646Tag("qaa", "", "QZ", "", "");
-			Assert.AreEqual("QZ", rfctag.Region);
-		}
-
-		[Test]
-		public void Constructor_RegionIsSetToXA_SetsRegionToXA()
-		{
-			var rfctag = new RFC5646Tag("qaa", "", "XA", "", "");
-			Assert.AreEqual("XA", rfctag.Region);
-		}
-
-		[Test]
-		public void Constructor_RegionIsSetToXZ_SetsRegionToXZ()
-		{
-			var rfctag = new RFC5646Tag("qaa", "", "XZ", "", "");
-			Assert.AreEqual("XZ", rfctag.Region);
-		}
-
-		[Test]
-		public void Language_IsSetToqaa_SetsLanguageToqaa()
-		{
-			var rfctag = new RFC5646Tag("en", "", "", "", "");
-			rfctag.Language = "qaa";
-			Assert.AreEqual("qaa", rfctag.Language);
-		}
-
-		[Test]
-		public void Language_IsSetToqtz_SetsLanguageToqtz()
-		{
-			var rfctag = new RFC5646Tag("qaa", "", "", "", "");
-			rfctag.Language = "qtz";
-			Assert.AreEqual("qtz", rfctag.Language);
-		}
-
-		[Test]
-		public void Script_IsSetToQaaa_SetsScriptToQaaa()
-		{
-			var rfctag = new RFC5646Tag("qaa", "", "", "", "");
-			rfctag.Script = "Qaaa";
-			Assert.AreEqual("Qaaa", rfctag.Script);
-		}
-
-		[Test]
-		public void Script_IsSetToQabx_SetsScriptToQabx()
-		{
-			var rfctag = new RFC5646Tag("qaa", "", "", "", "");
-			rfctag.Script = "Qabx";
-			Assert.AreEqual("Qabx", rfctag.Script);
-		}
-
-		[Test]
-		public void Region_IsSetToQM_SetsRegionToQM()
-		{
-			var rfctag = new RFC5646Tag("qaa", "", "QM", "", "");
-			rfctag.Region = "QM";
-			Assert.AreEqual("QM", rfctag.Region);
-		}
-
-		[Test]
-		public void Region_IsSetToQZ_SetsRegionToQZ()
-		{
-			var rfctag = new RFC5646Tag("qaa", "", "QZ", "", "");
-			rfctag.Region = "QZ";
-			Assert.AreEqual("QZ", rfctag.Region);
-		}
-
-		[Test]
-		public void Region_IsSetToXA_SetsRegionToXA()
-		{
-			var rfctag = new RFC5646Tag("qaa", "", "XA", "", "");
-			rfctag.Region = "XA";
-			Assert.AreEqual("XA", rfctag.Region);
-		}
-
-		[Test]
-		public void Region_IsSetToXZ_SetsRegionToXZ()
-		{
-			var rfctag = new RFC5646Tag("qaa", "", "XZ", "", "");
-			rfctag.Region = "XZ";
-			Assert.AreEqual("XZ", rfctag.Region);
-=======
 		private void AssertTag(RFC5646Tag tag, string language, string script, string region, string variant, string privateUse)
 		{
 			Assert.AreEqual(language, tag.Language);
@@ -1096,6 +976,76 @@
 		{
 			var tag = RFC5646Tag.Parse("de-Latn-DE-1901-bauddha-x-private-use");
 			AssertTag(tag, "de", "Latn", "DE", "1901-bauddha", "x-private-use");
+		[Test]
+		public void Constructor_LanguageIsSetToqaa_SetsLanguageToqaa()
+		{
+			var rfctag =  new RFC5646Tag("qaa", "", "", "", "");
+			Assert.AreEqual("qaa", rfctag.Language);
+		}
+
+		[Test]
+		public void Constructor_LanguageIsSetToqtz_SetsLanguageToqtz()
+		{
+			var rfctag = new RFC5646Tag("qtz", "", "", "", "");
+			Assert.AreEqual("qtz", rfctag.Language);
+		}
+
+		[Test]
+		public void Constructor_ScriptIsSetToQaaa_SetsScriptToQaaa()
+		{
+			var rfctag = new RFC5646Tag("qaa", "Qaaa", "", "", "");
+			Assert.AreEqual("Qaaa", rfctag.Script);
+		}
+
+		[Test]
+		public void Constructor_ScriptIsSetToQabx_SetsScriptToQabx ()
+		{
+			var rfctag = new RFC5646Tag("qaa", "Qabx", "", "", "");
+			Assert.AreEqual("Qabx", rfctag.Script);
+		}
+
+		[Test]
+		public void Constructor_RegionIsSetToQM_SetsRegionToQM()
+		{
+			var rfctag = new RFC5646Tag("qaa", "", "QM", "", "");
+			Assert.AreEqual("QM", rfctag.Region);
+		}
+
+		[Test]
+		public void Constructor_RegionIsSetToQZ_SetsRegionToQZ()
+		{
+			var rfctag = new RFC5646Tag("qaa", "", "QZ", "", "");
+			Assert.AreEqual("QZ", rfctag.Region);
+		}
+
+		[Test]
+		public void Constructor_RegionIsSetToXA_SetsRegionToXA()
+		{
+			var rfctag = new RFC5646Tag("qaa", "", "XA", "", "");
+			Assert.AreEqual("XA", rfctag.Region);
+		}
+
+		[Test]
+		public void Constructor_RegionIsSetToXZ_SetsRegionToXZ()
+		{
+			var rfctag = new RFC5646Tag("qaa", "", "XZ", "", "");
+			Assert.AreEqual("XZ", rfctag.Region);
+		}
+
+		[Test]
+		public void Language_IsSetToqaa_SetsLanguageToqaa()
+		{
+			var rfctag = new RFC5646Tag("en", "", "", "", "");
+			rfctag.Language = "qaa";
+			Assert.AreEqual("qaa", rfctag.Language);
+		}
+
+		[Test]
+		public void Language_IsSetToqtz_SetsLanguageToqtz()
+		{
+			var rfctag = new RFC5646Tag("qaa", "", "", "", "");
+			rfctag.Language = "qtz";
+			Assert.AreEqual("qtz", rfctag.Language);
 		}
 
 		[Test]
@@ -1138,7 +1088,54 @@
 		{
 			var tag = new RFC5646Tag();
 			AssertTag(tag, "qaa", string.Empty, string.Empty, string.Empty, string.Empty);
->>>>>>> 8517eef2
+		}
+
+		[Test]
+		public void Script_IsSetToQaaa_SetsScriptToQaaa()
+		{
+			var rfctag = new RFC5646Tag("qaa", "", "", "", "");
+			rfctag.Script = "Qaaa";
+			Assert.AreEqual("Qaaa", rfctag.Script);
+		}
+
+		[Test]
+		public void Script_IsSetToQabx_SetsScriptToQabx()
+		{
+			var rfctag = new RFC5646Tag("qaa", "", "", "", "");
+			rfctag.Script = "Qabx";
+			Assert.AreEqual("Qabx", rfctag.Script);
+		}
+
+		[Test]
+		public void Region_IsSetToQM_SetsRegionToQM()
+		{
+			var rfctag = new RFC5646Tag("qaa", "", "QM", "", "");
+			rfctag.Region = "QM";
+			Assert.AreEqual("QM", rfctag.Region);
+		}
+
+		[Test]
+		public void Region_IsSetToQZ_SetsRegionToQZ()
+		{
+			var rfctag = new RFC5646Tag("qaa", "", "QZ", "", "");
+			rfctag.Region = "QZ";
+			Assert.AreEqual("QZ", rfctag.Region);
+		}
+
+		[Test]
+		public void Region_IsSetToXA_SetsRegionToXA()
+		{
+			var rfctag = new RFC5646Tag("qaa", "", "XA", "", "");
+			rfctag.Region = "XA";
+			Assert.AreEqual("XA", rfctag.Region);
+		}
+
+		[Test]
+		public void Region_IsSetToXZ_SetsRegionToXZ()
+		{
+			var rfctag = new RFC5646Tag("qaa", "", "XZ", "", "");
+			rfctag.Region = "XZ";
+			Assert.AreEqual("XZ", rfctag.Region);
 		}
 	}
 }