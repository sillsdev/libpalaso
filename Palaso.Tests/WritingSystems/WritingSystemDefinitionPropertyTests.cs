--- conflicted
+++ resolved
@@ -1400,7 +1400,6 @@
 		}
 
 		[Test]
-<<<<<<< HEAD
 		public void GetDefaultFontSizeOrMinimum_DefaultConstructor_GreaterThanSix()
 		{
 			Assert.Greater(new WritingSystemDefinition().GetDefaultFontSizeOrMinimum(),6);
@@ -1413,7 +1412,9 @@
 							 DefaultFontSize = 0
 						 };
 			Assert.Greater(ws.GetDefaultFontSizeOrMinimum(), 6);
-=======
+		}
+
+		[Test]
 		public void ListLabel_ScriptRegionVariantEmpty_LabelIsLanguage()
 		{
 			var ws = new WritingSystemDefinition("de");
@@ -1427,6 +1428,7 @@
 			ws.Script = "Armi";
 			Assert.That(ws.ListLabel, Is.EqualTo("German (Armi)"));
 		}
+
 
 		[Test]
 		public void ListLabel_RegionSet_LabelIsLanguageWithRegionInBrackets()
@@ -1538,7 +1540,6 @@
 			newWs.AddToVariant("garble");
 			newWs.AddToVariant("1901");
 			Assert.That(newWs.ListLabel, Is.EqualTo("German (IPA-etic-Copy-Copy1-Armi-US-1901-x-garble)"));
->>>>>>> e2c565d1
 		}
 	}
 }