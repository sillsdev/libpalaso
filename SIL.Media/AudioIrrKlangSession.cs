// Copyright (c) 2015-2017 SIL International
// This software is licensed under the MIT License (http://opensource.org/licenses/MIT)

using System;
using System.ComponentModel;
using System.Diagnostics;
using System.IO;
using System.Threading;
using System.Threading.Tasks;
using IrrKlang;
using NAudio.Wave;
using SIL.Code;
using IAudioRecorder = IrrKlang.IAudioRecorder;

namespace SIL.Media
{
	/// <summary>
	/// A Windows implementation of an ISimpleAudioSession.
	/// Uses IrrKlang for recording and NAudio for playback.
	/// </summary>
	/// <remarks>This class should really be named WindowsAudioSession, and be internal.</remarks>
	public class AudioIrrKlangSession : ISimpleAudioSession, ISimpleAudioWithEvents
	{
		private readonly IAudioRecorder _recorder;
		private readonly ISoundEngine _engine = new ISoundEngine();
		private bool _thinkWeAreRecording;
		private DateTime _startRecordingTime;
		private DateTime _stopRecordingTime;
		private readonly string _path;
		private readonly SoundFile _soundFile;
		private WaveOutEvent _outputDevice;
		private AudioFileReader _audioFile;
		/// <summary>
		/// Will be raised when playing is over
		/// </summary>
		public event EventHandler PlaybackStopped;

		/// <summary>
		/// Constructor for an AudioSession using the IrrKlang library
		/// </summary>
		public AudioIrrKlangSession(string filePath)
		{
			Guard.AgainstNull(filePath, "filePath");
			_soundFile = new SoundFile(filePath);
			_engine.AddFileFactory(_soundFile);
			_recorder = new IAudioRecorder(_engine);
			_path = filePath;
		}
		public string FilePath
		{
			get { return _path; }
		}

		public void StartRecording()
		{
			if (_thinkWeAreRecording)
				throw new ApplicationException("Can't begin recording when we're already recording.");

			_thinkWeAreRecording = true;
			_recorder.ClearRecordedAudioDataBuffer();

			_recorder.StartRecordingBufferedAudio(22000, SampleFormat.Signed16Bit, 1);
			_startRecordingTime = DateTime.Now;

		}

		public void StopRecordingAndSaveAsWav()
		{
			if (!_thinkWeAreRecording)
				throw new ApplicationException("Stop Recording called when we weren't recording.  Use IsRecording to check first.");

			_thinkWeAreRecording = false;
			_recorder.StopRecordingAudio();
			if (_recorder.RecordedAudioData != null)
			{
				SaveAsWav(FilePath);
			}
			_recorder.ClearRecordedAudioDataBuffer();
			_stopRecordingTime = DateTime.Now;
		}

		public double LastRecordingMilliseconds
		{
			get
			{
				if (_startRecordingTime == default(DateTime) || _stopRecordingTime == default(DateTime))
					return 0;
				return _stopRecordingTime.Subtract(_startRecordingTime).TotalMilliseconds;
			}
		}

		public bool IsRecording
		{
			get { return _recorder != null && _recorder.IsRecording; }
		}

		public bool IsPlaying { get; set; }

		public bool CanRecord
		{
			get { return !IsPlaying && !IsRecording; }
		}

		public bool CanStop
		{
			get { return IsPlaying || IsRecording; }
		}

		public bool CanPlay
		{
			get { return !IsPlaying && !IsRecording && File.Exists(_path); }
		}

		private void OnPlaybackStopped(object sender, StoppedEventArgs args)
		{
			lock (_path)
			{
				if (_outputDevice != null)
				{
					_outputDevice.Dispose();
					_outputDevice = null;
					if (_audioFile != null)
					{
						_audioFile.Dispose();
						_audioFile = null;
					}
				}
			}
			IsPlaying = false;
			PlaybackStopped?.Invoke(sender, args);
		}

		/// <summary>
		/// The current version of Play uses NAudio for playback. IrrKlang had issues with playback.
		/// In the future it may be best to try the latest version of IrrKlang and see if true safe
		/// cross-platform recording and playback can be accomplished now. This would eliminate the need for
		/// the AlsaAudio classes on linux.
		/// </summary>
		public void Play()
		{
			if (IsRecording)
				throw new ApplicationException("Can't play while recording.");
			if (!File.Exists(FilePath))
				throw new FileNotFoundException("Could not find sound file");
			if (new FileInfo(FilePath).Length == 0)
				throw new FileLoadException("Trying to play empty file");

			var worker = new BackgroundWorker();
			IsPlaying = true;
			worker.DoWork += (sender, args) =>
			{
				try
				{
					lock (_path)
					{
						if (_outputDevice == null)
						{
							_outputDevice = new WaveOutEvent();
							_outputDevice.PlaybackStopped += OnPlaybackStopped;
						}
						if (_audioFile == null)
						{
							_audioFile = new AudioFileReader(FilePath);
							_outputDevice.Init(_audioFile);
						}
						_outputDevice.Play();
					}
				}
				catch (Exception)
				{
					// Try to clean things up as best we can...no easy way to test this, though.
					// We don't want to be permanently in the playing state.
					IsPlaying = false;
					// And, in case something critical is waiting for this...
					OnPlaybackStopped(this, new StoppedEventArgs(e));
					// Maybe the system has another way of playing it that works? e.g., most default players will handle mp3.
					// But it seems risky...maybe we will be trying to play another sound or do some recording?
					// Decided not to do this for now.
					// The main thread has gone on with other work, don't have any current way to report the exception.
				}
			};
			worker.RunWorkerAsync();
		}

		private class SoundFile : IFileFactory
		{
			private readonly string _soundFiledPath;
			private FileStream _soundFileStream;

			public SoundFile(string filePath)
			{
				_soundFiledPath = filePath;
			}

			public Stream openFile(string dummy)
			{
				CloseFile();
				// Ensure that the file is not locked from other users
				_soundFileStream = File.Open(_soundFiledPath, FileMode.Open, FileAccess.Read);
				return _soundFileStream;
			}

			public void CloseFile()
			{
				_soundFileStream?.Close();
				_soundFileStream = null;
			}
		}

		public void SaveAsWav(string path)
		{

			if (File.Exists(path))
				File.Delete(path);

			short formatType = 1;
			var numChannels = _recorder.AudioFormat.ChannelCount;
			var sampleRate = _recorder.AudioFormat.SampleRate;
			var bitsPerChannel = _recorder.AudioFormat.SampleSize*8;
			var bytesPerSample = _recorder.AudioFormat.FrameSize;
			var bytesPerSecond = _recorder.AudioFormat.BytesPerSecond;
			var dataLen = _recorder.AudioFormat.SampleDataSize;

			const int fmtChunkLen = 16;
			const int waveHeaderLen = 4 + 8 + fmtChunkLen + 8;

			var totalLen = waveHeaderLen + dataLen;

			using (FileStream fs = new FileStream(path, FileMode.Create, FileAccess.Write))
			{

				using (BinaryWriter bw = new BinaryWriter(fs))
				{
					bw.Write(new char[4] {'R', 'I', 'F', 'F'});

					bw.Write(totalLen);

					bw.Write(new [] {'W', 'A', 'V', 'E', 'f', 'm', 't', ' '});

					bw.Write((int) fmtChunkLen);

					bw.Write((short) formatType);
					bw.Write((short) numChannels);

					bw.Write((int) sampleRate);

					bw.Write((int) bytesPerSecond);

					bw.Write((short) bytesPerSample);

					bw.Write((short) bitsPerChannel);

					bw.Write(new [] {'d', 'a', 't', 'a'});
					bw.Write(_recorder.RecordedAudioData.Length);

					bw.Write(_recorder.RecordedAudioData);
					bw.Close();
				}
				fs.Close();
			}

			_recorder.ClearRecordedAudioDataBuffer();
		}

		public void StopPlaying()
		{
			if (IsPlaying)
			{
				OnPlaybackStopped(this, new StoppedEventArgs());
			}
			try
			{
				_engine.RemoveAllSoundSources();
			}
			catch (Exception)
			{
				// We'll just ignore any errors on stopping the sounds (they probably aren't playing).
			}
		}

		public void Dispose()
		{
			_recorder.Dispose();
			_soundFile.CloseFile();
		}
	}
}
<<<<<<< HEAD

/*
 * from forum:
 *
 * I'm currently making a childs game where I need to play pianosounds(multi voice). Thought I'd use IrrKlang. Worked just fine for a start. Then I discovered that the audio stopped working after running the app for about 40-50 seconds in idle mode.
 *
 * Solved it!

I use an option on the constructor of the soundEngine(SoundOutputDriver.WinMM);

And I set "nostreaming" and "preload" true - now it works like a charm!
 */
=======
#endif
>>>>>>> e94d7338
<|MERGE_RESOLUTION|>--- conflicted
+++ resolved
@@ -166,7 +166,7 @@
 						_outputDevice.Play();
 					}
 				}
-				catch (Exception)
+				catch (Exception e)
 				{
 					// Try to clean things up as best we can...no easy way to test this, though.
 					// We don't want to be permanently in the playing state.
@@ -284,20 +284,4 @@
 			_soundFile.CloseFile();
 		}
 	}
-}
-<<<<<<< HEAD
-
-/*
- * from forum:
- *
- * I'm currently making a childs game where I need to play pianosounds(multi voice). Thought I'd use IrrKlang. Worked just fine for a start. Then I discovered that the audio stopped working after running the app for about 40-50 seconds in idle mode.
- *
- * Solved it!
-
-I use an option on the constructor of the soundEngine(SoundOutputDriver.WinMM);
-
-And I set "nostreaming" and "preload" true - now it works like a charm!
- */
-=======
-#endif
->>>>>>> e94d7338
+}