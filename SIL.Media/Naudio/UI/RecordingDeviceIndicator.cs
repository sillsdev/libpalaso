--- conflicted
+++ resolved
@@ -1,9 +1,4 @@
-<<<<<<< HEAD
 ﻿using System;
-=======
-#if !MONO
-using System;
->>>>>>> bd77145c
 using System.Collections.Generic;
 using System.Linq;
 using System.Drawing;
@@ -102,7 +97,7 @@
 			}
 		}
 
-		private void SetKnownRecordingDevices(IEnumerable<RecordingDevice> devices)
+		private void SetKnownRecordingDevices(IEnumerable<IRecordingDevice> devices)
 		{
 			_knownRecordingDevices = new HashSet<string>(devices.Select(d => d.ProductName));
 		}
