﻿<Project Sdk="Microsoft.NET.Sdk">
  <PropertyGroup>
    <RootNamespace>SIL.Media</RootNamespace>
    <AssemblyTitle>SIL.Media</AssemblyTitle>
    <Description>SIL.Media contains Windows Forms UI elements and classes for processing audio on Windows and Linux.</Description>
    <!-- We can't sign this assembly because it depends on irrKlang.NET4.dll which is a
    mixed-mode assembly (contains both managed code and native code for a particular
    processor architecture) -->
    <SignAssembly>false</SignAssembly>
    <ResolveAssemblyWarnOrErrorOnTargetArchitectureMismatch>None</ResolveAssemblyWarnOrErrorOnTargetArchitectureMismatch>
    <UseWindowsForms>true</UseWindowsForms>
    <GenerateResourceUsePreserializedResources>true</GenerateResourceUsePreserializedResources>
  </PropertyGroup>
  <ItemGroup>
    <PackageReference Include="FFMpegCore" Version="5.0.0" />
    <PackageReference Include="GitVersion.MsBuild" Version="5.11.1" PrivateAssets="all" />
    <PackageReference Include="JetBrains.Annotations" Version="2024.3.0">
      <PrivateAssets>All</PrivateAssets>
    </PackageReference>
    <PackageReference Include="Microsoft.SourceLink.GitHub" Version="1.1.1" PrivateAssets="All" />
    <PackageReference Include="NAudio" Version="1.10.0" />
<<<<<<< HEAD
    <PackageReference Include="SIL.ReleaseTasks" Version="3.1.0" PrivateAssets="All" />
=======
    <PackageReference Include="SIL.ReleaseTasks" Version="3.1.1" PrivateAssets="All" />
>>>>>>> a9eddf7a
    <PackageReference Include="System.Resources.Extensions" Version="6.0.0" />
    <PackageReference Include="System.Runtime.CompilerServices.Unsafe" Version="6.0.0" />
    <PackageReference Include="System.Memory" Version="4.5.5" />
  </ItemGroup>
  <ItemGroup>
    <ProjectReference Include="..\SIL.Core\SIL.Core.csproj" />
  </ItemGroup>
  <ItemGroup>
    <Reference Include="irrKlang.NET4">
      <Private>false</Private>
    </Reference>
  </ItemGroup>
  <ItemGroup>
    <None Include="lib/win-x64/*.dll">
      <CopyToOutputDirectory>Always</CopyToOutputDirectory>
      <Pack>true</Pack>
      <PackagePath>build/lib/win-x64</PackagePath>
    </None>
    <None Include="lib/win-x86/*.dll">
      <CopyToOutputDirectory>Always</CopyToOutputDirectory>
      <Pack>true</Pack>
      <PackagePath>build/lib/win-x86</PackagePath>
    </None>
    <Content Include="SIL.Media.targets">
      <Pack>true</Pack>
      <PackagePath>build</PackagePath>
    </Content>
    <None Include="app.config" Pack="true" PackagePath="contentFiles\any\any\$(AssemblyTitle).dll.config" />
  </ItemGroup>
</Project><|MERGE_RESOLUTION|>--- conflicted
+++ resolved
@@ -19,11 +19,7 @@
     </PackageReference>
     <PackageReference Include="Microsoft.SourceLink.GitHub" Version="1.1.1" PrivateAssets="All" />
     <PackageReference Include="NAudio" Version="1.10.0" />
-<<<<<<< HEAD
-    <PackageReference Include="SIL.ReleaseTasks" Version="3.1.0" PrivateAssets="All" />
-=======
     <PackageReference Include="SIL.ReleaseTasks" Version="3.1.1" PrivateAssets="All" />
->>>>>>> a9eddf7a
     <PackageReference Include="System.Resources.Extensions" Version="6.0.0" />
     <PackageReference Include="System.Runtime.CompilerServices.Unsafe" Version="6.0.0" />
     <PackageReference Include="System.Memory" Version="4.5.5" />
