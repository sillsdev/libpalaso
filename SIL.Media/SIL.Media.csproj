﻿<Project Sdk="Microsoft.NET.Sdk">
  <PropertyGroup>
    <RootNamespace>SIL.Media</RootNamespace>
    <AssemblyTitle>SIL.Media</AssemblyTitle>
    <Description>SIL.Media contains Windows Forms UI elements and classes for processing audio on Windows and Linux.</Description>
    <!-- We can't sign this assembly because it depends on irrKlang.NET4.dll which is a
    mixed-mode assembly (contains both managed code and native code for a particular
    processor architecture) -->
    <SignAssembly>false</SignAssembly>
    <ResolveAssemblyWarnOrErrorOnTargetArchitectureMismatch>None</ResolveAssemblyWarnOrErrorOnTargetArchitectureMismatch>
    <UseWindowsForms>true</UseWindowsForms>
    <GenerateResourceUsePreserializedResources>true</GenerateResourceUsePreserializedResources>
  </PropertyGroup>
  <ItemGroup>
<<<<<<< HEAD
    <PackageReference Include="GitVersion.MsBuild" Version="5.11.1" PrivateAssets="all" />
=======
    <PackageReference Include="FFMpegCore" Version="4.8.0" />
    <PackageReference Include="GitVersion.MsBuild" Version="5.10.3" PrivateAssets="all" />
>>>>>>> 6fc8de51
    <PackageReference Include="Microsoft.SourceLink.GitHub" Version="1.1.1" PrivateAssets="All" />
    <PackageReference Include="NAudio" Version="1.10.0" />
    <PackageReference Include="SIL.ReleaseTasks" Version="2.5.0" PrivateAssets="All" />
    <PackageReference Include="System.Resources.Extensions" Version="6.0.0" />
  </ItemGroup>
  <ItemGroup>
    <ProjectReference Include="..\SIL.Core\SIL.Core.csproj" />
  </ItemGroup>
  <ItemGroup>
    <Reference Include="irrKlang.NET4">
      <Private>false</Private>
    </Reference>
  </ItemGroup>
  <ItemGroup>
    <None Include="lib/win-x64/*.dll">
      <CopyToOutputDirectory>Always</CopyToOutputDirectory>
      <Pack>true</Pack>
      <PackagePath>build/lib/win-x64</PackagePath>
    </None>
    <None Include="lib/win-x86/*.dll">
      <CopyToOutputDirectory>Always</CopyToOutputDirectory>
      <Pack>true</Pack>
      <PackagePath>build/lib/win-x86</PackagePath>
    </None>
    <Content Include="SIL.Media.targets">
      <Pack>true</Pack>
      <PackagePath>build</PackagePath>
    </Content>
    <None Include="app.config" Pack="true" PackagePath="contentFiles\any\any\$(AssemblyTitle).dll.config" />
  </ItemGroup>
</Project><|MERGE_RESOLUTION|>--- conflicted
+++ resolved
@@ -10,14 +10,14 @@
     <ResolveAssemblyWarnOrErrorOnTargetArchitectureMismatch>None</ResolveAssemblyWarnOrErrorOnTargetArchitectureMismatch>
     <UseWindowsForms>true</UseWindowsForms>
     <GenerateResourceUsePreserializedResources>true</GenerateResourceUsePreserializedResources>
+    <Copyright>Copyright © 2010-2023 SIL International</Copyright>
   </PropertyGroup>
   <ItemGroup>
-<<<<<<< HEAD
+    <PackageReference Include="FFMpegCore" Version="5.0.0" />
     <PackageReference Include="GitVersion.MsBuild" Version="5.11.1" PrivateAssets="all" />
-=======
-    <PackageReference Include="FFMpegCore" Version="4.8.0" />
-    <PackageReference Include="GitVersion.MsBuild" Version="5.10.3" PrivateAssets="all" />
->>>>>>> 6fc8de51
+    <PackageReference Include="JetBrains.Annotations" Version="2022.3.1">
+      <PrivateAssets>All</PrivateAssets>
+    </PackageReference>
     <PackageReference Include="Microsoft.SourceLink.GitHub" Version="1.1.1" PrivateAssets="All" />
     <PackageReference Include="NAudio" Version="1.10.0" />
     <PackageReference Include="SIL.ReleaseTasks" Version="2.5.0" PrivateAssets="All" />
