--- conflicted
+++ resolved
@@ -3,7 +3,6 @@
   <PropertyGroup>
     <TargetFrameworks>net461</TargetFrameworks>
     <RootNamespace>SIL.Windows.Forms.DblBundle</RootNamespace>
-<<<<<<< HEAD
     <AssemblyTitle>SIL.Windows.Forms.DblBundle</AssemblyTitle>
     <Configurations>Debug;Release</Configurations>
     <Description></Description>
@@ -26,289 +25,9 @@
 See full changelog at https://github.com/sillsdev/libpalaso/blob/feature/nuget/CHANGELOG.md]]>
     </AppendToReleaseNotesProperty>
   </PropertyGroup>
-
-=======
-    <AssemblyName>SIL.Windows.Forms.DblBundle</AssemblyName>
-    <TargetFrameworkVersion>v4.6.1</TargetFrameworkVersion>
-    <LangVersion>6</LangVersion>
-    <FileAlignment>512</FileAlignment>
-    <TargetFrameworkProfile>
-    </TargetFrameworkProfile>
-  </PropertyGroup>
-  <PropertyGroup Condition=" '$(Configuration)|$(Platform)' == 'Debug|AnyCPU' ">
-    <PlatformTarget>AnyCPU</PlatformTarget>
-    <DebugSymbols>true</DebugSymbols>
-    <DebugType>full</DebugType>
-    <Optimize>false</Optimize>
-    <OutputPath>..\output\Debug</OutputPath>
-    <DefineConstants>DEBUG;TRACE</DefineConstants>
-    <ErrorReport>prompt</ErrorReport>
-    <WarningLevel>4</WarningLevel>
-    <DocumentationFile>..\output\Debug\SIL.Windows.Forms.DblBundle.XML</DocumentationFile>
-    <Prefer32Bit>false</Prefer32Bit>
+  <PropertyGroup Condition="'$(Configuration)|$(Platform)'=='Debug|AnyCPU'">
     <NoWarn>1591</NoWarn>
   </PropertyGroup>
-  <PropertyGroup Condition=" '$(Configuration)|$(Platform)' == 'Release|AnyCPU' ">
-    <PlatformTarget>AnyCPU</PlatformTarget>
-    <DebugType>pdbonly</DebugType>
-    <Optimize>true</Optimize>
-    <OutputPath>..\output\Release</OutputPath>
-    <DefineConstants>TRACE</DefineConstants>
-    <ErrorReport>prompt</ErrorReport>
-    <WarningLevel>4</WarningLevel>
-    <Prefer32Bit>false</Prefer32Bit>
-  </PropertyGroup>
-  <PropertyGroup>
-    <StartupObject />
-  </PropertyGroup>
-  <PropertyGroup Condition="'$(Configuration)|$(Platform)' == 'ReleaseMonoStrongName|AnyCPU'">
-    <OutputPath>..\output\ReleaseMonoStrongName</OutputPath>
-    <DefineConstants>TRACE;MONO</DefineConstants>
-    <Optimize>true</Optimize>
-    <DebugType>pdbonly</DebugType>
-    <PlatformTarget>AnyCPU</PlatformTarget>
-    <ErrorReport>prompt</ErrorReport>
-    <CodeAnalysisRuleSet>MinimumRecommendedRules.ruleset</CodeAnalysisRuleSet>
-    <Prefer32Bit>false</Prefer32Bit>
-  </PropertyGroup>
-  <PropertyGroup Condition="'$(Configuration)|$(Platform)' == 'DebugMonoStrongName|AnyCPU'">
-    <DebugSymbols>true</DebugSymbols>
-    <OutputPath>..\output\DebugMonoStrongName</OutputPath>
-    <DefineConstants>DEBUG;TRACE;MONO</DefineConstants>
-    <DocumentationFile>..\output\DebugMonoStrongName\SIL.Windows.Forms.DblBundle.XML</DocumentationFile>
-    <DebugType>full</DebugType>
-    <PlatformTarget>AnyCPU</PlatformTarget>
-    <ErrorReport>prompt</ErrorReport>
-    <CodeAnalysisRuleSet>MinimumRecommendedRules.ruleset</CodeAnalysisRuleSet>
-    <Prefer32Bit>false</Prefer32Bit>
-  </PropertyGroup>
-  <PropertyGroup Condition="'$(Configuration)|$(Platform)' == 'DebugMono|AnyCPU'">
-    <DebugSymbols>true</DebugSymbols>
-    <OutputPath>..\output\DebugMono</OutputPath>
-    <DefineConstants>DEBUG;TRACE;MONO</DefineConstants>
-    <DocumentationFile>..\output\DebugMono\SIL.Windows.Forms.DblBundle.XML</DocumentationFile>
-    <DebugType>full</DebugType>
-    <PlatformTarget>AnyCPU</PlatformTarget>
-    <ErrorReport>prompt</ErrorReport>
-    <CodeAnalysisRuleSet>MinimumRecommendedRules.ruleset</CodeAnalysisRuleSet>
-    <Prefer32Bit>false</Prefer32Bit>
-  </PropertyGroup>
-  <PropertyGroup Condition="'$(Configuration)|$(Platform)' == 'ReleaseMono|AnyCPU'">
-    <OutputPath>..\output\ReleaseMono</OutputPath>
-    <DefineConstants>TRACE;MONO</DefineConstants>
-    <Optimize>true</Optimize>
-    <DebugType>pdbonly</DebugType>
-    <PlatformTarget>AnyCPU</PlatformTarget>
-    <ErrorReport>prompt</ErrorReport>
-    <CodeAnalysisRuleSet>MinimumRecommendedRules.ruleset</CodeAnalysisRuleSet>
-    <Prefer32Bit>false</Prefer32Bit>
-  </PropertyGroup>
-  <PropertyGroup Condition="'$(Configuration)|$(Platform)' == 'DebugStrongName|AnyCPU'">
-    <DebugSymbols>true</DebugSymbols>
-    <OutputPath>..\output\DebugStrongName</OutputPath>
-    <DefineConstants>DEBUG;TRACE</DefineConstants>
-    <DocumentationFile>..\output\DebugStrongName\SIL.Windows.Forms.DblBundle.XML</DocumentationFile>
-    <DebugType>full</DebugType>
-    <PlatformTarget>AnyCPU</PlatformTarget>
-    <ErrorReport>prompt</ErrorReport>
-    <CodeAnalysisRuleSet>MinimumRecommendedRules.ruleset</CodeAnalysisRuleSet>
-    <Prefer32Bit>false</Prefer32Bit>
-  </PropertyGroup>
-  <PropertyGroup Condition="'$(Configuration)|$(Platform)' == 'ReleaseStrongName|AnyCPU'">
-    <OutputPath>..\output\ReleaseStrongName</OutputPath>
-    <DefineConstants>TRACE</DefineConstants>
-    <Optimize>true</Optimize>
-    <DebugType>pdbonly</DebugType>
-    <PlatformTarget>AnyCPU</PlatformTarget>
-    <ErrorReport>prompt</ErrorReport>
-    <CodeAnalysisRuleSet>MinimumRecommendedRules.ruleset</CodeAnalysisRuleSet>
-    <Prefer32Bit>false</Prefer32Bit>
-  </PropertyGroup>
-  <PropertyGroup Condition="'$(Configuration)|$(Platform)' == 'Debug|x86'">
-    <DebugSymbols>true</DebugSymbols>
-    <OutputPath>..\output\Debug</OutputPath>
-    <DefineConstants>DEBUG;TRACE</DefineConstants>
-    <DocumentationFile>..\output\Debug\SIL.Windows.Forms.DblBundle.XML</DocumentationFile>
-    <DebugType>full</DebugType>
-    <PlatformTarget>x86</PlatformTarget>
-    <ErrorReport>prompt</ErrorReport>
-    <CodeAnalysisRuleSet>MinimumRecommendedRules.ruleset</CodeAnalysisRuleSet>
-    <Prefer32Bit>false</Prefer32Bit>
-  </PropertyGroup>
-  <PropertyGroup Condition="'$(Configuration)|$(Platform)' == 'Release|x86'">
-    <OutputPath>..\output\Release</OutputPath>
-    <DefineConstants>TRACE</DefineConstants>
-    <Optimize>true</Optimize>
-    <DebugType>pdbonly</DebugType>
-    <PlatformTarget>x86</PlatformTarget>
-    <ErrorReport>prompt</ErrorReport>
-    <CodeAnalysisRuleSet>MinimumRecommendedRules.ruleset</CodeAnalysisRuleSet>
-    <Prefer32Bit>false</Prefer32Bit>
-  </PropertyGroup>
-  <PropertyGroup Condition="'$(Configuration)|$(Platform)' == 'ReleaseMonoStrongName|x86'">
-    <OutputPath>..\output\ReleaseMonoStrongName</OutputPath>
-    <DefineConstants>TRACE;MONO</DefineConstants>
-    <Optimize>true</Optimize>
-    <DebugType>pdbonly</DebugType>
-    <PlatformTarget>x86</PlatformTarget>
-    <ErrorReport>prompt</ErrorReport>
-    <CodeAnalysisRuleSet>MinimumRecommendedRules.ruleset</CodeAnalysisRuleSet>
-    <Prefer32Bit>false</Prefer32Bit>
-  </PropertyGroup>
-  <PropertyGroup Condition="'$(Configuration)|$(Platform)' == 'DebugMonoStrongName|x86'">
-    <DebugSymbols>true</DebugSymbols>
-    <OutputPath>..\output\DebugMonoStrongName</OutputPath>
-    <DefineConstants>DEBUG;TRACE;MONO</DefineConstants>
-    <DocumentationFile>..\output\DebugMonoStrongName\SIL.Windows.Forms.DblBundle.XML</DocumentationFile>
-    <DebugType>full</DebugType>
-    <PlatformTarget>x86</PlatformTarget>
-    <ErrorReport>prompt</ErrorReport>
-    <CodeAnalysisRuleSet>MinimumRecommendedRules.ruleset</CodeAnalysisRuleSet>
-    <Prefer32Bit>false</Prefer32Bit>
-  </PropertyGroup>
-  <PropertyGroup Condition="'$(Configuration)|$(Platform)' == 'DebugMono|x86'">
-    <DebugSymbols>true</DebugSymbols>
-    <OutputPath>..\output\DebugMono</OutputPath>
-    <DefineConstants>DEBUG;TRACE;MONO</DefineConstants>
-    <DocumentationFile>..\output\DebugMono\SIL.Windows.Forms.DblBundle.XML</DocumentationFile>
-    <DebugType>full</DebugType>
-    <PlatformTarget>x86</PlatformTarget>
-    <ErrorReport>prompt</ErrorReport>
-    <CodeAnalysisRuleSet>MinimumRecommendedRules.ruleset</CodeAnalysisRuleSet>
-    <Prefer32Bit>false</Prefer32Bit>
-  </PropertyGroup>
-  <PropertyGroup Condition="'$(Configuration)|$(Platform)' == 'ReleaseMono|x86'">
-    <OutputPath>..\output\ReleaseMono</OutputPath>
-    <DefineConstants>TRACE;MONO</DefineConstants>
-    <Optimize>true</Optimize>
-    <DebugType>pdbonly</DebugType>
-    <PlatformTarget>x86</PlatformTarget>
-    <ErrorReport>prompt</ErrorReport>
-    <CodeAnalysisRuleSet>MinimumRecommendedRules.ruleset</CodeAnalysisRuleSet>
-    <Prefer32Bit>false</Prefer32Bit>
-  </PropertyGroup>
-  <PropertyGroup Condition="'$(Configuration)|$(Platform)' == 'DebugStrongName|x86'">
-    <DebugSymbols>true</DebugSymbols>
-    <OutputPath>..\output\DebugStrongName</OutputPath>
-    <DefineConstants>DEBUG;TRACE</DefineConstants>
-    <DocumentationFile>..\output\DebugStrongName\SIL.Windows.Forms.DblBundle.XML</DocumentationFile>
-    <DebugType>full</DebugType>
-    <PlatformTarget>x86</PlatformTarget>
-    <ErrorReport>prompt</ErrorReport>
-    <CodeAnalysisRuleSet>MinimumRecommendedRules.ruleset</CodeAnalysisRuleSet>
-    <Prefer32Bit>false</Prefer32Bit>
-  </PropertyGroup>
-  <PropertyGroup Condition="'$(Configuration)|$(Platform)' == 'ReleaseStrongName|x86'">
-    <OutputPath>..\output\ReleaseStrongName</OutputPath>
-    <DefineConstants>TRACE</DefineConstants>
-    <Optimize>true</Optimize>
-    <DebugType>pdbonly</DebugType>
-    <PlatformTarget>x86</PlatformTarget>
-    <ErrorReport>prompt</ErrorReport>
-    <CodeAnalysisRuleSet>MinimumRecommendedRules.ruleset</CodeAnalysisRuleSet>
-    <Prefer32Bit>false</Prefer32Bit>
-  </PropertyGroup>
-  <PropertyGroup Condition="'$(Configuration)|$(Platform)' == 'Debug|x64'">
-    <DebugSymbols>true</DebugSymbols>
-    <OutputPath>..\output\Debug</OutputPath>
-    <DefineConstants>DEBUG;TRACE</DefineConstants>
-    <DocumentationFile>..\output\Debug\SIL.Windows.Forms.DblBundle.XML</DocumentationFile>
-    <DebugType>full</DebugType>
-    <PlatformTarget>x64</PlatformTarget>
-    <ErrorReport>prompt</ErrorReport>
-    <CodeAnalysisRuleSet>MinimumRecommendedRules.ruleset</CodeAnalysisRuleSet>
-  </PropertyGroup>
-  <PropertyGroup Condition="'$(Configuration)|$(Platform)' == 'Release|x64'">
-    <OutputPath>..\output\Release</OutputPath>
-    <DefineConstants>TRACE</DefineConstants>
-    <Optimize>true</Optimize>
-    <DebugType>pdbonly</DebugType>
-    <PlatformTarget>x64</PlatformTarget>
-    <ErrorReport>prompt</ErrorReport>
-    <CodeAnalysisRuleSet>MinimumRecommendedRules.ruleset</CodeAnalysisRuleSet>
-  </PropertyGroup>
-  <PropertyGroup Condition="'$(Configuration)|$(Platform)' == 'ReleaseMonoStrongName|x64'">
-    <OutputPath>..\output\ReleaseMonoStrongName</OutputPath>
-    <DefineConstants>TRACE;MONO</DefineConstants>
-    <Optimize>true</Optimize>
-    <DebugType>pdbonly</DebugType>
-    <PlatformTarget>x64</PlatformTarget>
-    <ErrorReport>prompt</ErrorReport>
-    <CodeAnalysisRuleSet>MinimumRecommendedRules.ruleset</CodeAnalysisRuleSet>
-  </PropertyGroup>
-  <PropertyGroup Condition="'$(Configuration)|$(Platform)' == 'DebugMonoStrongName|x64'">
-    <DebugSymbols>true</DebugSymbols>
-    <OutputPath>..\output\DebugMonoStrongName</OutputPath>
-    <DefineConstants>DEBUG;TRACE;MONO</DefineConstants>
-    <DocumentationFile>..\output\DebugMonoStrongName\SIL.Windows.Forms.DblBundle.XML</DocumentationFile>
-    <DebugType>full</DebugType>
-    <PlatformTarget>x64</PlatformTarget>
-    <ErrorReport>prompt</ErrorReport>
-    <CodeAnalysisRuleSet>MinimumRecommendedRules.ruleset</CodeAnalysisRuleSet>
-  </PropertyGroup>
-  <PropertyGroup Condition="'$(Configuration)|$(Platform)' == 'DebugMono|x64'">
-    <DebugSymbols>true</DebugSymbols>
-    <OutputPath>..\output\DebugMono</OutputPath>
-    <DefineConstants>DEBUG;TRACE;MONO</DefineConstants>
-    <DocumentationFile>..\output\DebugMono\SIL.Windows.Forms.DblBundle.XML</DocumentationFile>
-    <DebugType>full</DebugType>
-    <PlatformTarget>x64</PlatformTarget>
-    <ErrorReport>prompt</ErrorReport>
-    <CodeAnalysisRuleSet>MinimumRecommendedRules.ruleset</CodeAnalysisRuleSet>
-  </PropertyGroup>
-  <PropertyGroup Condition="'$(Configuration)|$(Platform)' == 'ReleaseMono|x64'">
-    <OutputPath>..\output\ReleaseMono</OutputPath>
-    <DefineConstants>TRACE;MONO</DefineConstants>
-    <Optimize>true</Optimize>
-    <DebugType>pdbonly</DebugType>
-    <PlatformTarget>x64</PlatformTarget>
-    <ErrorReport>prompt</ErrorReport>
-    <CodeAnalysisRuleSet>MinimumRecommendedRules.ruleset</CodeAnalysisRuleSet>
-  </PropertyGroup>
-  <PropertyGroup Condition="'$(Configuration)|$(Platform)' == 'DebugStrongName|x64'">
-    <DebugSymbols>true</DebugSymbols>
-    <OutputPath>..\output\DebugStrongName</OutputPath>
-    <DefineConstants>DEBUG;TRACE</DefineConstants>
-    <DocumentationFile>..\output\DebugStrongName\SIL.Windows.Forms.DblBundle.XML</DocumentationFile>
-    <DebugType>full</DebugType>
-    <PlatformTarget>x64</PlatformTarget>
-    <ErrorReport>prompt</ErrorReport>
-    <CodeAnalysisRuleSet>MinimumRecommendedRules.ruleset</CodeAnalysisRuleSet>
-  </PropertyGroup>
-  <PropertyGroup Condition="'$(Configuration)|$(Platform)' == 'ReleaseStrongName|x64'">
-    <OutputPath>..\output\ReleaseStrongName</OutputPath>
-    <DefineConstants>TRACE</DefineConstants>
-    <Optimize>true</Optimize>
-    <DebugType>pdbonly</DebugType>
-    <PlatformTarget>x64</PlatformTarget>
-    <ErrorReport>prompt</ErrorReport>
-    <CodeAnalysisRuleSet>MinimumRecommendedRules.ruleset</CodeAnalysisRuleSet>
-  </PropertyGroup>
-  <ItemGroup Condition="'$(Configuration)' == 'Debug' Or '$(Configuration)' == 'DebugStrongName'">
-    <Reference Include="L10NSharp.dll">
-      <SpecificVersion>False</SpecificVersion>
-      <HintPath>..\lib\Debug\L10NSharp.dll</HintPath>
-    </Reference>
-  </ItemGroup>
-  <ItemGroup Condition="'$(Configuration)' == 'Release' Or '$(Configuration)' == 'ReleaseStrongName'">
-    <Reference Include="L10NSharp.dll">
-      <SpecificVersion>False</SpecificVersion>
-      <HintPath>..\lib\Release\L10NSharp.dll</HintPath>
-    </Reference>
-  </ItemGroup>
-  <ItemGroup Condition="'$(Configuration)' == 'DebugMono' Or '$(Configuration)' == 'DebugMonoStrongName'">
-    <Reference Include="L10NSharp.dll">
-      <SpecificVersion>False</SpecificVersion>
-      <HintPath>..\lib\DebugMono\L10NSharp.dll</HintPath>
-    </Reference>
-  </ItemGroup>
-  <ItemGroup Condition="'$(Configuration)' == 'ReleaseMono' Or '$(Configuration)' == 'ReleaseMonoStrongName'">
-    <Reference Include="L10NSharp.dll">
-      <SpecificVersion>False</SpecificVersion>
-      <HintPath>..\lib\ReleaseMono\L10NSharp.dll</HintPath>
-    </Reference>
-  </ItemGroup>
->>>>>>> 74c070af
   <ItemGroup>
     <PackageReference Include="GitVersionTask" Version="5.0.1">
       <PrivateAssets>all</PrivateAssets>
