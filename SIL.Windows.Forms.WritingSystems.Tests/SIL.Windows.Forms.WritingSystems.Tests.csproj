--- conflicted
+++ resolved
@@ -17,163 +17,7 @@
     <IsPackable>false</IsPackable>
     <UseFullSemVerForNuGet>false</UseFullSemVerForNuGet>
   </PropertyGroup>
-<<<<<<< HEAD
 
-=======
-  <PropertyGroup Condition="'$(Configuration)|$(Platform)' == 'ReleaseStrongName|x86'">
-    <OutputPath>..\output\ReleaseStrongName</OutputPath>
-    <DefineConstants>TRACE</DefineConstants>
-    <Optimize>true</Optimize>
-    <DebugType>pdbonly</DebugType>
-    <PlatformTarget>x86</PlatformTarget>
-    <ErrorReport>prompt</ErrorReport>
-    <CodeAnalysisRuleSet>MinimumRecommendedRules.ruleset</CodeAnalysisRuleSet>
-    <Prefer32Bit>false</Prefer32Bit>
-  </PropertyGroup>
-  <PropertyGroup Condition="'$(Configuration)|$(Platform)' == 'Debug|x64'">
-    <DebugSymbols>true</DebugSymbols>
-    <OutputPath>..\output\Debug</OutputPath>
-    <DefineConstants>DEBUG;TRACE</DefineConstants>
-    <DebugType>full</DebugType>
-    <PlatformTarget>x64</PlatformTarget>
-    <ErrorReport>prompt</ErrorReport>
-    <CodeAnalysisRuleSet>MinimumRecommendedRules.ruleset</CodeAnalysisRuleSet>
-  </PropertyGroup>
-  <PropertyGroup Condition="'$(Configuration)|$(Platform)' == 'Release|x64'">
-    <OutputPath>..\output\Release</OutputPath>
-    <DefineConstants>TRACE</DefineConstants>
-    <Optimize>true</Optimize>
-    <DebugType>pdbonly</DebugType>
-    <PlatformTarget>x64</PlatformTarget>
-    <ErrorReport>prompt</ErrorReport>
-    <CodeAnalysisRuleSet>MinimumRecommendedRules.ruleset</CodeAnalysisRuleSet>
-  </PropertyGroup>
-  <PropertyGroup Condition="'$(Configuration)|$(Platform)' == 'DebugMono|x64'">
-    <DebugSymbols>true</DebugSymbols>
-    <OutputPath>..\output\DebugMono</OutputPath>
-    <DefineConstants>TRACE;DEBUG;MONO</DefineConstants>
-    <DebugType>full</DebugType>
-    <PlatformTarget>x64</PlatformTarget>
-    <ErrorReport>prompt</ErrorReport>
-    <CodeAnalysisRuleSet>MinimumRecommendedRules.ruleset</CodeAnalysisRuleSet>
-  </PropertyGroup>
-  <PropertyGroup Condition="'$(Configuration)|$(Platform)' == 'ReleaseMono|x64'">
-    <OutputPath>..\output\ReleaseMono</OutputPath>
-    <DefineConstants>TRACE;MONO</DefineConstants>
-    <Optimize>true</Optimize>
-    <DebugType>pdbonly</DebugType>
-    <PlatformTarget>x64</PlatformTarget>
-    <ErrorReport>prompt</ErrorReport>
-    <CodeAnalysisRuleSet>MinimumRecommendedRules.ruleset</CodeAnalysisRuleSet>
-  </PropertyGroup>
-  <PropertyGroup Condition="'$(Configuration)|$(Platform)' == 'DebugMonoStrongName|x64'">
-    <DebugSymbols>true</DebugSymbols>
-    <OutputPath>..\output\DebugMonoStrongName</OutputPath>
-    <DefineConstants>TRACE;DEBUG;MONO</DefineConstants>
-    <DebugType>full</DebugType>
-    <PlatformTarget>x64</PlatformTarget>
-    <ErrorReport>prompt</ErrorReport>
-    <CodeAnalysisRuleSet>MinimumRecommendedRules.ruleset</CodeAnalysisRuleSet>
-  </PropertyGroup>
-  <PropertyGroup Condition="'$(Configuration)|$(Platform)' == 'DebugStrongName|x64'">
-    <DebugSymbols>true</DebugSymbols>
-    <OutputPath>..\output\DebugStrongName</OutputPath>
-    <DefineConstants>DEBUG;TRACE</DefineConstants>
-    <DebugType>full</DebugType>
-    <PlatformTarget>x64</PlatformTarget>
-    <ErrorReport>prompt</ErrorReport>
-    <CodeAnalysisRuleSet>MinimumRecommendedRules.ruleset</CodeAnalysisRuleSet>
-  </PropertyGroup>
-  <PropertyGroup Condition="'$(Configuration)|$(Platform)' == 'ReleaseMonoStrongName|x64'">
-    <OutputPath>..\output\ReleaseMonoStrongName</OutputPath>
-    <DefineConstants>TRACE;MONO</DefineConstants>
-    <Optimize>true</Optimize>
-    <DebugType>pdbonly</DebugType>
-    <PlatformTarget>x64</PlatformTarget>
-    <ErrorReport>prompt</ErrorReport>
-    <CodeAnalysisRuleSet>MinimumRecommendedRules.ruleset</CodeAnalysisRuleSet>
-  </PropertyGroup>
-  <PropertyGroup Condition="'$(Configuration)|$(Platform)' == 'ReleaseStrongName|x64'">
-    <OutputPath>..\output\ReleaseStrongName</OutputPath>
-    <DefineConstants>TRACE</DefineConstants>
-    <Optimize>true</Optimize>
-    <DebugType>pdbonly</DebugType>
-    <PlatformTarget>x64</PlatformTarget>
-    <ErrorReport>prompt</ErrorReport>
-    <CodeAnalysisRuleSet>MinimumRecommendedRules.ruleset</CodeAnalysisRuleSet>
-  </PropertyGroup>
-  <ItemGroup Condition="'$(Configuration)' == 'DebugMono' Or '$(Configuration)' == 'ReleaseMono' Or '$(Configuration)' == 'DebugMonoStrongName' Or '$(Configuration)' == 'ReleaseMonoStrongName'">
-    <Reference Include="NDesk.DBus">
-      <HintPath>..\packages\NDesk.DBus.0.15.0\lib\NDesk.DBus.dll</HintPath>
-    </Reference>
-  </ItemGroup>
-  <ItemGroup>
-    <Reference Include="ibusdotnet, Version=2.0.0.0, Culture=neutral, PublicKeyToken=c9ab93f7b23223fb">
-      <HintPath>..\packages\ibusdotnet.2.0.3\lib\net461\ibusdotnet.dll</HintPath>
-      <Private>True</Private>
-    </Reference>
-    <Reference Include="Moq">
-      <HintPath>..\packages\Moq.4.0.10827\lib\NET40\Moq.dll</HintPath>
-    </Reference>
-    <Reference Include="nunit.framework, Version=2.6.4.14350, Culture=neutral, PublicKeyToken=96d09a1eb7f44a77, processorArchitecture=MSIL">
-      <SpecificVersion>False</SpecificVersion>
-      <HintPath>..\packages\NUnit.2.6.4\lib\nunit.framework.dll</HintPath>
-    </Reference>
-    <Reference Include="System" />
-    <Reference Include="System.Core" />
-    <Reference Include="System.Drawing" />
-    <Reference Include="System.Windows.Forms" />
-  </ItemGroup>
-  <ItemGroup>
-    <Compile Include="..\GlobalAssemblyInfo.cs">
-      <Link>Properties\GlobalAssemblyInfo.cs</Link>
-    </Compile>
-    <Compile Include="LanguageLookupControlTests.cs" />
-    <Compile Include="LanguageLookupModelTests.cs" />
-    <Compile Include="Properties\AssemblyInfo.cs" />
-    <Compile Include="Tree\WritingSystemTreeItemTests.cs" />
-    <Compile Include="Tree\WritingSystemTreeModelTests.cs" />
-    <Compile Include="Tree\WritingSystemVariantSuggestorTests.cs" />
-    <Compile Include="UITests.cs" />
-    <Compile Include="ExtensionsTests.cs" />
-    <Compile Include="WritingSystemFromWindowsLocaleProviderTests.cs" />
-    <Compile Include="WritingSystemSetupPMTests.cs" />
-  </ItemGroup>
-  <ItemGroup>
-    <ProjectReference Include="..\SIL.Core.Desktop\SIL.Core.Desktop.csproj">
-      <Project>{c48de000-2086-4ceb-a5a1-3171c272725e}</Project>
-      <Name>SIL.Core.Desktop</Name>
-    </ProjectReference>
-    <ProjectReference Include="..\SIL.Core\SIL.Core.csproj">
-      <Project>{53cb36d9-2f66-4823-b1f0-4523e8565200}</Project>
-      <Name>SIL.Core</Name>
-    </ProjectReference>
-    <ProjectReference Include="..\SIL.TestUtilities\SIL.TestUtilities.csproj">
-      <Project>{d74ce910-d44a-44f5-8c0f-f5e50b26f85d}</Project>
-      <Name>SIL.TestUtilities</Name>
-    </ProjectReference>
-    <ProjectReference Include="..\SIL.Windows.Forms.Keyboarding\SIL.Windows.Forms.Keyboarding.csproj">
-      <Project>{0580ed5f-6274-4928-83ee-175f01ad052d}</Project>
-      <Name>SIL.Windows.Forms.Keyboarding</Name>
-    </ProjectReference>
-    <ProjectReference Include="..\SIL.Windows.Forms.WritingSystems\SIL.Windows.Forms.WritingSystems.csproj">
-      <Project>{f7df58e2-5b67-498a-9f64-b5f1584a5ab9}</Project>
-      <Name>SIL.Windows.Forms.WritingSystems</Name>
-    </ProjectReference>
-    <ProjectReference Include="..\SIL.Windows.Forms\SIL.Windows.Forms.csproj">
-      <Project>{DB44F49C-D8C6-434F-81ED-28EA5C9E8195}</Project>
-      <Name>SIL.Windows.Forms</Name>
-    </ProjectReference>
-    <ProjectReference Include="..\SIL.WritingSystems.Tests\SIL.WritingSystems.Tests.csproj">
-      <Project>{641eb241-bf16-4a5f-89bd-54411f9ac973}</Project>
-      <Name>SIL.WritingSystems.Tests</Name>
-    </ProjectReference>
-    <ProjectReference Include="..\SIL.WritingSystems\SIL.WritingSystems.csproj">
-      <Project>{a61cc666-1faa-4a92-bb3b-aa36bd66bdda}</Project>
-      <Name>SIL.WritingSystems</Name>
-    </ProjectReference>
-  </ItemGroup>
->>>>>>> eb2e4f39
   <ItemGroup>
     <PackageReference Include="GitVersionTask" Version="5.3.4">
       <PrivateAssets>all</PrivateAssets>
@@ -193,17 +37,5 @@
     <ProjectReference Include="..\SIL.Windows.Forms\SIL.Windows.Forms.csproj" />
     <ProjectReference Include="..\SIL.WritingSystems.Tests\SIL.WritingSystems.Tests.csproj" />
   </ItemGroup>
-<<<<<<< HEAD
 
-=======
-  <Import Project="$(MSBuildToolsPath)\Microsoft.CSharp.targets" />
-  <Import Project="..\packages\NDesk.DBus.0.15.0\build\NDesk.DBus.targets" Condition="Exists('..\packages\NDesk.DBus.0.15.0\build\NDesk.DBus.targets') And ($(Configuration.Contains('Mono')))" />
-  <!-- To modify your build process, add your task inside one of the targets below and uncomment it.
-       Other similar extension points exist, see Microsoft.Common.targets.
-  <Target Name="BeforeBuild">
-  </Target>
-  <Target Name="AfterBuild">
-  </Target>
-  -->
->>>>>>> eb2e4f39
 </Project>