--- conflicted
+++ resolved
@@ -12,13 +12,8 @@
     </PackageReference>
     <PackageReference Include="Markdig.Signed" Version="0.37.0" />
     <PackageReference Include="Microsoft.SourceLink.GitHub" Version="1.1.1" PrivateAssets="All" />
-<<<<<<< HEAD
-    <PackageReference Include="SIL.ReleaseTasks" Version="3.1.0" PrivateAssets="All" />
+    <PackageReference Include="SIL.ReleaseTasks" Version="3.1.1" PrivateAssets="All" />
     <PackageReference Include="icu.net" Version="3.0.1" />
-=======
-    <PackageReference Include="SIL.ReleaseTasks" Version="3.1.1" PrivateAssets="All" />
-    <PackageReference Include="icu.net" Version="3.0.0-beta.296" />
->>>>>>> a9eddf7a
     <PackageReference Include="Spart" Version="1.0.0" />
     <PackageReference Include="System.IO.FileSystem.AccessControl" Version="5.0.0" />
     <PackageReference Include="System.Runtime.CompilerServices.Unsafe" Version="6.0.0" />
