﻿<Project Sdk="Microsoft.NET.Sdk">

  <PropertyGroup>
    <TargetFrameworks>netstandard2.0;net461</TargetFrameworks>
    <Configurations>Debug;Release</Configurations>
    <Description>SIL.WritingSystems contains classes for managing and persisting writing systems using the Locale Data Markup Language (LDML) format. This library also contains classes for processing IETF (BCP-47) language tags and accessing the SIL Locale Data Repository (SLDR).</Description>
    <Company>SIL International</Company>
    <Authors>SIL International</Authors>
    <Product>libpalaso</Product>
    <Copyright>Copyright © 2010-2020 SIL International</Copyright>
    <PackageLicenseExpression>MIT</PackageLicenseExpression>
    <PackageProjectUrl>https://github.com/sillsdev/libpalaso</PackageProjectUrl>
    <PackageRequireLicenseAcceptance>false</PackageRequireLicenseAcceptance>
    <OutputPath>../output/$(Configuration)</OutputPath>
    <PackageOutputPath>../output</PackageOutputPath>
    <SignAssembly>true</SignAssembly>
    <WarningsAsErrors>NU1605;CS8002</WarningsAsErrors>
    <AssemblyOriginatorKeyFile>../palaso.snk</AssemblyOriginatorKeyFile>
    <IncludeSymbols>true</IncludeSymbols>
    <SymbolPackageFormat>snupkg</SymbolPackageFormat>
    <EmbedUntrackedSources>true</EmbedUntrackedSources>
    <PublishRepositoryUrl>true</PublishRepositoryUrl>
    <AppendToReleaseNotesProperty><![CDATA[
See full changelog at https://github.com/sillsdev/libpalaso/blob/master/CHANGELOG.md]]>
    </AppendToReleaseNotesProperty>
    <UseFullSemVerForNuGet>false</UseFullSemVerForNuGet>
  </PropertyGroup>

  <ItemGroup>
<<<<<<< HEAD
    <PackageReference Include="icu.net" Version="2.7.0-beta.10" />
=======
    <PackageReference Include="GitVersionTask" Version="5.3.4">
      <PrivateAssets>all</PrivateAssets>
    </PackageReference>
    <PackageReference Include="Microsoft.SourceLink.GitHub" Version="1.0.0" PrivateAssets="All" />
    <PackageReference Include="SIL.ReleaseTasks" Version="2.3.4-*" PrivateAssets="All" />
    <PackageReference Include="icu.net" Version="2.7.0-beta.8" />
>>>>>>> 617de29f
    <PackageReference Include="Spart" Version="1.0.0" />
    <PackageReference Include="System.IO.FileSystem.AccessControl" Version="4.7.0" />
  </ItemGroup>

  <ItemGroup>
    <Reference Include="System.Web" Condition="'$(TargetFramework)' == 'net461'" />
  </ItemGroup>

  <ItemGroup>
    <ProjectReference Include="..\SIL.Core\SIL.Core.csproj" />
  </ItemGroup>

  <ItemGroup>
    <Compile Update="CLDRResources.Designer.cs">
      <DesignTime>True</DesignTime>
      <AutoGen>True</AutoGen>
      <DependentUpon>CLDRResources.resx</DependentUpon>
    </Compile>
    <Compile Update="LanguageRegistryResources.Designer.cs">
      <DesignTime>True</DesignTime>
      <AutoGen>True</AutoGen>
      <DependentUpon>LanguageRegistryResources.resx</DependentUpon>
    </Compile>
  </ItemGroup>

  <ItemGroup>
    <EmbeddedResource Update="CLDRResources.resx">
      <Generator>ResXFileCodeGenerator</Generator>
      <LastGenOutput>CLDRResources.Designer.cs</LastGenOutput>
    </EmbeddedResource>
    <EmbeddedResource Update="LanguageRegistryResources.resx">
      <Generator>ResXFileCodeGenerator</Generator>
      <LastGenOutput>LanguageRegistryResources.Designer.cs</LastGenOutput>
    </EmbeddedResource>
  </ItemGroup>

</Project><|MERGE_RESOLUTION|>--- conflicted
+++ resolved
@@ -27,16 +27,12 @@
   </PropertyGroup>
 
   <ItemGroup>
-<<<<<<< HEAD
-    <PackageReference Include="icu.net" Version="2.7.0-beta.10" />
-=======
     <PackageReference Include="GitVersionTask" Version="5.3.4">
       <PrivateAssets>all</PrivateAssets>
     </PackageReference>
     <PackageReference Include="Microsoft.SourceLink.GitHub" Version="1.0.0" PrivateAssets="All" />
     <PackageReference Include="SIL.ReleaseTasks" Version="2.3.4-*" PrivateAssets="All" />
-    <PackageReference Include="icu.net" Version="2.7.0-beta.8" />
->>>>>>> 617de29f
+    <PackageReference Include="icu.net" Version="2.7.0-beta.10" />
     <PackageReference Include="Spart" Version="1.0.0" />
     <PackageReference Include="System.IO.FileSystem.AccessControl" Version="4.7.0" />
   </ItemGroup>
