--- conflicted
+++ resolved
@@ -90,14 +90,10 @@
 		/// <returns></returns>
 		public bool Equals(Subtag other)
 		{
-<<<<<<< HEAD
-			return other != null && other.Code.Equals(Code, StringComparison.InvariantCultureIgnoreCase) && other.Name == Name && other.IsPrivateUse == IsPrivateUse;
-=======
 			return other != null && GetType() == other.GetType() &&
 				other.Code.Equals(Code, StringComparison.InvariantCultureIgnoreCase) &&
 				other.Name == Name &&
 				other.IsPrivateUse == IsPrivateUse;
->>>>>>> 23743414
 		}
 
 		/// <summary>
@@ -142,13 +138,6 @@
 		/// <returns>The result of the operator.</returns>
 		public static bool operator !=(Subtag x, Subtag y) => !(x == y);
 
-<<<<<<< HEAD
-		public static implicit operator string(Subtag subtag)
-		{
-			return subtag == null ? null : subtag.Code;
-		}
-=======
 		public static implicit operator string(Subtag subtag) => subtag?.Code;
->>>>>>> 23743414
 	}
 }