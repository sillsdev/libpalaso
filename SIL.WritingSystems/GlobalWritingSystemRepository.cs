--- conflicted
+++ resolved
@@ -158,15 +158,12 @@
 				// This allows unit tests to set the _defaultBasePath (through reflection)
 				if (string.IsNullOrEmpty(_defaultBasePath))
 				{
-<<<<<<< HEAD
-					var basePath = Platform.IsMac ? "/Users/Shared" : Platform.IsLinux
-						? Environment.GetFolderPath(Environment.SpecialFolder.LocalApplicationData)
-						: Environment.GetFolderPath(Environment.SpecialFolder.CommonApplicationData);
-=======
-					string basePath = Environment.GetEnvironmentVariable("USER_DATA_HOME") ??
-						(Platform.IsLinux ? Environment.GetFolderPath(Environment.SpecialFolder.LocalApplicationData) :
-						Environment.GetFolderPath(Environment.SpecialFolder.CommonApplicationData));
->>>>>>> ed944435
+					var basePath = Environment.GetEnvironmentVariable("USER_DATA_HOME")
+						?? (Platform.IsMac
+							? "/Users/Shared"
+							: (Platform.IsLinux
+								? Environment.GetFolderPath(Environment.SpecialFolder.LocalApplicationData)
+								: Environment.GetFolderPath(Environment.SpecialFolder.CommonApplicationData)));
 					_defaultBasePath = Path.Combine(basePath, "SIL", "WritingSystemRepository");
 				}
 
