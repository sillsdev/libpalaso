--- conflicted
+++ resolved
@@ -37,35 +37,8 @@
 		{
 			if (_singleton == null)
 			{
-<<<<<<< HEAD
-				var topMostAssembly = Assembly.GetEntryAssembly();
-				if (topMostAssembly != null)
-				{
-					var referencedAssemblies = topMostAssembly.GetReferencedAssemblies();
-					var palasoUiWindowsFormsInializeAssemblyName =
-						referencedAssemblies.FirstOrDefault(a => a.Name.Contains("PalasoUIWindowsForms"));
-					if (palasoUiWindowsFormsInializeAssemblyName != null)
-					{
-						var toInitializeAssembly = Assembly.Load(palasoUiWindowsFormsInializeAssemblyName);
-						//Make this go find the actual winFormsErrorReporter as opposed to looking for the interface
-						var interfaceToFind = typeof (ExceptionHandler);
-						var typeImplementingInterface =
-							toInitializeAssembly.GetTypes().Where(p => interfaceToFind.IsAssignableFrom(p));
-						foreach (var type in typeImplementingInterface)
-						{
-							_singleton = type.GetConstructor(Type.EmptyTypes).Invoke(null) as ExceptionHandler;
-						}
-					}
-					//If we can't find the WinFormsExceptionHandler we'll use the Console
-					if (_singleton == null)
-					{
-						_singleton = new ConsoleExceptionHandler();
-					}
-				}
-=======
 				//If we can't find the WinFormsExceptionHandler we'll use the Console
 				_singleton = GetObjectFromPalasoUiWindowsForms<ExceptionHandler>() ?? new ConsoleExceptionHandler();
->>>>>>> 94e0291e
 			}
 			else { throw new InvalidOperationException("An ExceptionHandler has already been set."); }
 		}
