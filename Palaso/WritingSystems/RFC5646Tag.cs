﻿using System;
using System.Collections.Generic;

namespace Palaso.WritingSystems
{
	public class RFC5646Tag : Object
	{
		public enum SubTag
		{
			Language,
			Script,
			Region,
			Variant,
			PrivateUse
		}

		public class IanaSubtag
		{
			private readonly string _type;
			private readonly string _subtag;
			private readonly string _description;

			public IanaSubtag(string type, string subtag, string description)
			{
				_type = type;
				_subtag = subtag;
				_description = description;
			}

			public string Type
			{
				get { return _type; }
			}

			public string Subtag
			{
				get { return _subtag; }
			}

			public string Description
			{
				get { return _description; }
			}

			public static int CompareByDescription(IanaSubtag x, IanaSubtag y)
			{
				if (x == null)
				{
					if (y == null)
					{
						return 0;
					}
					else
					{
						return -1;
					}
				}
				else
				{
					if (y == null)
					{
						return 1;
					}
					else
					{
						return x.Description.CompareTo(y.Description);
					}
				}
			}
		}

		private static readonly List<Iso639LanguageCode> _validIso639LanguageCodes = new List<Iso639LanguageCode>();
		private static readonly List<Iso15924Script> _validIso15924Scripts = new List<Iso15924Script>();
		private static readonly List<IanaSubtag> _validIso3166Regions = new List<IanaSubtag>();
		private static readonly List<IanaSubtag> _validRegisteredVariants = new List<IanaSubtag>();
		private static readonly List<IanaSubtag> _ianaSubtags = new List<IanaSubtag>();
		private List<string> _language = new List<string>();
		private List<string> _script = new List<string>();
		private List<string> _region = new List<string>();
		private List<string> _variant = new List<string>();
		private List<string> _privateUse = new List<string>();

		public static List<Iso15924Script> ValidIso15924Scripts
		{
			get
			{
				if(_validIso15924Scripts.Count == 0)
				{
					LoadScriptOptionsIfNeeded();
				}
				return _validIso15924Scripts;
			}
		}

		public static IList<Iso639LanguageCode> ValidIso639LanguageCodes
		{
			get
			{
				if (_validIso639LanguageCodes.Count == 0)
				{
					LoadValidIso639LanguageCodes();
				}
				return _validIso639LanguageCodes;
			}
		}

		public static IList<IanaSubtag> ValidIso3166Regions
		{
			get
			{
				if (_validIso639LanguageCodes.Count == 0)
				{
					LoadValidIso3166Regions();
				}
				return _validIso3166Regions;
			}
		}

		private static void LoadValidIso3166Regions()
		{
			foreach (IanaSubtag ianaSubtag in _ianaSubtags)
			{
				if (ianaSubtag.Type == "region")
				{
					_validIso3166Regions.Add(ianaSubtag);
				}
			}
			_validIso3166Regions.Sort();
		}

		public static IList<IanaSubtag> ValidRegisteredVariants
		{
			get
			{
				if (_validRegisteredVariants.Count == 0)
				{
					LoadValidRegisteredVariants();
				}
				return _validRegisteredVariants;
			}
		}

		private static void LoadValidRegisteredVariants()
		{
			foreach (IanaSubtag ianaSubtag in _ianaSubtags)
			{
				if (ianaSubtag.Type == "variant")
				{
					_validRegisteredVariants.Add(ianaSubtag);
				}
			}
			_validRegisteredVariants.Sort(IanaSubtag.CompareByDescription);
		}

		private static void LoadValidIso639LanguageCodes()
		{
			_validIso639LanguageCodes.Add( new Iso639LanguageCode("qaa", "Unknown language", "qaa"));
			foreach (IanaSubtag ianaSubtag in _ianaSubtags)
			{
				if (ianaSubtag.Type == "language")
				{
					var language = new Iso639LanguageCode(ianaSubtag.Subtag,ianaSubtag.Description,string.Empty);
					_validIso639LanguageCodes.Add(language);
				}
			}
			_validIso639LanguageCodes.Sort(Iso639LanguageCode.CompareByName);
		}

		/// <summary>
		/// parse in the text of the script registry we get from http://unicode.org/iso15924/iso15924-text.html
		/// </summary>
		private static void LoadScriptOptionsIfNeeded()
		{
			if (_validIso15924Scripts.Count != 0)
				return;

			//to help people find Latin
			_validIso15924Scripts.Add(new Iso15924Script("Roman (Latin)", "Latn"));

			LoadIanaSubtags();

			foreach (IanaSubtag ianaSubtag in _ianaSubtags)
			{
				if(ianaSubtag.Type == "script")
				{
					var script = new Iso15924Script(ianaSubtag.Description, ianaSubtag.Subtag);
					_validIso15924Scripts.Add(script);
				}
			}
			_validIso15924Scripts.Sort(Iso15924Script.CompareScriptOptions);
		}

		private static void LoadIanaSubtags()
		{
			string[] ianaSubtagsAsStrings = Resource.IanaSubtags.Split(new []{"%%"}, StringSplitOptions.None);
			foreach (string ianaSubtagAsString in ianaSubtagsAsStrings)
			{
				string[] subTagComponents = ianaSubtagAsString.Split(new []{"\r\n"},StringSplitOptions.RemoveEmptyEntries);

				if (subTagComponents[0].Contains("File-Date"))
				{
					continue;   //This is the first line of the file.
				}

				CheckIfIanaSubtagFromFileHasExpectedForm(subTagComponents);

				string type = subTagComponents[0].Split(' ')[1];
				string subtag = subTagComponents[1].Split(' ')[1];
				string description = subTagComponents[2].Split(' ')[1];

				var ianaSubtag = new IanaSubtag(type, subtag, description);
				_ianaSubtags.Add(ianaSubtag);
			}
		}

		private static void CheckIfIanaSubtagFromFileHasExpectedForm(string[] subTagComponents)
		{
			if(!subTagComponents[0].Contains("Type:"))
			{
				throw new ApplicationException(
					String.Format(
						"Unable to parse IANA subtag. First line was '{0}' when it should have denoted the type of subtag.",
						subTagComponents[0]));
			}
			if (!subTagComponents[1].Contains("Subtag:") && !subTagComponents[1].Contains("Tag:"))
			{
				throw new ApplicationException(
					String.Format(
						"Unable to parse IANA subtag. Second line was '{0}' when it should have denoted the subtag code.",
						subTagComponents[1]));
			}
			if (!subTagComponents[2].Contains("Description:"))
			{
				throw new ApplicationException(
					String.Format(
						"Unable to parse IANA subtag. Second line was '{0}' when it should have contained a description.",
						subTagComponents[2]));
			}
		}

		public RFC5646Tag(string language, string script, string region, string variant, string privateUse)
		{
			LoadIanaSubtags();

			SetLanguageSubtags(language);
			SetScriptSubtags(script);
			SetRegionSubtags(region);
			SetVariantSubtags(variant);
			SetPrivateUseSubtags(privateUse);
			CheckIfEntireTagIsValid();
		}

		private void CheckIfEntireTagIsValid()
		{
			CheckIfLanguageTagIsValid();
			CheckIfScriptTagIsValid();
			CheckIfRegionTagIsValid();
			CheckIfVariantTagIsValid();
			CheckIfPrivateUseTagIsValid();
			bool languageIsEmpty = String.IsNullOrEmpty(Language);
			bool scriptIsEmpty = String.IsNullOrEmpty(Script);
			bool regionIsEmpty = String.IsNullOrEmpty(Region);
			bool variantIsEmpty = String.IsNullOrEmpty(Variant);
			bool privateUseEmpty = String.IsNullOrEmpty(PrivateUse);
			bool onlyPrivateUseIsNotSet = (languageIsEmpty && scriptIsEmpty && regionIsEmpty && variantIsEmpty && !privateUseEmpty);
			bool languageTagIsSetOrOnlyPrivateUseTagIsSet = !languageIsEmpty || onlyPrivateUseIsNotSet;
			if (!languageTagIsSetOrOnlyPrivateUseTagIsSet)
			{
				throw new ArgumentException("An Rfc5646 tag must have a language subtag or consist entirely of private use subtags.");
			}
		}

		///<summary>
		/// Copy constructor
		///</summary>
		///<param name="rhs"></param>
		public RFC5646Tag(RFC5646Tag rhs):this(rhs.Language,rhs.Script,rhs.Region,rhs.Variant, rhs.PrivateUse)
		{
		}

		public string CompleteTag
		{
			get
			{
				string id = String.IsNullOrEmpty(Language) ? string.Empty : Language;
				if (!String.IsNullOrEmpty(Script))
				{
					id += "-" + Script;
				}
				if (!String.IsNullOrEmpty(Region))
				{
					id += "-" + Region;
				}
				if (!String.IsNullOrEmpty(Variant))
				{
					id += "-" + Variant;
				}
				if (!String.IsNullOrEmpty(PrivateUse))
				{
					id += "-" + PrivateUse;
				}
				return id;
			}
		}

		public string Language
		{
			get { return AssembleSubtag(_language); }
			set
			{
				SetLanguageSubtags(value);
				CheckIfEntireTagIsValid();
			}
		}

		private void SetLanguageSubtags(string value)
		{
			_language = ParseSubtagForParts(value);
		}

		private void CheckIfLanguageTagIsValid()
		{
			if(_language.Count == 0){return;}
			if(_language.Count>1){throw new ArgumentException("The language tag may not contain dashes or underscores. I.e. there may only be a single iso 639 tag in this subtag");}
			if (!IsValidIso639LanguageCode(_language[0]))
			{
				throw new ArgumentException(String.Format("\"{0}\" is not a valid Iso-639 language code.", _language[0]));
			}
		}

		private static bool IsValidIso639LanguageCode(string languageCodeToCheck)
		{
			if(languageCodeToCheck.Equals("qaa",StringComparison.OrdinalIgnoreCase)){return true;}

			bool partIsValidIso639LanguageCode = false;
			foreach (Iso639LanguageCode code in ValidIso639LanguageCodes)
			{
				partIsValidIso639LanguageCode =
					languageCodeToCheck.Equals(code.Code, StringComparison.OrdinalIgnoreCase) ||
					languageCodeToCheck.Equals(code.ISO3Code, StringComparison.OrdinalIgnoreCase);
				if(partIsValidIso639LanguageCode) break;
			}
			return partIsValidIso639LanguageCode;
		}

		private static bool IsValidIso15924ScriptCode(string languageCodeToCheck)
		{
			bool isValidIso15924ScriptCode = false;
			foreach (Iso15924Script script in ValidIso15924Scripts)
			{
				isValidIso15924ScriptCode =
					languageCodeToCheck.Equals(script.Code, StringComparison.OrdinalIgnoreCase);
				if (isValidIso15924ScriptCode) break;
			}
			return isValidIso15924ScriptCode;
		}

		//this is not implmented correctly as there should only be a single "x" in a language tag, so all subtags after the "x" are private use but are not indivudally prefixed with an "x"
		private bool PartIsPrivateUse(string part)
		{
			//return part.StartsWith("x-",StringComparison.OrdinalIgnoreCase) ? true : false;
			throw new NotImplementedException();
		}

		public string Script
		{
			get { return AssembleSubtag(_script); }
			set
			{
				SetScriptSubtags(value);
				CheckIfEntireTagIsValid();
			}
		}

		private void SetScriptSubtags(string value)
		{
			_script = ParseSubtagForParts(value);
		}

		public string PrivateUse
		{
			get
			{
				if (_privateUse.Count != 0)
				{
					return "x-" + AssembleSubtag(_privateUse);
				}
				return String.Empty;
			}
			set
			{
				SetPrivateUseSubtags(value);
			}
		}

		private void SetPrivateUseSubtags(string value)
		{
			_privateUse = new List<string>();
			AddToPrivateUse(value);
		}

		private void CheckIfPrivateUseTagIsValid()
		{
			bool partInMiddleOfStringStartsWithxDash = (_privateUse.FindLastIndex(part => part.StartsWith("x-")) > 0);
			if(partInMiddleOfStringStartsWithxDash){throw new ArgumentException("A Private Use subtag may not contain a singleton 'x' anywhere but at the beginning of the subtag.");}
			CheckIfSubtagContainsDuplicates(_privateUse);
		}

		private void CheckIfSubtagContainsDuplicates(List<string> partsOfSubtag)
		{
			foreach (string partToTestForDuplicate in partsOfSubtag)
			{
				if (partToTestForDuplicate.Equals("-") || partToTestForDuplicate.Equals("_")) {continue; }
				if(partsOfSubtag.FindAll(part => part.Equals(partToTestForDuplicate, StringComparison.OrdinalIgnoreCase)).Count > 1)
				{
					throw new ArgumentException(String.Format("Subtags may never contain duplicate parts. The duplicate part was: {0}", partToTestForDuplicate));
				}
			}
		}

		private void CheckIfScriptTagIsValid()
		{

			if (_script.Count == 0) { return; }
			if (_script.Count > 1) { throw new ArgumentException("The language tag may not contain dashes or underscores. I.e. there may only be a single iso 639 tag in this subtag"); }
			if(!IsValidIso15924ScriptCode(_script[0]))
			{
				throw new ArgumentException(String.Format("\"{0}\" is not a valid Iso-15924 script code.", _script[0]));
			}
		}

		public string Region
		{
			get { return AssembleSubtag(_region); }
			set
			{
				SetRegionSubtags(value);
				CheckIfEntireTagIsValid();
			}
		}

		private void SetRegionSubtags(string value)
		{
			_region = ParseSubtagForParts(value);
		}

		private void CheckIfRegionTagIsValid()
		{
			if (_region.Count == 0) { return; }
			if (_region.Count > 1) { throw new ArgumentException("The language tag may not contain dashes or underscores. I.e. there may only be a single iso 639 tag in this subtag"); }
			if (!IsValidIso3166Region(_region[0]))
			{
				throw new ArgumentException(String.Format("\"{0}\" is not a valid Iso-3166 region code.", _region[0]));
			}
		}

		private static bool IsValidIso3166Region(string regionCodeToCheck)
		{
			bool isValidIso3166Region = false;
			foreach (IanaSubtag ianaSubtag in _ianaSubtags)
			{
				isValidIso3166Region =
					regionCodeToCheck.Equals(ianaSubtag.Subtag, StringComparison.OrdinalIgnoreCase);
				if (isValidIso3166Region) break;
			}
			return isValidIso3166Region;
		}

		public string Variant
		{
			get { return AssembleSubtag(_variant); }
			set
			{
				_variant.Clear();
				AddToVariant(value);
			}
		}

		private void SetVariantSubtags(string value)
		{
			_variant.Clear();
			_variant = ParseSubtagForParts(value);
		}

		private void CheckIfVariantTagIsValid()
		{
			if (_variant.Count == 0) { return; }
			foreach (string subtagPart in _variant)
			{
				if (subtagPart.Equals("-") || subtagPart.Equals("_")) {continue; }
				if(subtagPart.StartsWith("x-")){return;}    //From here on out it is a private use tag
				if (!IsValidRegisteredVariant(subtagPart))
				{
					throw new ArgumentException(String.Format("\"{0}\" is not a valid registered variant code.",
															  subtagPart));
				}
			}
		}

		private static bool IsValidRegisteredVariant(string subtagPartToCheck)
		{
			bool isValidRegisteredVariant = false;
			foreach (IanaSubtag variant in ValidRegisteredVariants)
			{
				isValidRegisteredVariant =
					subtagPartToCheck.Equals(variant.Subtag, StringComparison.OrdinalIgnoreCase);
				if (isValidRegisteredVariant) break;
			}
			return isValidRegisteredVariant;
		}

		private void AddToSubtag(SubTag subTag, string stringToAppend)
		{
<<<<<<< HEAD
			return (tagToConvert.Language.ToLower().Contains("x-audio")) ||
				   (tagToConvert.Variant.ToLower() == "x-audio" && tagToConvert.Script.ToLower() != "zxxx") ||
				   (tagToConvert.Variant.ToLower() == "x-audio" && tagToConvert.Language.Contains("-"));
=======
			List<string> subtagToAddTo = GetSubtag(subTag);
			List<string> partsOfStringToAdd = ParseSubtagForParts(stringToAppend);
			foreach (string part in partsOfStringToAdd)
			{
				 bool subTagAlreadyContainsAtLeastOnePartOfStringToAdd = !Rfc5646SubtagParser.StringIsSeperator(part) && SubtagContainsPart(subTag, part);
				if (subTagAlreadyContainsAtLeastOnePartOfStringToAdd)
				{
						throw new ArgumentException(String.Format("Subtags may not contain duplicates. The subtag '{0}' was already contained.",part));
				}
				subtagToAddTo.Add(part);
			}
>>>>>>> f70f5c96
		}

		private static void AddSeparatorToSubtag(List<string> subtagToAddTo)
		{
<<<<<<< HEAD
			return new RFC5646Tag(language, "Zxxx", region, "x-AUDIO");//uppercase to match FLEx
=======
			subtagToAddTo.Add("-");
>>>>>>> f70f5c96
		}

		private List<string> GetSubtag(SubTag subTag)
		{
<<<<<<< HEAD
			if(rfcTag.Script.ToLower() == "zxxx" && rfcTag.Variant.ToLower() == "x-audio")
=======
			List<string> subtagToAddTo;
			switch (subTag)
>>>>>>> f70f5c96
			{
				case SubTag.Language:
					subtagToAddTo = _language;
					break;
				case SubTag.Script:
					subtagToAddTo = _script;
					break;
				case SubTag.Region:
					subtagToAddTo = _region;
					break;
				case SubTag.Variant:
					subtagToAddTo = _variant;
					break;
				case SubTag.PrivateUse:
					subtagToAddTo = _privateUse;
					break;
				default: throw new ApplicationException();
			}
			return subtagToAddTo;
		}

		public new string ToString()
		{
			return CompleteTag;
		}

		public override bool Equals(Object obj)
		{
			if (ReferenceEquals(null, obj)) return false;
			if (ReferenceEquals(this, obj)) return true;
			if (obj.GetType() != typeof (RFC5646Tag)) return false;
			return Equals((RFC5646Tag) obj);
		}

		public bool Equals(RFC5646Tag other)
		{
			if (ReferenceEquals(null, other)) return false;
			if (ReferenceEquals(this, other)) return true;
			bool languagesAreEqual = Equals(other.Language, Language);
			bool scriptsAreEqual = Equals(other.Script, Script);
			bool regionsAreEqual = Equals(other.Region, Region);
			bool variantsArEqual = Equals(other.Variant, Variant);
			bool privateUseArEqual = Equals(other.PrivateUse, PrivateUse);
			return languagesAreEqual && scriptsAreEqual && regionsAreEqual && variantsArEqual && privateUseArEqual;
		}

		public override int GetHashCode()
		{
			unchecked
			{
				int result = (_language != null ? _language.GetHashCode() : 0);
				result = (result*397) ^ (_script != null ? _script.GetHashCode() : 0);
				result = (result*397) ^ (_region != null ? _region.GetHashCode() : 0);
				result = (result*397) ^ (_variant != null ? _variant.GetHashCode() : 0);
				return result;
			}
		}

		private void RemoveFromSubtag(SubTag subTag, string stringToRemove)
		{
			List<string> partsOfSubtagToRemovePartFrom = GetSubtag(subTag);
			List<string> partsOfStringToRemove = ParseSubtagForParts(stringToRemove);

			foreach (string partToRemove in partsOfStringToRemove)
			{
				if(!SubtagContainsPart(subTag, partToRemove)){continue;}
				int indexOfPartToRemove = partsOfSubtagToRemovePartFrom.FindIndex(partInSubtag => partInSubtag.Equals(partToRemove, StringComparison.OrdinalIgnoreCase));
				partsOfSubtagToRemovePartFrom.RemoveAt(indexOfPartToRemove);
			}
		}

		private static bool SubtagContainsAllPartsOfStringToBeRemoved(List<string> partsOfSubtagToRemovePartFrom, List<string> partsOfStringToRemove)
		{
			foreach (string part in partsOfStringToRemove)
			{
				if (Rfc5646SubtagParser.StringIsSeperator(part)) {continue; }
				if (!partsOfSubtagToRemovePartFrom.Contains(part, StringComparison.OrdinalIgnoreCase))
				{
					return false;
				}
			}
			return true;
		}

		private static List<string> ParseSubtagForParts(string subtagToParse)
		{
			return new Rfc5646SubtagParser(subtagToParse).GetParts();
		}

		private static string AssembleSubtag(IEnumerable<string> subtag)
		{
			string subtagAsString = "";
			foreach (string part in subtag)
			{
				if(!String.IsNullOrEmpty(subtagAsString))
				{
					subtagAsString = subtagAsString + "-";
				}
				subtagAsString = subtagAsString + part;
			}
			return subtagAsString;
		}

		private bool SubtagContainsPart(SubTag subtagToCheck, string partToFind)
		{
			List<string> partsOfSubTag = GetSubtag(subtagToCheck);
			List<string> partsOfPart = ParseSubtagForParts(partToFind);
			foreach (string subPart in partsOfPart)
			{
				if(!partsOfSubTag.Contains(subPart, StringComparison.OrdinalIgnoreCase))
				{
					return false;
				}
			}
			return true;
		}

		public void AddToPrivateUse(string subtagToAdd)
		{
			string stringWithoutPrecedingxDash = subtagToAdd.Trim('-','x');
			_privateUse.AddRange(ParseSubtagForParts(stringWithoutPrecedingxDash));
			if (_privateUse.Contains("x")) {
				throw new ArgumentException(
					"A Private Use subtag may only contain one 'x' at the beginning of the subtag."); }
			CheckIfEntireTagIsValid();
		}

		public void AddToVariant(string subtagToAdd)
		{
			AddToSubtag(SubTag.Variant, subtagToAdd);
			CheckIfEntireTagIsValid();
		}

		public void RemoveFromPrivateUse(string subtagToRemove)
		{
			string stringWithoutPrecedingxDash = subtagToRemove.Trim('-', 'x');
			RemoveFromSubtag(SubTag.PrivateUse, stringWithoutPrecedingxDash);
			CheckIfEntireTagIsValid();
		}

		public void RemoveFromVariant(string subtagToRemove)
		{
			RemoveFromSubtag(SubTag.Variant, subtagToRemove);
		}

		public bool PrivateUseContainsPart(string subTagToFind)
		{
			string stringWithoutPrecedingxDash = subTagToFind.Trim('-', 'x');
			return SubtagContainsPart(SubTag.PrivateUse, stringWithoutPrecedingxDash);
		}

		public bool VariantContainsPart(string subTagToFind)
		{
			return SubtagContainsPart(SubTag.Variant, subTagToFind);
		}
	}
}<|MERGE_RESOLUTION|>--- conflicted
+++ resolved
@@ -511,11 +511,6 @@
 
 		private void AddToSubtag(SubTag subTag, string stringToAppend)
 		{
-<<<<<<< HEAD
-			return (tagToConvert.Language.ToLower().Contains("x-audio")) ||
-				   (tagToConvert.Variant.ToLower() == "x-audio" && tagToConvert.Script.ToLower() != "zxxx") ||
-				   (tagToConvert.Variant.ToLower() == "x-audio" && tagToConvert.Language.Contains("-"));
-=======
 			List<string> subtagToAddTo = GetSubtag(subTag);
 			List<string> partsOfStringToAdd = ParseSubtagForParts(stringToAppend);
 			foreach (string part in partsOfStringToAdd)
@@ -527,26 +522,17 @@
 				}
 				subtagToAddTo.Add(part);
 			}
->>>>>>> f70f5c96
 		}
 
 		private static void AddSeparatorToSubtag(List<string> subtagToAddTo)
 		{
-<<<<<<< HEAD
-			return new RFC5646Tag(language, "Zxxx", region, "x-AUDIO");//uppercase to match FLEx
-=======
 			subtagToAddTo.Add("-");
->>>>>>> f70f5c96
 		}
 
 		private List<string> GetSubtag(SubTag subTag)
 		{
-<<<<<<< HEAD
-			if(rfcTag.Script.ToLower() == "zxxx" && rfcTag.Variant.ToLower() == "x-audio")
-=======
 			List<string> subtagToAddTo;
 			switch (subTag)
->>>>>>> f70f5c96
 			{
 				case SubTag.Language:
 					subtagToAddTo = _language;
