using System;
using System.Collections.Generic;
using System.ComponentModel;
using System.Text;
using Palaso.WritingSystems.Collation;

namespace Palaso.WritingSystems
{
	/// <summary>
	/// This class stores the information used to define various writing system properties.
	/// </summary>
	public class WritingSystemDefinition
	{
		public enum SortRulesType
		{
			/// <summary>
			/// Default Unicode ordering rules (actually CustomICU without any rules)
			/// </summary>
			[Description("Default Ordering")]
			DefaultOrdering,
			/// <summary>
			/// Custom Simple (Shoebox/Toolbox) style rules
			/// </summary>
			[Description("Custom Simple (Shoebox style) rules")]
			CustomSimple,
			/// <summary>
			/// Custom ICU rules
			/// </summary>
			[Description("Custom ICU rules")]
			CustomICU,
			/// <summary>
			/// Use the sort rules from another language. When this is set, the SortRules are interpreted as a cultureId for the language to sort like.
			/// </summary>
			[Description("Same as another language")]
			OtherLanguage
		}

		static public int LatestVersion
		{
			get { return 1; }
		}

		private RFC5646Tag _rfcTag;

		private string _languageName;

		private string _abbreviation;
		private bool _isLegacyEncoded;

		private string _versionNumber;
		private string _versionDescription;

		private DateTime _dateModified;

		private string _defaultFontName;
		private float _defaultFontSize;
		private string _keyboard;

		private SortRulesType _sortUsing;
		private string _sortRules;
		private string _spellCheckingId;

		private string _nativeName;
		private bool _rightToLeftScript;
		private ICollator _collator;

		/// <summary>
		/// singleton
		/// </summary>
		private static List<Iso15924Script> _scriptOptions = new List<Iso15924Script>();
	   /// <summary>
		/// singleton
		/// </summary>
		private static List<Iso639LanguageCode> _languageCodes;

		/// <summary>
		/// For overriding the other identifier fields, to specify a custom RFC5646
		/// </summary>
		//private string _customLanguageTag;

		public WritingSystemDefinition()
		{
			_sortUsing = SortRulesType.DefaultOrdering;
			_isLegacyEncoded = false;
			_rfcTag = new RFC5646Tag("qaa",String.Empty,String.Empty,String.Empty,String.Empty);
		   // _defaultFontSize = 10; //arbitrary
		}

		public WritingSystemDefinition(string iso)
			: this()
		{
			_rfcTag.Language = iso;
			_abbreviation = _rfcTag.Script = _languageName = _rfcTag.Variant = _rfcTag.Region = _nativeName = string.Empty;
		}

		public WritingSystemDefinition(string iso, string script, string region, string variant, string abbreviation, bool rightToLeftScript)
			: this()
		{
			ISO639 = String.IsNullOrEmpty(iso)?"qaa":iso;
			Script = script;
			Region = region;
			Variant = variant;
			_abbreviation = abbreviation;
			_rightToLeftScript = rightToLeftScript;
		}

		private string GetRfc5646PrivateUseTag(string variant)
		{
			string[] variantAndPrivateUseTags = GetRfc5646VariantAndPrivateUseTagsFromVariant(variant);
			if (variantAndPrivateUseTags.Length > 1)
			{
				return variantAndPrivateUseTags[1];
			}
			return String.Empty;
		}

		private string[] GetRfc5646VariantAndPrivateUseTagsFromVariant(string variant)
		{
			string[] partsOfVariant = variant.Split(new[] { "-x-" }, StringSplitOptions.None);
			return partsOfVariant;
		}

		private string GetRfc5646Variant(string variant)
		{
			string[] variantAndExtensions = GetRfc5646VariantAndPrivateUseTagsFromVariant(variant);
			return variantAndExtensions[0];
		}

		/// <summary>
		/// Copy constructor.
		/// </summary>
		/// <param name="ws">The ws.</param>
		public WritingSystemDefinition(WritingSystemDefinition ws)
			: this(ws._rfcTag.Language, ws._rfcTag.Script, ws._rfcTag.Region, ws._rfcTag.Variant, ws._abbreviation, ws._rightToLeftScript)
		{
			_defaultFontName = ws._defaultFontName;
			_defaultFontSize = ws._defaultFontSize;
			_keyboard = ws._keyboard;
			_versionNumber = ws._versionNumber;
			_versionDescription = ws._versionDescription;
			_nativeName = ws._nativeName;
			_sortUsing = ws._sortUsing;
			_sortRules = ws._sortRules;
			_spellCheckingId = ws._spellCheckingId;
			_dateModified = ws._dateModified;
			_isLegacyEncoded = ws._isLegacyEncoded;
			_rfcTag = new RFC5646Tag(ws._rfcTag);
			_languageName = ws._languageName;
		}

		/// <summary>
		/// Provides a list of ISO639 language codes.  Uses ISO639 639-1 and 639-3 where ISO639 639-1 is not available.
		/// </summary>
		public static IList<Iso639LanguageCode> ValidIso639LanguageCodes
		{
			get
			{
				return RFC5646Tag.ValidIso639LanguageCodes;
			}
		}

		virtual public string VersionNumber
		{
			get { return _versionNumber; }
			set { UpdateString(ref _versionNumber, value); }
		}

		virtual public string VersionDescription
		{
			get { return _versionDescription; }
			set { UpdateString(ref _versionDescription, value); }
		}

		virtual public DateTime DateModified
		{
			get { return _dateModified; }
			set { _dateModified = value; }
		}


		/// <summary>
		/// Note: this treats the etic and emic extensions as if they were variants, which we can get
		/// away with for now, but maybe not if this class grows to be extension aware.
		/// Ideally, these should be suffixes rather than private use
		/// </summary>
		[Obsolete("The setter on this property is being deprecated. Please use the new SetIpaStatus method instead.")]
		virtual public IpaStatusChoices IpaStatus
		{
			get
			{
				if (Rfc5646TagIsPhonemicConform)
				{
					return IpaStatusChoices.IpaPhonemic;
				}
				if (Rfc5646TagIsPhoneticConform)
				{
					return IpaStatusChoices.IpaPhonetic;
				}
				if (VariantSubTagIsIpaConform)
				{
					return IpaStatusChoices.Ipa;
				}
				return IpaStatusChoices.NotIpa;
			}

			set
			{
				SetIpaStatus(value);
			}
		}

		[Obsolete("The setter on this property is being deprecated. Please use the new SetIsVoice method instead.")]
		virtual public bool IsVoice
		{
			get
			{
				bool rfcTagindicatesVoiceWritingSystem = ScriptSubTagIsAudioConform && VariantSubTagIsAudioConform;
				if (rfcTagindicatesVoiceWritingSystem) { return true; }
				return false;
			}
			set
			{
<<<<<<< HEAD
				if (value)
				{
					IpaStatus = IpaStatusChoices.NotIpa;
					Keyboard = string.Empty;
					ISO639 = ISO639.Split('-')[0];
					_rfcTag = RFC5646Tag.RFC5646TagForVoiceWritingSystem(ISO639, Region);
				}
				else if (IsVoice == true)
				{
					_rfcTag = new RFC5646Tag(ISO639, "", "", "");
				}
				Modified = true;
=======
				SetIsVoice(value);
>>>>>>> f70f5c96
			}
		}

		private bool VariantSubTagIsAudioConform
		{
			get
			{
				return _rfcTag.PrivateUseContainsPart(WellKnownSubTags.Audio.PrivateUseSubtag);
			}
		}

		private bool ScriptSubTagIsAudioConform
		{
			get { return _rfcTag.Script.Equals(WellKnownSubTags.Audio.Script,StringComparison.OrdinalIgnoreCase); }
		}

		/// <summary>
		/// Todo: this could/should become an ordered list of variant tags
		/// </summary>
		virtual public string Variant
		{
			get
			{
				bool privateUseIsPopulatedAndVariantIsNot = String.IsNullOrEmpty(_rfcTag.Variant) && !String.IsNullOrEmpty(_rfcTag.PrivateUse);
				bool variantIsPopulatedAndPrivateUseIsNot = !String.IsNullOrEmpty(_rfcTag.Variant) && String.IsNullOrEmpty(_rfcTag.PrivateUse);
				bool variantAndPrivateUseAreBothPopulated = !String.IsNullOrEmpty(_rfcTag.Variant) && !String.IsNullOrEmpty(_rfcTag.PrivateUse);
				string variantToReturn = "";
				if(variantIsPopulatedAndPrivateUseIsNot)
				{
					variantToReturn = _rfcTag.Variant;
				}
				else if(privateUseIsPopulatedAndVariantIsNot)
				{
					variantToReturn = _rfcTag.PrivateUse;
				}
				else if(variantAndPrivateUseAreBothPopulated)
				{
					variantToReturn = _rfcTag.Variant + "-" + _rfcTag.PrivateUse;
				}
				return variantToReturn;
			}
			set
			{
				if (value == null || value == Variant) { return; }
				bool variantEndsInXorXDash = value.EndsWith("-x") || value.EndsWith("-x-");
				bool variantDoesNotContainPrivateUseSubtags = !value.Contains("x-");
				bool variantIsRfc5646ConformPrivateUseSubTag = value.StartsWith("x-");
				if(variantEndsInXorXDash)
				{
					throw new ArgumentException("The variant may not end in '-x' or '-x-'");
				}
				if (variantDoesNotContainPrivateUseSubtags)
				{
					_rfcTag.Variant = value;
					_rfcTag.PrivateUse = "";
				}
				else if (variantIsRfc5646ConformPrivateUseSubTag)
				{
					_rfcTag.Variant = "";
					_rfcTag.PrivateUse = value;
				}
				else
				{
					string variantAccordingToRfc5646 = GetRfc5646Variant(value);
					string privateUseTagAccordingToRfc5646 = GetRfc5646PrivateUseTag(value);
					_rfcTag.Variant = variantAccordingToRfc5646;
					_rfcTag.PrivateUse = privateUseTagAccordingToRfc5646;
				}
				Modified = true;
				CheckIfRfcTagIsValid();
			}
		}

<<<<<<< HEAD
		virtual public string Region
=======
		private void CheckIfRfcTagIsValid()
		{
			bool variantIsAudioConformButScriptIsNot = VariantSubTagIsAudioConform && !ScriptSubTagIsAudioConform;
			if(variantIsAudioConformButScriptIsNot)
			{
				throw new ArgumentException("The script subtag must be set to " + WellKnownSubTags.Audio.Script + " when the variant tag indicates an audio writing system.");
			}
			bool variantContainsVoiceMarkerAsWellAsSomeFormOfIpaMarker = VariantSubTagIsAudioConform &&
															   VariantSubtagIndicatesSomeFormOfIpa;
			if(variantContainsVoiceMarkerAsWellAsSomeFormOfIpaMarker)
			{
				throw new ArgumentException("A writing system may not be marked as audio and ipa at the same time.");
			}
		}

		private bool VariantSubtagIndicatesSomeFormOfIpa
		{
			get { return VariantSubTagIsIpaConform || Rfc5646TagIsPhonemicConform || Rfc5646TagIsPhoneticConform; }
		}

		private bool VariantSubTagIsIpaConform
>>>>>>> f70f5c96
		{
			get
			{
				return _rfcTag.VariantContainsPart(WellKnownSubTags.Ipa.IpaVariantSubtag);
			}
		}

		private bool Rfc5646TagIsPhoneticConform
		{
			get
			{
				return  _rfcTag.VariantContainsPart(WellKnownSubTags.Ipa.IpaVariantSubtag) &&
					_rfcTag.PrivateUseContainsPart(WellKnownSubTags.Ipa.IpaPhoneticPrivateUseSubtag);
			}
		}

		private bool Rfc5646TagIsPhonemicConform
		{
			get
			{
				return _rfcTag.VariantContainsPart(WellKnownSubTags.Ipa.IpaVariantSubtag) &&
					_rfcTag.PrivateUseContainsPart(WellKnownSubTags.Ipa.IpaPhonemicPrivateUseSubtag);
			}
		}

		public void SetIsVoice(bool isVoice)
		{
			if (IsVoice == isVoice) { return; }
			if (isVoice)
			{
				IpaStatus = IpaStatusChoices.NotIpa;
				Keyboard = string.Empty;
				Script = WellKnownSubTags.Audio.Script;
				_rfcTag.AddToPrivateUse(WellKnownSubTags.Audio.PrivateUseSubtag);
			}
			else
			{
				_rfcTag.Script = String.Empty;
				_rfcTag.RemoveFromPrivateUse(WellKnownSubTags.Audio.PrivateUseSubtag);
			}
			Modified = true;
			CheckIfRfcTagIsValid();
		}

		public void SetIpaStatus(IpaStatusChoices ipaStatus)
		{
			if(IpaStatus == ipaStatus)
			{
				return;
			}
			_rfcTag.RemoveFromPrivateUse(WellKnownSubTags.Audio.PrivateUseSubtag);
			/* "There are some variant subtags that have no prefix field,
			 * eg. fonipa (International IpaPhonetic Alphabet). Such variants
			 * should appear after any other variant subtags with prefix information."
			 */
			_rfcTag.RemoveFromPrivateUse("x-etic");
			_rfcTag.RemoveFromPrivateUse("x-emic");
			_rfcTag.RemoveFromVariant("fonipa");

			switch (ipaStatus)
			{
				default:
					break;
				case IpaStatusChoices.Ipa:
					_rfcTag.AddToVariant(WellKnownSubTags.Ipa.IpaVariantSubtag);
					break;
				case IpaStatusChoices.IpaPhonemic:
					_rfcTag.AddToVariant(WellKnownSubTags.Ipa.IpaVariantSubtag);
					_rfcTag.AddToPrivateUse(WellKnownSubTags.Ipa.IpaPhonemicPrivateUseSubtag);
					break;
				case IpaStatusChoices.IpaPhonetic:
					_rfcTag.AddToVariant(WellKnownSubTags.Ipa.IpaVariantSubtag);
					_rfcTag.AddToPrivateUse(WellKnownSubTags.Ipa.IpaPhoneticPrivateUseSubtag);
					break;
			}
			Modified = true;
		}

		public void SetAllRfc5646LanguageTagComponents(string language, string script, string region, string variant)
		{
			Script = script;
			Variant = variant;
			CheckIfRfcTagIsValid();
		}

		virtual public string Region
		{
			get
			{
				return _rfcTag.Region;
			}
			set
			{
				if (value == Region) { return; }
				_rfcTag.Region = value;
				Modified = true;
			}
		}

		/// <summary>
		/// The ISO639-639 code which is also the Ethnologue code.
		/// </summary>
<<<<<<< HEAD
		[Obsolete("Please use ISO639")]
		virtual public string ISO
=======
		virtual public string ISO639
>>>>>>> f70f5c96
		{
			get { return ISO639; }
			set { ISO639 = value; }
		}

		/// <summary>
		/// The ISO-639 code which is also the Ethnologue code.
		/// </summary>
		virtual public string ISO639
		{
			get
			{
				return _rfcTag.Language;
			}
			set
			{
				if (value == ISO639) { return; }
<<<<<<< HEAD
				Rfc5646Tag = new RFC5646Tag(value, _rfcTag.Script, _rfcTag.Region, _rfcTag.Variant);
				if (!_rfcTag.IsValid())
				{
					throw new InvalidOperationException(String.Format("Changing the language subtag to {0} results in an invalid RFC5646 tag.", value));
				}
=======
				_rfcTag.Language = value;
>>>>>>> f70f5c96
				Modified = true;
			}
		}

		/// <summary>
		/// The ISO639-639 code which is also the Ethnologue code.
		/// </summary>
		[Obsolete("Please use ISO639")]
		virtual public string ISO
		{
			get { return ISO639; }
			set { ISO639 = value; }
		}

		virtual public string Abbreviation
		{
			get
			{
				return _abbreviation;
			}
			set
			{
				UpdateString(ref _abbreviation, value);
			}
		}

		virtual public string Script
		{
			get
			{
				return _rfcTag.Script;
			}
			set
			{
				if (value == Script) { return; }
				_rfcTag.Script = value;
				Modified = true;
				CheckIfRfcTagIsValid();
			}
		}

		virtual public string LanguageName
		{
			get
			{
				bool customLanguageNameIsSet = !String.IsNullOrEmpty(_languageName);
				if (!customLanguageNameIsSet)
				{
					foreach (Iso639LanguageCode code in ValidIso639LanguageCodes)
					{
						if(code.Code.Equals(ISO639))
						{
							return code.Name;
						}
					}
				}
				else if (customLanguageNameIsSet)
				{
					return _languageName;
				}
				return "Unknown Language";
			}
			set
			{
				UpdateString(ref _languageName, value);
			}
		}


		protected void UpdateString(ref string field, string value)
		{
			if (field == value)
				return;

			//count null as same as ""
			if (String.IsNullOrEmpty(field) && String.IsNullOrEmpty(value))
			{
				return;
			}
			Modified = true;
			field = value;
		}

		/// <summary>
		/// Other classes that persist this need to know when our id changed, so they can
		/// clean up the old copy which is based on the old name.
		/// </summary>
		virtual public string StoreID { get; set; }

		virtual public string DisplayLabel
		{
			get
			{
				//jh (Oct 2010) made it start with RFC5646 because all ws's in a lang start with the
				//same abbreviation, making imppossible to see (in SOLID for example) which you chose.
				bool languageIsUnknown = RFC5646.Equals("qaa", StringComparison.OrdinalIgnoreCase);
				if (!String.IsNullOrEmpty(RFC5646) && !languageIsUnknown)
				{
					return RFC5646;
				}
				if (languageIsUnknown)
				{
					if (!String.IsNullOrEmpty(_abbreviation))
					{
						return _abbreviation;
					}
					if (!String.IsNullOrEmpty(_languageName))
					{
						string n = _languageName;
						return n.Substring(0, n.Length > 4 ? 4 : n.Length);
					}
				}
				return "???";
			}
		}

		virtual public string ListLabel
		{
			get
			{
				string n = string.Empty;
				if (!String.IsNullOrEmpty(_languageName))
				{
					n=_languageName;
				}
				else
				{
					n = DisplayLabel;
				}
				string details = "";
				if(IpaStatus != IpaStatusChoices.NotIpa)
				{
					switch (IpaStatus)
					{
						case IpaStatusChoices.Ipa:
							details += "IPA-";
							break;
						case IpaStatusChoices.IpaPhonetic:
							details += "IPA-etic-";
							break;
						case IpaStatusChoices.IpaPhonemic:
							details += "IPA-emic-";
							break;
						default:
							throw new ArgumentOutOfRangeException();
					}
				}
				else if (!String.IsNullOrEmpty(_rfcTag.Script))
				{
					details += _rfcTag.Script+"-";
				}
				if (!String.IsNullOrEmpty(_rfcTag.Region))
				{
					details += _rfcTag.Region + "-";
				}
				if (IpaStatus == IpaStatusChoices.NotIpa && !String.IsNullOrEmpty(_rfcTag.Variant))
				{
					details += _rfcTag.Variant + "-";
				}

				if (IsVoice)
				{
					details = details.Replace("Zxxx-", "");
					details += "voice";
				}
				details = details.Trim(new char[] { '-' });
				if (details.Length > 0)
					details = " ("+details + ")";
				return n+details;
			}
		}

		virtual public string RFC5646
		{
			get
			{
//                if(!string.IsNullOrEmpty(_customLanguageTag))
//                {
//                    return _customLanguageTag;
//                }
				return _rfcTag.CompleteTag;
			}
//            set
//            {
//                _customLanguageTag=value;
//            }
		}

		[Obsolete("Use RFC5646 Property.")]
		public string Id
		{
			get
			{
				return RFC5646;
			}
		}

		virtual public string VerboseDescription
		{
			get
			{
				var summary = new StringBuilder();
				summary.AppendFormat(" {0}", LanguageName);
				if (!String.IsNullOrEmpty(Region))
				{
					summary.AppendFormat(" in {0}", Region);
				}
				if (!String.IsNullOrEmpty(Script))
				{
					summary.AppendFormat(" written in {0} script", CurrentScriptOptionLabel);
				}

				summary.AppendFormat(". ({0})", RFC5646);
				return summary.ToString().Trim();
			}
		}

		private string CurrentScriptOptionLabel
		{
			get
			{
				Iso15924Script option = Iso15924Script;
				return option == null ? _rfcTag.Script : option.Label;
			}
		}

		/// <summary>
		/// If we don't have an option for the current script, returns null
		/// </summary>
		virtual public Iso15924Script Iso15924Script
		{
			get
			{
				string script = Script;
				if (String.IsNullOrEmpty(script))
				{
					script = "latn";
				}
				foreach (var option in ScriptOptions)
				{
					if (option.Code == script)
					{
						return option;
					}
				}
				return null;
			}
		}

		public static List<Iso15924Script> ScriptOptions
		{
			get
			{
				return RFC5646Tag.ValidIso15924Scripts;
			}
		}

		virtual public bool Modified { get; set; }

		virtual public bool MarkedForDeletion { get; set; }

		virtual public string DefaultFontName
		{
			get
			{
				return _defaultFontName;
			}
			set
			{
				UpdateString(ref _defaultFontName, value);
			}
		}

		virtual public float DefaultFontSize
		{
			get
			{
				return _defaultFontSize;
			}
			set
			{
				if (value == _defaultFontSize)
				{
					return;
				}
				if (value < 0 || float.IsNaN(value) || float.IsInfinity(value))
				{
					throw new ArgumentOutOfRangeException();
				}
				_defaultFontSize = value;
				Modified = true;
			}
		}

		virtual public string Keyboard
		{
			get
			{
				if(String.IsNullOrEmpty(_keyboard))
				{
					return "";
				}
				return _keyboard;
			}
			set
			{
				UpdateString(ref _keyboard, value);
			}
		}

		virtual public bool RightToLeftScript
		{
			get
			{
				return _rightToLeftScript;
			}
			set
			{
				if(value != _rightToLeftScript)
				{
					Modified = true;
					_rightToLeftScript = value;
				}
			}
		}

		/// <summary>
		/// The windows "NativeName" from the Culture class
		/// </summary>
		virtual public string NativeName
		{
			get
			{
				return _nativeName;
			}
			set
			{
				UpdateString(ref _nativeName, value);
			}
		}


		virtual public SortRulesType SortUsing
		{
			get { return _sortUsing; }
			set
			{
				if (value != _sortUsing)
				{
					_sortUsing = value;
					_collator = null;
					Modified = true;
				}
			}
		}

		virtual public string SortRules
		{
			get { return _sortRules ?? string.Empty; }
			set
			{
				_collator = null;
				UpdateString(ref _sortRules, value);
			}
		}

		virtual public string SpellCheckingId
		{
			get
			{
				if (string.IsNullOrEmpty(_spellCheckingId))
				{
					return _rfcTag.Language;
				}
				return _spellCheckingId;
			}
			set { UpdateString(ref _spellCheckingId, value); }
		}

		/// <summary>
		/// Returns an ICollator interface that can be used to sort strings based
		/// on the custom collation rules.
		/// </summary>
		virtual public ICollator Collator
		{
			get
			{
				if (_collator == null)
				{
					switch (SortUsing)
					{
						case SortRulesType.DefaultOrdering:
							_collator = new IcuRulesCollator(String.Empty); // was SystemCollator(null);
							break;
						case SortRulesType.CustomSimple:
							_collator = new SimpleRulesCollator(SortRules);
							break;
						case SortRulesType.CustomICU:
							_collator = new IcuRulesCollator(SortRules);
							break;
						case SortRulesType.OtherLanguage:
							_collator = new SystemCollator(SortRules);
							break;
					}
				}
				return _collator;
			}
		}

		virtual public bool IsLegacyEncoded
		{
			get
			{
				return _isLegacyEncoded;
			}
			set
			{
				if(value != _isLegacyEncoded)
				{
					Modified = true;
					_isLegacyEncoded = value;
				}
			}
		}


		/// <summary>
		/// Tests whether the current custom collation rules are valid.
		/// </summary>
		/// <param name="message">Used for an error message if rules do not validate.</param>
		/// <returns>True if rules are valid, false otherwise.</returns>
		virtual public bool ValidateCollationRules(out string message)
		{
			message = null;
			switch (SortUsing)
			{
				case SortRulesType.DefaultOrdering:
					return String.IsNullOrEmpty(SortRules);
				case SortRulesType.CustomICU:
					return IcuRulesCollator.ValidateSortRules(SortRules, out message);
				case SortRulesType.CustomSimple:
					return SimpleRulesCollator.ValidateSimpleRules(SortRules, out message);
				case SortRulesType.OtherLanguage:
					try
					{
						new SystemCollator(SortRules);
					}
					catch (Exception e)
					{
						message = String.Format("Error while validating sorting rules: {0}", e.Message);
						return false;
					}
					return true;
			}
			return false;
		}

		public override string ToString()
		{
			return _rfcTag.ToString();
		}

		virtual public WritingSystemDefinition Clone()
		{
			return new WritingSystemDefinition(this);
		}

	}

	public enum IpaStatusChoices
		{
			NotIpa,
			Ipa,
			IpaPhonetic,
			IpaPhonemic
		}

	public class WellKnownSubTags
	{
		public class Audio
		{
			static public string PrivateUseSubtag
			{
				get { return "x-audio"; }
			}
			static public string Script
			{
				get { return "Zxxx"; }
			}
		}

		public class Ipa
		{
			static public string IpaVariantSubtag
			{
				get { return "fonipa"; }
			}

			static public string IpaPhonemicPrivateUseSubtag
			{
				get { return "-x-emic"; }
			}

			static public string IpaPhoneticPrivateUseSubtag
			{
				get { return "-x-etic"; }
			}
		}
	}
}<|MERGE_RESOLUTION|>--- conflicted
+++ resolved
@@ -220,22 +220,7 @@
 			}
 			set
 			{
-<<<<<<< HEAD
-				if (value)
-				{
-					IpaStatus = IpaStatusChoices.NotIpa;
-					Keyboard = string.Empty;
-					ISO639 = ISO639.Split('-')[0];
-					_rfcTag = RFC5646Tag.RFC5646TagForVoiceWritingSystem(ISO639, Region);
-				}
-				else if (IsVoice == true)
-				{
-					_rfcTag = new RFC5646Tag(ISO639, "", "", "");
-				}
-				Modified = true;
-=======
 				SetIsVoice(value);
->>>>>>> f70f5c96
 			}
 		}
 
@@ -309,9 +294,6 @@
 			}
 		}
 
-<<<<<<< HEAD
-		virtual public string Region
-=======
 		private void CheckIfRfcTagIsValid()
 		{
 			bool variantIsAudioConformButScriptIsNot = VariantSubTagIsAudioConform && !ScriptSubTagIsAudioConform;
@@ -333,7 +315,6 @@
 		}
 
 		private bool VariantSubTagIsIpaConform
->>>>>>> f70f5c96
 		{
 			get
 			{
@@ -436,12 +417,8 @@
 		/// <summary>
 		/// The ISO639-639 code which is also the Ethnologue code.
 		/// </summary>
-<<<<<<< HEAD
 		[Obsolete("Please use ISO639")]
 		virtual public string ISO
-=======
-		virtual public string ISO639
->>>>>>> f70f5c96
 		{
 			get { return ISO639; }
 			set { ISO639 = value; }
@@ -459,15 +436,7 @@
 			set
 			{
 				if (value == ISO639) { return; }
-<<<<<<< HEAD
-				Rfc5646Tag = new RFC5646Tag(value, _rfcTag.Script, _rfcTag.Region, _rfcTag.Variant);
-				if (!_rfcTag.IsValid())
-				{
-					throw new InvalidOperationException(String.Format("Changing the language subtag to {0} results in an invalid RFC5646 tag.", value));
-				}
-=======
 				_rfcTag.Language = value;
->>>>>>> f70f5c96
 				Modified = true;
 			}
 		}
