--- conflicted
+++ resolved
@@ -99,7 +99,6 @@
 		}
 
 		/// <summary>
-<<<<<<< HEAD
 		/// True when the validity of the writing system defn's tag is being enforced. This is the normal and default state.
 		/// Setting this true will throw unless the tag has previously been put into a valid state.
 		/// Attempting to Save the writing system defn will set this true (and may throw).
@@ -114,7 +113,6 @@
 			}
 		}
 
-=======
 		/// Creates a new WritingSystemDefinition
 		/// </summary>
 		/// <param name="language">A valid BCP47 language subtag</param>
@@ -123,7 +121,6 @@
 		/// <param name="variant">A valid BCP47 variant subtag</param>
 		/// <param name="abbreviation">The desired abbreviation for this writing system definition</param>
 		/// <param name="rightToLeftScript">Indicates whether this writing system uses a right to left script</param>
->>>>>>> f6ae7a28
 		public WritingSystemDefinition(string language, string script, string region, string variant, string abbreviation, bool rightToLeftScript)
 			: this()
 		{
@@ -212,7 +209,10 @@
 		{
 			get
 			{
-				return StandardTags.ValidRegisteredVariants;
+				foreach (var variant in StandardTags.ValidRegisteredVariants)
+				{
+					yield return variant;
+				}
 			}
 		}
 
