--- conflicted
+++ resolved
@@ -1,4 +1,4 @@
-﻿using System;
+using System;
 using System.Collections.Generic;
 using System.IO;
 using System.Linq;
@@ -9,15 +9,6 @@
 {
 	public class LdmlInFolderWritingSystemRepositoryMigrator : FolderMigrator
 	{
-<<<<<<< HEAD
-		public LdmlInFolderWritingSystemRepositoryMigrator(string ldmlPath,
-														   LdmlVersion0MigrationStrategy.OnMigrationFn
-															   onMigrationCallback)
-			: this(ldmlPath, onMigrationCallback, false){}
-
-		public LdmlInFolderWritingSystemRepositoryMigrator(string ldmlPath, LdmlVersion0MigrationStrategy.OnMigrationFn onMigrationCallback, bool roundtripFlex70PrivateUse)
-			: base(WritingSystemDefinition.LatestWritingSystemDefinitionVersion, ldmlPath)
-=======
 
 		private readonly List<WritingSystemRepositoryProblem> _migrationProblems = new List<WritingSystemRepositoryProblem>();
 
@@ -25,7 +16,6 @@
 			string ldmlPath,
 			LdmlVersion0MigrationStrategy.MigrationHandler migrationHandler
 		) : base(WritingSystemDefinition.LatestWritingSystemDefinitionVersion, ldmlPath)
->>>>>>> bca160c2
 		{
 			SearchPattern = "*.ldml";
 
@@ -34,19 +24,12 @@
 			AddVersionStrategy(new WritingSystemLdmlVersionGetter(roundtripFlex70PrivateUse));
 			AddVersionStrategy(new DefaultVersion(0, 0));
 
-<<<<<<< HEAD
-			var auditLog =
-				new WritingSystemChangeLog(
-					new WritingSystemChangeLogDataMapper(Path.Combine(ldmlPath, "idchangelog.xml")));
+			var auditLog = new WritingSystemChangeLog(
+				new WritingSystemChangeLogDataMapper(Path.Combine(ldmlPath, "idchangelog.xml"))
+			);
 			AddMigrationStrategy(new LdmlVersion0MigrationStrategy(onMigrationCallback, auditLog, 0, roundtripFlex70PrivateUse));
 			// Version 0 strategy has been enhanced to also migrate version 1.
 			AddMigrationStrategy(new LdmlVersion0MigrationStrategy(onMigrationCallback, auditLog, 1, roundtripFlex70PrivateUse));
-=======
-			var auditLog = new WritingSystemChangeLog(
-				new WritingSystemChangeLogDataMapper(Path.Combine(ldmlPath, "idchangelog.xml"))
-			);
-			AddMigrationStrategy(new LdmlVersion0MigrationStrategy(migrationHandler, auditLog));
->>>>>>> bca160c2
 		}
 
 		public IEnumerable<WritingSystemRepositoryProblem> MigrationProblems
