﻿using System;
using System.Collections.Generic;
using System.Linq;
using System.Text;
using System.Xml;
using Palaso.Migration;

namespace Palaso.WritingSystems.Migration
{
	/// <summary>
	/// This identifies the version of an LDML file via /ldml/special/palaso:version/@value node
	/// Note that there is an exception for LDML files containing /ldml/identity/language/@type beginning with "x-".
	/// This is in order to accomodate Flex LDML files that store enirely private use language tags differently.
	/// There should also be checks for private use script and region, but we'll wait and see if this is really a problem.
	/// The counterpart to this exception is found in the LdmlDataMapper which treats these types of files specially.
	/// </summary>
	public class WritingSystemLdmlVersionGetter : IFileVersion
	{
		readonly List<IFileVersion> _versionGetters = new List<IFileVersion>();

		public WritingSystemLdmlVersionGetter():this(false){}

		public WritingSystemLdmlVersionGetter(bool roundtripFlex70PrivateUse)
		{
			var versionNodeVersion = new XPathVersion(1, "/ldml/special/palaso:version/@value");
			versionNodeVersion.NamespaceManager.AddNamespace("palaso", "urn://palaso.org/ldmlExtensions/v1");

<<<<<<< HEAD
			if(roundtripFlex70PrivateUse){
				var flexPrivateUseVersionGetter = new XPathVersion(1, "/ldml/identity/language/@type");
				flexPrivateUseVersionGetter.VersionParser = str => { return (str.StartsWith("x-", StringComparison.OrdinalIgnoreCase) || str.Equals("x")) ? 2 : -1; };
				_versionGetters.Add(flexPrivateUseVersionGetter);
			}
=======
			var flexPrivateUseVersionGetter = new XPathVersion(1, "/ldml/identity/language/@type");
			flexPrivateUseVersionGetter.VersionParser = str =>
				{
					return str.Equals("x", StringComparison.OrdinalIgnoreCase)
						|| str.StartsWith("x-", StringComparison.OrdinalIgnoreCase) ? 1 : -1;
				};
>>>>>>> bca160c2

			_versionGetters.Add(versionNodeVersion);
		}

		public int GetFileVersion(string ldmlFilePath)
		{
			return _versionGetters.Max(get => get.GetFileVersion(ldmlFilePath));
		}

		public int StrategyGoodToVersion
		{
			get { return _versionGetters.Max(get => get.StrategyGoodToVersion); }
		}
	}
}<|MERGE_RESOLUTION|>--- conflicted
+++ resolved
@@ -1,4 +1,4 @@
-﻿using System;
+using System;
 using System.Collections.Generic;
 using System.Linq;
 using System.Text;
@@ -25,20 +25,11 @@
 			var versionNodeVersion = new XPathVersion(1, "/ldml/special/palaso:version/@value");
 			versionNodeVersion.NamespaceManager.AddNamespace("palaso", "urn://palaso.org/ldmlExtensions/v1");
 
-<<<<<<< HEAD
 			if(roundtripFlex70PrivateUse){
 				var flexPrivateUseVersionGetter = new XPathVersion(1, "/ldml/identity/language/@type");
 				flexPrivateUseVersionGetter.VersionParser = str => { return (str.StartsWith("x-", StringComparison.OrdinalIgnoreCase) || str.Equals("x")) ? 2 : -1; };
 				_versionGetters.Add(flexPrivateUseVersionGetter);
 			}
-=======
-			var flexPrivateUseVersionGetter = new XPathVersion(1, "/ldml/identity/language/@type");
-			flexPrivateUseVersionGetter.VersionParser = str =>
-				{
-					return str.Equals("x", StringComparison.OrdinalIgnoreCase)
-						|| str.StartsWith("x-", StringComparison.OrdinalIgnoreCase) ? 1 : -1;
-				};
->>>>>>> bca160c2
 
 			_versionGetters.Add(versionNodeVersion);
 		}
