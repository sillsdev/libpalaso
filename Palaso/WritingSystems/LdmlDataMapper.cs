using System;
using System.Linq;
using System.Collections.Generic;
using System.Diagnostics;
using System.Globalization;
using System.IO;
using System.Text;
using System.Xml;
using Palaso.WritingSystems;
using Palaso.WritingSystems.Collation;
using Palaso.Xml;

namespace Palaso.WritingSystems
{
	/// <summary>
	/// The LdmlDatamapper Reads and Writes WritingSystemDefinitions to LDML files. A typical consuming application should not
	/// need to use the LdmlDataMapper directly but should rather use an IWritingSystemRepository (such as the
	/// LdmlInfolderWritingSystemRepository) to manage it's writing systems.
	/// The LdmlDatamapper is tightly tied to a particular (palaso) version of LDML. If the LdmlDatamapper refuses to Read a
	/// particular Ldml file it may need to be migrated to the latest version. Please use the
	/// LdmlInFolderWritingSystemRepository class for this purpose.
	/// Please note that the LdmlDataMapper.Write method can round trip data that it does not understand if passed an
	/// appropriate stream or xmlreader produced from the old file.
	/// Be aware that as of Jul-5-2011 an exception was made for certain well defined Fieldworks LDML files whose contained
	/// Rfc5646 tag begin with "x-". These will load correctly, albeit in a transformed state, in spite of being "Version 0".
	/// Furthermore writing systems containing RfcTags beginning with "x-" and that have a matching Fieldworks conform LDML file
	/// in the repository will not be changed including no marking with "version 1".
	/// </summary>
	public class LdmlDataMapper
	{
		private readonly XmlNamespaceManager _nameSpaceManager;
		private bool _wsIsFlexPrivateUse;
		private bool _roundTripFlex70PrivateUse;

		public LdmlDataMapper()
		{
			_nameSpaceManager = MakeNameSpaceManager();
		}

		public void Read(string filePath, WritingSystemDefinition ws)
		{
			if (filePath == null)
			{
				throw new ArgumentNullException("filePath");
			}
			if (ws == null)
			{
				throw new ArgumentNullException("ws");
			}
			var settings = new XmlReaderSettings();
			settings.NameTable = _nameSpaceManager.NameTable;
			settings.ValidationType = ValidationType.None;
			settings.XmlResolver = null;
			settings.ProhibitDtd = false;
			using (XmlReader reader = XmlReader.Create(filePath, settings))
			{
				ReadLdml(reader, ws);
			}
		}

		public void Read(XmlReader xmlReader, WritingSystemDefinition ws)
		{
			if (xmlReader == null)
			{
				throw new ArgumentNullException("xmlReader");
			}
			if (ws == null)
			{
				throw new ArgumentNullException("ws");
			}
			XmlReaderSettings settings = new XmlReaderSettings();
			settings.NameTable = _nameSpaceManager.NameTable;
			settings.ConformanceLevel = ConformanceLevel.Auto;
			settings.ValidationType = ValidationType.None;
			settings.XmlResolver = null;
			settings.ProhibitDtd = false;
			using (XmlReader reader = XmlReader.Create(xmlReader, settings))
			{
				ReadLdml(reader, ws);
			}
		}

		private static bool FindElement(XmlReader reader, string name)
		{
			return XmlHelpers.FindNextElementInSequence(reader, name, LdmlNodeComparer.CompareElementNames);
		}

		private static bool FindElement(XmlReader reader, string name, string nameSpace)
		{
			return XmlHelpers.FindNextElementInSequence(reader, name, nameSpace, LdmlNodeComparer.CompareElementNames);
		}

		public static void WriteLdmlText(XmlWriter writer, string text)
		{
			// Not all Unicode characters are valid in an XML document, so we need to create
			// the <cp hex="X"> elements to replace the invalid characters.
			// Note: While 0xD (carriage return) is a valid XML character, it is automatically
			// either dropped or coverted to 0xA by any conforming XML parser, so we also make a <cp>
			// element for that one.
			StringBuilder sb = new StringBuilder(text.Length);
			for (int i=0; i < text.Length; i++)
			{
				int code = Char.ConvertToUtf32(text, i);
				if ((code == 0x9) ||
					(code == 0xA) ||
					(code >= 0x20 && code <= 0xD7FF) ||
					(code >= 0xE000 && code <= 0xFFFD) ||
					(code >= 0x10000 && code <= 0x10FFFF))
				{
					sb.Append(Char.ConvertFromUtf32(code));
				}
				else
				{
					writer.WriteString(sb.ToString());
					writer.WriteStartElement("cp");
					writer.WriteAttributeString("hex", String.Format("{0:X}", code));
					writer.WriteEndElement();
					sb = new StringBuilder(text.Length - i);
				}

				if (Char.IsSurrogatePair(text, i))
				{
					i++;
				}
			}
			writer.WriteString(sb.ToString());
		}

		private void ReadLdml(XmlReader reader, WritingSystemDefinition ws)
		{
			Debug.Assert(reader != null);
			Debug.Assert(ws != null);
			if (reader.MoveToContent() != XmlNodeType.Element || reader.Name != "ldml")
			{
				throw new ApplicationException("Unable to load writing system definition: Missing <ldml> tag.");
			}
			reader.Read();
			if (FindElement(reader, "identity"))
			{
				ReadIdentityElement(reader, ws);
			}
			if (FindElement(reader, "layout"))
			{
				ReadLayoutElement(reader, ws);
			}
			if (FindElement(reader, "collations"))
			{
				ReadCollationsElement(reader, ws);
			}
			while (FindElement(reader, "special"))
			{
				ReadTopLevelSpecialElement(reader, ws);
			}
			ws.StoreID = "";
			ws.Modified = false;
		}

		protected virtual void ReadTopLevelSpecialElement(XmlReader reader, WritingSystemDefinition ws)
		{
			if (reader.GetAttribute("xmlns:palaso") != null)
			{
				reader.ReadStartElement("special");
				ws.Abbreviation = GetSpecialValue(reader, "palaso", "abbreviation");
				ws.DefaultFontName = GetSpecialValue(reader, "palaso", "defaultFontFamily");
				float fontSize;
				if (float.TryParse(GetSpecialValue(reader, "palaso", "defaultFontSize"), out fontSize))
				{
					ws.DefaultFontSize = fontSize;
				}
				ws.Keyboard = GetSpecialValue(reader, "palaso", "defaultKeyboard");
				string isLegacyEncoded = GetSpecialValue(reader, "palaso", "isLegacyEncoded");
				if (!String.IsNullOrEmpty(isLegacyEncoded))
				{
					ws.IsUnicodeEncoded = !Convert.ToBoolean(isLegacyEncoded);
				}
				ws.LanguageName = GetSpecialValue(reader, "palaso", "languageName");
				ws.SpellCheckingId = GetSpecialValue(reader, "palaso", "spellCheckingId");
				if (!_wsIsFlexPrivateUse)
				{
					string version = GetSpecialValue(reader, "palaso", "version");
					version = string.IsNullOrEmpty(version) ? "0" : version;
					if (version != WritingSystemDefinition.LatestWritingSystemDefinitionVersion.ToString())
					{
						throw new ApplicationException(String.Format(
														   "The LDML tag '{0}' is version {1}.  Version {2} was expected.",
														   ws.Bcp47Tag,
														   version,
														   WritingSystemDefinition.LatestWritingSystemDefinitionVersion
														   ));
					}
				}

				while (reader.NodeType != XmlNodeType.EndElement)
				{
					reader.Read();
				}
				reader.ReadEndElement();
			}
			else
			{
				reader.Skip();
			}
		}

		private void ReadIdentityElement(XmlReader reader, WritingSystemDefinition ws)
		{
			Debug.Assert(reader.NodeType == XmlNodeType.Element && reader.Name == "identity");
			using (XmlReader identityReader = reader.ReadSubtree())
			{
				identityReader.MoveToContent();
				identityReader.ReadStartElement("identity");
				if (FindElement(identityReader, "version"))
				{
					ws.VersionNumber = identityReader.GetAttribute("number") ?? string.Empty;
					if (!identityReader.IsEmptyElement)
					{
						ws.VersionDescription = identityReader.ReadString();
						identityReader.ReadEndElement();
					}
				}
				string dateTime = GetSubNodeAttributeValue(identityReader, "generation", "date");
				DateTime modified = DateTime.UtcNow;
				if (!string.IsNullOrEmpty(dateTime.Trim()) && !DateTime.TryParse(dateTime, out modified))
				{
					//CVS format:    "$Date: 2008/06/18 22:52:35 $"
					modified = DateTime.ParseExact(dateTime, "'$Date: 'yyyy/MM/dd HH:mm:ss $", null,
												   DateTimeStyles.AssumeUniversal);
				}

				ws.DateModified = modified;

				string language = GetSubNodeAttributeValue(identityReader, "language", "type");
				string script = GetSubNodeAttributeValue(identityReader, "script", "type");
				string region = GetSubNodeAttributeValue(identityReader, "territory", "type");
				string variant = GetSubNodeAttributeValue(identityReader, "variant", "type");

				if ((language.StartsWith("x-", StringComparison.OrdinalIgnoreCase) || language.Equals("x", StringComparison.OrdinalIgnoreCase)))
				{
					var flexRfcTagInterpreter = new FlexConformPrivateUseRfc5646TagInterpreter();
					flexRfcTagInterpreter.ConvertToPalasoConformPrivateUseRfc5646Tag(language, script, region, variant);
					ws.SetAllComponents(flexRfcTagInterpreter.Language, flexRfcTagInterpreter.Script, flexRfcTagInterpreter.Region, flexRfcTagInterpreter.Variant);

					_wsIsFlexPrivateUse = true;
				}
				else
				{
					ws.SetAllComponents(language, script, region, variant);

					_wsIsFlexPrivateUse = false;
				}
				//Set the id simply as the concatenation of whatever was in the ldml file.
				ws.Id = String.Join("-", new[] {language, script, region, variant}.Where(subtag => !String.IsNullOrEmpty(subtag)).ToArray());
				// move to end of identity node
				while (identityReader.Read()) ;
			}
			if (!reader.IsEmptyElement)
			{
				reader.ReadEndElement();
			}
		}

		private void ReadLayoutElement(XmlReader reader, WritingSystemDefinition ws)
		{
			// The orientation node has two attributes, "lines" and "characters" which define direction of writing.
			// The valid values are: "top-to-bottom", "bottom-to-top", "left-to-right", and "right-to-left"
			// Currently we only handle horizontal character orders with top-to-bottom line order, so
			// any value other than characters right-to-left, we treat as our default left-to-right order.
			// This probably works for many scripts such as various East Asian scripts which traditionally
			// are top-to-bottom characters and right-to-left lines, but can also be written with
			// left-to-right characters and top-to-bottom lines.
			Debug.Assert(reader.NodeType == XmlNodeType.Element && reader.Name == "layout");
			using (XmlReader layoutReader = reader.ReadSubtree())
			{
				layoutReader.MoveToContent();
				layoutReader.ReadStartElement("layout");
				ws.RightToLeftScript = GetSubNodeAttributeValue(layoutReader, "orientation", "characters") ==
									   "right-to-left";
				while (layoutReader.Read());
			}
			if (!reader.IsEmptyElement)
			{
				reader.ReadEndElement();
			}
		}

		private void ReadCollationsElement(XmlReader reader, WritingSystemDefinition ws)
		{
			Debug.Assert(reader.NodeType == XmlNodeType.Element && reader.Name == "collations");
			using (XmlReader collationsReader = reader.ReadSubtree())
			{
				collationsReader.MoveToContent();
				collationsReader.ReadStartElement("collations");
				bool found = false;
				while (FindElement(collationsReader, "collation"))
				{
					// having no type is the same as type=standard, and is the only one we're interested in
					string typeValue = collationsReader.GetAttribute("type");
					if (string.IsNullOrEmpty(typeValue) || typeValue == "standard")
					{
						found = true;
						break;
					}
					reader.Skip();
				}
				if (found)
				{
					reader.MoveToElement();
					string collationXml = reader.ReadInnerXml();
					ReadCollationElement(collationXml, ws);
				}
				while (collationsReader.Read());
			}
			if (!reader.IsEmptyElement)
			{
				reader.ReadEndElement();
			}
		}

		private void ReadCollationElement(string collationXml, WritingSystemDefinition ws)
		{
			Debug.Assert(collationXml != null);
			Debug.Assert(ws != null);

			XmlReaderSettings readerSettings = new XmlReaderSettings();
			readerSettings.CloseInput = true;
			readerSettings.ConformanceLevel = ConformanceLevel.Fragment;
			using (XmlReader collationReader = XmlReader.Create(new StringReader(collationXml), readerSettings))
			{
				if (FindElement(collationReader, "special"))
				{
					collationReader.Read();
					string rulesTypeAsString = GetSpecialValue(collationReader, "palaso", "sortRulesType");
					if(!String.IsNullOrEmpty(rulesTypeAsString))
					{
						ws.SortUsing = (WritingSystemDefinition.SortRulesType)Enum.Parse(typeof(WritingSystemDefinition.SortRulesType), rulesTypeAsString);
					}
				}
			}
			switch (ws.SortUsing)
			{
				case WritingSystemDefinition.SortRulesType.OtherLanguage:
					ReadCollationRulesForOtherLanguage(collationXml, ws);
					break;
				case WritingSystemDefinition.SortRulesType.CustomSimple:
					ReadCollationRulesForCustomSimple(collationXml, ws);
					break;
				case WritingSystemDefinition.SortRulesType.CustomICU:
					ReadCollationRulesForCustomICU(collationXml, ws);
					break;
				case WritingSystemDefinition.SortRulesType.DefaultOrdering:
					break;
				default:
					string message = string.Format("Unhandled SortRulesType '{0}' while writing LDML definition file.", ws.SortUsing);
					throw new ApplicationException(message);
			}
		}

		private void ReadCollationRulesForOtherLanguage(string collationXml, WritingSystemDefinition ws)
		{
			XmlReaderSettings readerSettings = new XmlReaderSettings();
			readerSettings.CloseInput = true;
			readerSettings.ConformanceLevel = ConformanceLevel.Fragment;
			using (XmlReader collationReader = XmlReader.Create(new StringReader(collationXml), readerSettings))
			{
				bool foundValue = false;
				if (FindElement(collationReader, "base"))
				{
					if (!collationReader.IsEmptyElement && collationReader.ReadToDescendant("alias"))
					{
						string sortRules = collationReader.GetAttribute("source");
						if (sortRules != null)
						{
							ws.SortRules = sortRules;
							foundValue = true;
						}
					}
				}
				if (!foundValue)
				{
					// missing base alias element, fall back to ICU rules
					ws.SortUsing = WritingSystemDefinition.SortRulesType.CustomICU;
					ReadCollationRulesForCustomICU(collationXml, ws);
				}
			}
		}

		private void ReadCollationRulesForCustomICU(string collationXml, WritingSystemDefinition ws)
		{
			ws.SortRules = LdmlCollationParser.GetIcuRulesFromCollationNode(collationXml);
		}

		private void ReadCollationRulesForCustomSimple(string collationXml, WritingSystemDefinition ws)
		{
			string rules;
			if (LdmlCollationParser.TryGetSimpleRulesFromCollationNode(collationXml, out rules))
			{
				ws.SortRules = rules;
				return;
			}
			// fall back to ICU rules if Simple rules don't work
			ws.SortUsing = WritingSystemDefinition.SortRulesType.CustomICU;
			ReadCollationRulesForCustomICU(collationXml, ws);
		}

		public void Write(string filePath, WritingSystemDefinition ws, Stream oldFile)
		{
			Write(filePath, ws, oldFile, true);
		}

		/// <summary>
		/// The "oldFile" parameter allows the LdmldataMapper to allow data that it doesn't understand to be roundtripped.
		/// </summary>
		/// <param name="filePath"></param>
		/// <param name="ws"></param>
		/// <param name="oldFile"></param>
		/// <param name="roundtripFlex70PrivateUse"></param>
		public void Write(string filePath, WritingSystemDefinition ws, Stream oldFile, bool roundtripFlex70PrivateUse)
		{
			_roundTripFlex70PrivateUse = roundtripFlex70PrivateUse;
			if (filePath == null)
			{
				throw new ArgumentNullException("filePath");
			}
			if (ws == null)
			{
				throw new ArgumentNullException("ws");
			}
			XmlReader reader = null;
			try
			{
				if (oldFile != null)
				{
					var readerSettings = new XmlReaderSettings();
					readerSettings.NameTable = _nameSpaceManager.NameTable;
					readerSettings.IgnoreWhitespace = true;
					readerSettings.ConformanceLevel = ConformanceLevel.Auto;
					readerSettings.ValidationType = ValidationType.None;
					readerSettings.XmlResolver = null;
					readerSettings.ProhibitDtd = false;
					reader = XmlReader.Create(oldFile, readerSettings);
				}
				using (var writer = XmlWriter.Create(filePath, CanonicalXmlSettings.CreateXmlWriterSettings()))
				{
					writer.WriteStartDocument();
					WriteLdml(writer, reader, ws);
					writer.Close();
				}
			}
			finally
			{
				if (reader != null)
				{
					reader.Close();
				}
			}
		}

		public void Write(XmlWriter xmlWriter, WritingSystemDefinition ws, XmlReader oldFileReader)
		{
			Write(xmlWriter, ws, oldFileReader, false);
		}

		/// <summary>
		/// The "oldFileReader" parameter allows the LdmldataMapper to allow data that it doesn't understand to be roundtripped.
		/// </summary>
		/// <param name="filePath"></param>
		/// <param name="ws"></param>
		/// <param name="oldFile"></param>
		public void Write(XmlWriter xmlWriter, WritingSystemDefinition ws, XmlReader oldFileReader, bool roundTripFlex70PrivateUse)
		{
			_roundTripFlex70PrivateUse = roundTripFlex70PrivateUse;
			if (xmlWriter == null)
			{
				throw new ArgumentNullException("xmlWriter");
			}
			if (ws == null)
			{
				throw new ArgumentNullException("ws");
			}
			// We don't want to run any risk of persisting an invalid writing system in an LDML.
			ws.RequiresValidTag = true;
			XmlReader reader = null;
			try
			{
				if (oldFileReader != null)
				{
					XmlReaderSettings settings = new XmlReaderSettings();
					settings.NameTable = _nameSpaceManager.NameTable;
					settings.IgnoreWhitespace = true;
					settings.ConformanceLevel = ConformanceLevel.Auto;
					settings.ValidationType = ValidationType.None;
					settings.XmlResolver = null;
					settings.ProhibitDtd = false;
					reader = XmlReader.Create(oldFileReader, settings);
				}
				WriteLdml(xmlWriter, reader, ws);
			}
			finally
			{
				if (reader != null)
				{
					reader.Close();
				}
			}
		}

		private void WriteLdml(XmlWriter writer, XmlReader reader, WritingSystemDefinition ws)
		{
			_wsIsFlexPrivateUse = false;
			Debug.Assert(writer != null);
			Debug.Assert(ws != null);
			writer.WriteStartElement("ldml");
			if (reader != null)
			{
				reader.MoveToContent();
				reader.ReadStartElement("ldml");
				CopyUntilElement(writer, reader, "identity");
			}
			WriteIdentityElement(writer, reader, ws);
			if (reader != null)
			{
				CopyUntilElement(writer, reader, "layout");
			}
			WriteLayoutElement(writer, reader, ws);
			if (reader != null)
			{
				CopyUntilElement(writer, reader, "collations");
			}
			WriteCollationsElement(writer, reader, ws);
			if (reader != null)
			{
				CopyUntilElement(writer, reader, "special");
			}
			WriteTopLevelSpecialElements(writer, reader, ws);
			if (reader != null)
			{
				CopyOtherSpecialElements(writer, reader);
				CopyToEndElement(writer, reader);
			}
			writer.WriteEndElement();
		}

		private void CopyUntilElement(XmlWriter writer, XmlReader reader, string elementName)
		{
			Debug.Assert(writer != null);
			Debug.Assert(reader != null);
			Debug.Assert(!string.IsNullOrEmpty(elementName));
			if (reader.NodeType == XmlNodeType.None)
			{
				reader.Read();
			}
			while (!reader.EOF && reader.NodeType != XmlNodeType.EndElement
				&& (reader.NodeType != XmlNodeType.Element || LdmlNodeComparer.CompareElementNames(reader.Name, elementName) < 0))
			{
				// XmlWriter.WriteNode doesn't do anything if the node type is Attribute
				if (reader.NodeType == XmlNodeType.Attribute)
				{
					writer.WriteAttributes(reader, false);
				}
				else
				{
					writer.WriteNode(reader, false);
				}
			}
		}

		private void CopyToEndElement(XmlWriter writer, XmlReader reader)
		{
			Debug.Assert(writer != null);
			Debug.Assert(reader != null);
			while (!reader.EOF && reader.NodeType != XmlNodeType.EndElement)
			{
				// XmlWriter.WriteNode doesn't do anything if the node type is Attribute
				if (reader.NodeType == XmlNodeType.Attribute)
				{
					writer.WriteAttributes(reader, false);
				}
				else
				{
					writer.WriteNode(reader, false);
				}
			}
			// either read the end element or no-op if EOF
			reader.Read();
		}

		private void CopyOtherSpecialElements(XmlWriter writer, XmlReader reader)
		{
			Debug.Assert(writer != null);
			Debug.Assert(reader != null);
			while (!reader.EOF && reader.NodeType != XmlNodeType.EndElement
				&& (reader.NodeType != XmlNodeType.Element || reader.Name == "special"))
			{
				if (reader.NodeType == XmlNodeType.Element)
				{
					bool knownNS = IsKnownSpecialElement(reader);
					reader.MoveToElement();
					if (knownNS)
					{
						reader.Skip();
						continue;
					}
				}
				writer.WriteNode(reader, false);
			}
		}

		private bool IsKnownSpecialElement(XmlReader reader)
		{
			while (reader.MoveToNextAttribute())
			{
				if (reader.Name.StartsWith("xmlns:") && _nameSpaceManager.HasNamespace(reader.Name.Substring(6, reader.Name.Length - 6)))
					return true;
			}
			return false;
		}

		public void FillWithDefaults(string rfc4646, WritingSystemDefinition ws)
		{
			string id = rfc4646.ToLower();
			switch (id)
			{
				case "en-latn":
					ws.Language = "en";
					ws.LanguageName = "English";
					ws.Abbreviation = "eng";
					ws.Script = "Latn";
					break;
				 default:
					ws.Script = "Latn";
					break;
			}
		}

		protected string GetSpecialValue(XmlReader reader, string ns, string field)
		{
			if (!XmlHelpers.FindNextElementInSequence(reader, ns + ":" + field, _nameSpaceManager.LookupNamespace(ns), string.Compare))
			{
				return string.Empty;
			}
			return reader.GetAttribute("value") ?? string.Empty;
		}

		private string GetSubNodeAttributeValue(XmlReader reader, string elementName, string attributeName)
		{
			return FindElement(reader, elementName) ? (reader.GetAttribute(attributeName) ?? string.Empty) : string.Empty;
		}

		private XmlNamespaceManager MakeNameSpaceManager()
		{
			XmlNamespaceManager m = new XmlNamespaceManager(new NameTable());
			AddNamespaces(m);
			return m;
		}

		protected virtual void AddNamespaces(XmlNamespaceManager m)
		{
			m.AddNamespace("palaso", "urn://palaso.org/ldmlExtensions/v1");
		}

		private void WriteElementWithAttribute(XmlWriter writer, string elementName, string attributeName, string value)
		{
			writer.WriteStartElement(elementName);
			writer.WriteAttributeString(attributeName, value);
			writer.WriteEndElement();
		}

		protected void WriteSpecialValue(XmlWriter writer, string ns, string field, string value)
		{
			if (String.IsNullOrEmpty(value))
			{
				return;
			}
			writer.WriteStartElement(field, _nameSpaceManager.LookupNamespace(ns));
			writer.WriteAttributeString("value", value);
			writer.WriteEndElement();
		}

		private void WriteIdentityElement(XmlWriter writer, XmlReader reader, WritingSystemDefinition ws)
		{
			Debug.Assert(writer != null);
			Debug.Assert(ws != null);
			writer.WriteStartElement("identity");
			writer.WriteStartElement("version");
			writer.WriteAttributeString("number", ws.VersionNumber);
			writer.WriteString(ws.VersionDescription);
			writer.WriteEndElement();
			WriteElementWithAttribute(writer, "generation", "date", String.Format("{0:s}", ws.DateModified));

			bool copyFlexFormat = false;
			string language = String.Empty;
			string script = String.Empty;
			string territory = String.Empty;
			string variant = String.Empty;
			bool readerIsOnIdentityElement = IsReaderOnElementNodeNamed(reader, "identity");
			if(readerIsOnIdentityElement && !reader.IsEmptyElement)
			{
				reader.ReadToDescendant("language");
				while(!IsReaderOnElementNodeNamed(reader, "special") && !IsReaderOnEndElementNodeNamed(reader, "identity"))
				{
					switch(reader.Name)
					{
						case "language":
							language = reader.GetAttribute("type");
							break;
						case "script":
							script = reader.GetAttribute("type");
							break;
						case "territory":
							territory = reader.GetAttribute("type");
							break;
						case "variant":
							variant = reader.GetAttribute("type");
							break;
					}
					reader.Read();
				}
<<<<<<< HEAD
				if (_roundTripFlex70PrivateUse)
=======
				var interpreter = new FlexConformPrivateUseRfc5646TagInterpreter();
				interpreter.ConvertToPalasoConformPrivateUseRfc5646Tag(language, script, territory, variant);
				if (language.StartsWith("x", StringComparison.OrdinalIgnoreCase) && interpreter.RFC5646Tag == ws.Bcp47Tag)
>>>>>>> f6ae7a28
				{
					var interpreter = new FlexConformPrivateUseRfc5646TagInterpreter();
					interpreter.ConvertToPalasoConformPrivateUseRfc5646Tag(language, script, territory, variant);
					if ((language.StartsWith("x-", StringComparison.OrdinalIgnoreCase) ||  language.Equals("x", StringComparison.OrdinalIgnoreCase))&&
						interpreter.RFC5646Tag == ws.RFC5646)
					{
						copyFlexFormat = true;
						_wsIsFlexPrivateUse = true;
					}
				}
			}
			if (copyFlexFormat)
			{
				WriteRFC5646TagElements(writer, language, script, territory, variant);
			}
			else
			{
				WriteRFC5646TagElements(writer, ws.Language, ws.Script, ws.Region, ws.Variant);
			}
			if (IsReaderOnElementNodeNamed(reader, "identity"))
			{
				if (reader.IsEmptyElement)
				{
					reader.Skip();
				}
			}
			if (IsReaderOnElementNodeNamed(reader, "special"))
			{
				CopyToEndElement(writer, reader);
			}
			if(IsReaderOnEndElementNodeNamed(reader, "identity"))
			{
				reader.Read();
			}
			writer.WriteEndElement();
		}

		private void WriteRFC5646TagElements(XmlWriter writer, string language, string script, string region, string variant)
		{
			WriteElementWithAttribute(writer, "language", "type", language);
			if (!String.IsNullOrEmpty(script))
			{
				WriteElementWithAttribute(writer, "script", "type", script);
			}
			if (!String.IsNullOrEmpty(region))
			{
				WriteElementWithAttribute(writer, "territory", "type", region);
			}
			if (!String.IsNullOrEmpty(variant))
			{
				WriteElementWithAttribute(writer, "variant", "type", variant);
			}
		}

		private bool IsReaderOnElementNodeNamed(XmlReader reader, string name)
		{
			return reader != null && reader.NodeType == XmlNodeType.Element && reader.Name == name;
		}

		private bool IsReaderOnEndElementNodeNamed(XmlReader reader, string name)
		{
			return reader != null && reader.NodeType == XmlNodeType.EndElement && reader.Name == name;
		}

		private void WriteLayoutElement(XmlWriter writer, XmlReader reader, WritingSystemDefinition ws)
		{
			Debug.Assert(writer != null);
			Debug.Assert(ws != null);
			bool needToCopy = reader != null && reader.NodeType == XmlNodeType.Element && reader.Name == "layout";
			// if we're left-to-right, we don't need to write out default values
			bool needLayoutElement = ws.RightToLeftScript;

			if (needLayoutElement)
			{
				writer.WriteStartElement("layout");
				writer.WriteStartElement("orientation");
				// omit default value for "lines" attribute
				writer.WriteAttributeString("characters", "right-to-left");
				writer.WriteEndElement();
			}
			if (needToCopy)
			{
				if (reader.IsEmptyElement)
				{
					reader.Skip();
				}
				else
				{
					reader.Read();
					// skip any existing orientation and alias element, and copy the rest
					if (FindElement(reader, "orientation"))
					{
						reader.Skip();
					}
					if (reader.NodeType != XmlNodeType.EndElement && !needLayoutElement)
					{
						needLayoutElement = true;
						writer.WriteStartElement("layout");
					}
					CopyToEndElement(writer, reader);
				}
			}
			if (needLayoutElement)
			{
				writer.WriteEndElement();
			}
		}

		protected void WriteBeginSpecialElement(XmlWriter writer, string ns)
		{
			writer.WriteStartElement("special");
			writer.WriteAttributeString("xmlns", ns, null, _nameSpaceManager.LookupNamespace(ns));
		}

		protected virtual void WriteTopLevelSpecialElements(XmlWriter writer, XmlReader reader, WritingSystemDefinition ws)
		{
			// Note. As per appendix L2 'Canonical Form' of the LDML specification elements are ordered alphabetically.
			WriteBeginSpecialElement(writer, "palaso");
			WriteFlexOrPalasoConformElement(writer, reader, "palaso", "abbreviation", ws.Abbreviation);
			WriteSpecialValue(writer, "palaso", "defaultFontFamily", ws.DefaultFontName);
			if (ws.DefaultFontSize != 0)
			{
				WriteSpecialValue(writer, "palaso", "defaultFontSize", ws.DefaultFontSize.ToString());
			}
			WriteSpecialValue(writer, "palaso", "defaultKeyboard", ws.Keyboard);
			if (!ws.IsUnicodeEncoded)
			{
				WriteSpecialValue(writer, "palaso", "isLegacyEncoded", (!ws.IsUnicodeEncoded).ToString());
			}
			WriteFlexOrPalasoConformElement(writer, reader, "palaso", "languageName", ws.LanguageName);
			if (!String.IsNullOrEmpty(ws.SpellCheckingId))
			{
				WriteSpecialValue(writer, "palaso", "spellCheckingId", ws.SpellCheckingId);
			}
			WriteFlexOrPalasoConformElement(writer, reader, "palaso", "version", WritingSystemDefinition.LatestWritingSystemDefinitionVersion.ToString());
			writer.WriteEndElement();
		}

		private void WriteFlexOrPalasoConformElement(XmlWriter writer, XmlReader reader, string nameSpaceName, string nodeName, string value)
		{
			if(_wsIsFlexPrivateUse)
			{
				CopyOldFlexNode(reader, writer, nameSpaceName, nodeName);
			}
			else
			{
				WriteSpecialValue(writer, nameSpaceName, nodeName, value);
			}
		}

		private void CopyOldFlexNode(XmlReader reader, XmlWriter writer, string nameSpaceName, string nodeName)
		{
			if(reader != null && reader.ReadToDescendant(nodeName, _nameSpaceManager.LookupNamespace(nameSpaceName)))
			{
				writer.WriteNode(reader, true);
			}
		}

		private void WriteCollationsElement(XmlWriter writer, XmlReader reader, WritingSystemDefinition ws)
		{
			Debug.Assert(writer != null);
			Debug.Assert(ws != null);
			bool needToCopy = reader != null && reader.NodeType == XmlNodeType.Element && reader.Name == "collations";

			writer.WriteStartElement("collations");
			if (needToCopy)
			{
				if (reader.IsEmptyElement)
				{
					reader.Skip();
					needToCopy = false;
				}
				else
				{
					reader.ReadStartElement("collations");
					if (FindElement(reader, "alias"))
					{
						reader.Skip();
					}
					CopyUntilElement(writer, reader, "collation");
				}
			}
			WriteCollationElement(writer, reader, ws);
			if (needToCopy)
			{
				CopyToEndElement(writer, reader);
			}
			writer.WriteEndElement();
		}

		private void WriteCollationElement(XmlWriter writer, XmlReader reader, WritingSystemDefinition ws)
		{
			Debug.Assert(writer != null);
			Debug.Assert(ws != null);
			bool needToCopy = reader != null && reader.NodeType == XmlNodeType.Element && reader.Name == "collation";
			if (needToCopy)
			{
				string collationType = reader.GetAttribute("type");
				needToCopy = String.IsNullOrEmpty(collationType) || collationType == "standard";
			}
			if (needToCopy && reader.IsEmptyElement)
			{
				reader.Skip();
				needToCopy = false;
			}

			if (ws.SortUsing == WritingSystemDefinition.SortRulesType.DefaultOrdering && !needToCopy)
				return;

			if (needToCopy && reader.IsEmptyElement)
			{
				reader.Skip();
				needToCopy = false;
			}
			if (!needToCopy)
			{
				// set to null if we don't need to copy to make it easier to tell in the methods we call
				reader = null;
			}
			else
			{
				reader.ReadStartElement("collation");
				while (reader.NodeType == XmlNodeType.Attribute)
				{
					reader.Read();
				}
			}

			if (ws.SortUsing != WritingSystemDefinition.SortRulesType.DefaultOrdering)
			{
				writer.WriteStartElement("collation");
				switch (ws.SortUsing)
				{
					case WritingSystemDefinition.SortRulesType.OtherLanguage:
						WriteCollationRulesFromOtherLanguage(writer, reader, ws);
						break;
					case WritingSystemDefinition.SortRulesType.CustomSimple:
						WriteCollationRulesFromCustomSimple(writer, reader, ws);
						break;
					case WritingSystemDefinition.SortRulesType.CustomICU:
						WriteCollationRulesFromCustomICU(writer, reader, ws);
						break;
					default:
						string message = string.Format("Unhandled SortRulesType '{0}' while writing LDML definition file.", ws.SortUsing);
						throw new ApplicationException(message);
				}
				WriteBeginSpecialElement(writer, "palaso");
				WriteSpecialValue(writer, "palaso", "sortRulesType", ws.SortUsing.ToString());
				writer.WriteEndElement();
				if (needToCopy)
				{
					if (FindElement(reader, "special"))
					{
						CopyOtherSpecialElements(writer, reader);
					}
					CopyToEndElement(writer, reader);
				}
				writer.WriteEndElement();
			}
			else if (needToCopy)
			{
				bool startElementWritten = false;
				if (FindElement(reader, "special"))
				{
					// write out any other special elements
					while (!reader.EOF && reader.NodeType != XmlNodeType.EndElement
						&& (reader.NodeType != XmlNodeType.Element || reader.Name == "special"))
					{
						if (reader.NodeType == XmlNodeType.Element)
						{
							bool knownNS = IsKnownSpecialElement(reader);
							reader.MoveToElement();
							if (knownNS)
							{
								reader.Skip();
								continue;
							}
						}
						if (!startElementWritten)
						{
							writer.WriteStartElement("collation");
							startElementWritten = true;
						}
						writer.WriteNode(reader, false);
					}
				}

				if (!reader.EOF && reader.NodeType != XmlNodeType.EndElement)
				{
					// copy any other elements
					if (!startElementWritten)
					{
						writer.WriteStartElement("collation");
						startElementWritten = true;
					}
					CopyToEndElement(writer, reader);
				}
				if (startElementWritten)
					writer.WriteEndElement();
			}
		}

		private void WriteCollationRulesFromOtherLanguage(XmlWriter writer, XmlReader reader, WritingSystemDefinition ws)
		{
			Debug.Assert(writer != null);
			Debug.Assert(ws != null);
			Debug.Assert(ws.SortUsing == WritingSystemDefinition.SortRulesType.OtherLanguage);

			// Since the alias element gets all information from another source,
			// we should remove all other elements in this collation element.  We
			// leave "special" elements as they are custom data from some other app.
			writer.WriteStartElement("base");
			WriteElementWithAttribute(writer, "alias", "source", ws.SortRules);
			writer.WriteEndElement();
			if (reader != null)
			{
				// don't copy anything, but skip to the 1st special node
				FindElement(reader, "special");
			}
		}

		private void WriteCollationRulesFromCustomSimple(XmlWriter writer, XmlReader reader, WritingSystemDefinition ws)
		{
			Debug.Assert(writer != null);
			Debug.Assert(ws != null);
			Debug.Assert(ws.SortUsing == WritingSystemDefinition.SortRulesType.CustomSimple);

			string message;
			// avoid throwing exception, just don't save invalid data
			if (!SimpleRulesCollator.ValidateSimpleRules(ws.SortRules ?? string.Empty, out message))
			{
				return;
			}
			string icu = SimpleRulesCollator.ConvertToIcuRules(ws.SortRules ?? string.Empty);
			WriteCollationRulesFromICUString(writer, reader, icu);
		}

		private void WriteCollationRulesFromCustomICU(XmlWriter writer, XmlReader reader, WritingSystemDefinition ws)
		{
			Debug.Assert(writer != null);
			Debug.Assert(ws != null);
			Debug.Assert(ws.SortUsing == WritingSystemDefinition.SortRulesType.CustomICU);
			WriteCollationRulesFromICUString(writer, reader, ws.SortRules);
		}

		private void WriteCollationRulesFromICUString(XmlWriter writer, XmlReader reader, string icu)
		{
			Debug.Assert(writer != null);
			icu = icu ?? string.Empty;
			if (reader != null)
			{
				// don't copy any alias that would override our rules
				if (FindElement(reader, "alias"))
				{
					reader.Skip();
				}
				CopyUntilElement(writer, reader, "settings");
				// for now we'll omit anything in the suppress_contractions and optimize nodes
				FindElement(reader, "special");
			}
			IcuRulesParser parser = new IcuRulesParser(false);
			string message;
			// avoid throwing exception, just don't save invalid data
			if (!parser.ValidateIcuRules(icu, out message))
			{
				return;
			}
			parser.WriteIcuRules(writer, icu);
		}

	}
}<|MERGE_RESOLUTION|>--- conflicted
+++ resolved
@@ -715,18 +715,12 @@
 					}
 					reader.Read();
 				}
-<<<<<<< HEAD
 				if (_roundTripFlex70PrivateUse)
-=======
-				var interpreter = new FlexConformPrivateUseRfc5646TagInterpreter();
-				interpreter.ConvertToPalasoConformPrivateUseRfc5646Tag(language, script, territory, variant);
-				if (language.StartsWith("x", StringComparison.OrdinalIgnoreCase) && interpreter.RFC5646Tag == ws.Bcp47Tag)
->>>>>>> f6ae7a28
 				{
 					var interpreter = new FlexConformPrivateUseRfc5646TagInterpreter();
 					interpreter.ConvertToPalasoConformPrivateUseRfc5646Tag(language, script, territory, variant);
 					if ((language.StartsWith("x-", StringComparison.OrdinalIgnoreCase) ||  language.Equals("x", StringComparison.OrdinalIgnoreCase))&&
-						interpreter.RFC5646Tag == ws.RFC5646)
+						interpreter.RFC5646Tag == ws.Bcp47Tag)
 					{
 						copyFlexFormat = true;
 						_wsIsFlexPrivateUse = true;
