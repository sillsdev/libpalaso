<Project Sdk="Microsoft.NET.Sdk">

  <PropertyGroup>
    <RootNamespace>SIL.Windows.Forms.Tests</RootNamespace>
    <AssemblyTitle>SIL.Windows.Forms.Tests</AssemblyTitle>
    <Description>Unit tests for SIL.Windows.Forms</Description>
    <TargetFrameworks>$(TargetFrameworks);net8.0-windows</TargetFrameworks>
    <UseWindowsForms>true</UseWindowsForms>
    <GenerateResourceUsePreserializedResources>true</GenerateResourceUsePreserializedResources>
    <AutoGenerateBindingRedirects>true</AutoGenerateBindingRedirects>
    <GenerateBindingRedirectsOutputType>true</GenerateBindingRedirectsOutputType>
    <IsTestProject>true</IsTestProject>
  </PropertyGroup>

  <ItemGroup>
    <ProjectReference Include="..\SIL.Core\SIL.Core.csproj" />
    <ProjectReference Include="..\SIL.Core.Desktop\SIL.Core.Desktop.csproj" />
    <ProjectReference Include="..\SIL.TestUtilities\SIL.TestUtilities.csproj" />
    <ProjectReference Include="..\SIL.Windows.Forms\SIL.Windows.Forms.csproj" />
  </ItemGroup>

  <ItemGroup Condition=" $(DefineConstants.Contains('NETFRAMEWORK')) ">
    <Reference Include="System.Configuration" />
  </ItemGroup>

  <ItemGroup>
<<<<<<< HEAD
    <PackageReference Include="L10NSharp" Version="8.0.0-beta*" />
    <PackageReference Include="Markdig.Signed" Version="0.37.0" />
=======
    <PackageReference Include="L10NSharp" Version="8.0.0" />
>>>>>>> 594a7fb3
    <PackageReference Include="Microsoft.NET.Test.Sdk" Version="17.0.0" />
    <PackageReference Include="Microsoft.SourceLink.GitHub" Version="1.1.1" PrivateAssets="All" />
    <PackageReference Include="Moq" Version="4.18.2" />
    <PackageReference Include="NUnit" Version="3.13.3" />
    <PackageReference Include="NUnit.ConsoleRunner" Version="3.16.0" />
    <PackageReference Include="NUnit3TestAdapter" Version="4.3.2" PrivateAssets="All" />
  </ItemGroup>

  <ItemGroup>
    <None Include="ImageToolbox\ImageGallery\ArtOfReadingIndexV3_en.txt">
      <CopyToOutputDirectory>Always</CopyToOutputDirectory>
    </None>
    <None Include="App.config" Pack="true" PackagePath="contentFiles\any\any\$(AssemblyTitle).dll.config" />
  </ItemGroup>

  <ItemGroup>
    <Compile Update="Resource1.Designer.cs">
      <DesignTime>True</DesignTime>
      <AutoGen>True</AutoGen>
      <DependentUpon>Resource1.resx</DependentUpon>
    </Compile>
  </ItemGroup>

  <ItemGroup>
    <EmbeddedResource Update="Resource1.resx">
      <Generator>ResXFileCodeGenerator</Generator>
      <LastGenOutput>Resource1.Designer.cs</LastGenOutput>
    </EmbeddedResource>
  </ItemGroup>

</Project><|MERGE_RESOLUTION|>--- conflicted
+++ resolved
@@ -24,12 +24,8 @@
   </ItemGroup>
 
   <ItemGroup>
-<<<<<<< HEAD
-    <PackageReference Include="L10NSharp" Version="8.0.0-beta*" />
+    <PackageReference Include="L10NSharp" Version="8.0.0" />
     <PackageReference Include="Markdig.Signed" Version="0.37.0" />
-=======
-    <PackageReference Include="L10NSharp" Version="8.0.0" />
->>>>>>> 594a7fb3
     <PackageReference Include="Microsoft.NET.Test.Sdk" Version="17.0.0" />
     <PackageReference Include="Microsoft.SourceLink.GitHub" Version="1.1.1" PrivateAssets="All" />
     <PackageReference Include="Moq" Version="4.18.2" />
