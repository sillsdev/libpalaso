--- conflicted
+++ resolved
@@ -11,11 +11,7 @@
     <PackageReference Include="GitVersion.MsBuild" Version="5.11.1" PrivateAssets="all" />
     <PackageReference Include="Microsoft.SourceLink.GitHub" Version="1.1.1" PrivateAssets="All" />
     <PackageReference Include="Mono.Unix" Version="7.1.0-final.1.21458.1" />
-<<<<<<< HEAD
-    <PackageReference Include="SIL.ReleaseTasks" Version="3.1.0" PrivateAssets="All" />
-=======
     <PackageReference Include="SIL.ReleaseTasks" Version="3.1.1" PrivateAssets="All" />
->>>>>>> a9eddf7a
   </ItemGroup>
 
   <ItemGroup>
