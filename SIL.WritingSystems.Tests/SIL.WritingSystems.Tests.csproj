﻿<Project Sdk="Microsoft.NET.Sdk">

  <PropertyGroup>
    <TargetFrameworks>$(TargetFrameworks);net8.0</TargetFrameworks>
    <Description>Unit tests for SIL.WritingSystems</Description>
  </PropertyGroup>
  <ItemGroup Condition="'$(TargetFramework)' == 'net8.0'">
    <RuntimeHostConfigurationOption Include="System.Globalization.UseNls" Value="true"/>
  </ItemGroup>

  <ItemGroup>
    <PackageReference Include="Microsoft.NET.Test.Sdk" Version="17.0.0" />
    <PackageReference Include="GitVersion.MsBuild" Version="5.11.1" PrivateAssets="all" />
    <PackageReference Include="Icu4c.Win.Min" Version="56.1.82" IncludeAssets="build" />
    <PackageReference Include="Microsoft.SourceLink.GitHub" Version="1.1.1" PrivateAssets="All" />
    <PackageReference Include="Microsoft.NET.Test.Sdk" Version="17.0.0"/>
    <PackageReference Include="NDesk.DBus" Version="0.15.0" />
    <PackageReference Include="NUnit" Version="3.13.3" />
<<<<<<< HEAD
<!--    this reference is required to exhibit an issue where the icu.net version for net8.0 conflicts with the version used by SIL.WritingSystems-->
    <PackageReference Include="icu.net" Version="2.10.0"/>
=======
>>>>>>> 4cceb9a4
    <PackageReference Include="NUnit3TestAdapter" Version="4.3.2" PrivateAssets="All" />
    <PackageReference Include="SIL.ReleaseTasks" Version="2.5.0" PrivateAssets="All" />
    <PackageReference Include="Spart" Version="1.0.0" />
  </ItemGroup>

  <ItemGroup>
    <ProjectReference Include="..\SIL.Core\SIL.Core.csproj" />
    <ProjectReference Include="..\SIL.Lexicon\SIL.Lexicon.csproj" />
    <ProjectReference Include="..\SIL.TestUtilities\SIL.TestUtilities.csproj" />
    <ProjectReference Include="..\SIL.WritingSystems\SIL.WritingSystems.csproj" />
  </ItemGroup>

</Project><|MERGE_RESOLUTION|>--- conflicted
+++ resolved
@@ -13,14 +13,10 @@
     <PackageReference Include="GitVersion.MsBuild" Version="5.11.1" PrivateAssets="all" />
     <PackageReference Include="Icu4c.Win.Min" Version="56.1.82" IncludeAssets="build" />
     <PackageReference Include="Microsoft.SourceLink.GitHub" Version="1.1.1" PrivateAssets="All" />
-    <PackageReference Include="Microsoft.NET.Test.Sdk" Version="17.0.0"/>
     <PackageReference Include="NDesk.DBus" Version="0.15.0" />
     <PackageReference Include="NUnit" Version="3.13.3" />
-<<<<<<< HEAD
 <!--    this reference is required to exhibit an issue where the icu.net version for net8.0 conflicts with the version used by SIL.WritingSystems-->
     <PackageReference Include="icu.net" Version="2.10.0"/>
-=======
->>>>>>> 4cceb9a4
     <PackageReference Include="NUnit3TestAdapter" Version="4.3.2" PrivateAssets="All" />
     <PackageReference Include="SIL.ReleaseTasks" Version="2.5.0" PrivateAssets="All" />
     <PackageReference Include="Spart" Version="1.0.0" />
