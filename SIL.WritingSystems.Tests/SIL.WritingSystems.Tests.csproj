--- conflicted
+++ resolved
@@ -10,7 +10,6 @@
     <Copyright>Copyright © 2010-2019 SIL International</Copyright>
     <OutputPath>../output/$(Configuration)</OutputPath>
     <SignAssembly>true</SignAssembly>
-<<<<<<< HEAD
     <AssemblyOriginatorKeyFile>../palaso.snk</AssemblyOriginatorKeyFile>
     <PackageLicenseExpression>MIT</PackageLicenseExpression>
     <PackageProjectUrl>https://github.com/sillsdev/libpalaso</PackageProjectUrl>
@@ -23,350 +22,6 @@
     </AppendToReleaseNotesProperty>
   </PropertyGroup>
 
-=======
-    <AssemblyOriginatorKeyFile>..\palaso.snk</AssemblyOriginatorKeyFile>
-  </PropertyGroup>
-  <PropertyGroup Condition=" '$(Configuration)|$(Platform)' == 'Debug|AnyCPU' ">
-    <DebugSymbols>true</DebugSymbols>
-    <DebugType>full</DebugType>
-    <Optimize>false</Optimize>
-    <OutputPath>..\output\Debug\</OutputPath>
-    <DefineConstants>DEBUG;TRACE</DefineConstants>
-    <ErrorReport>prompt</ErrorReport>
-    <WarningLevel>4</WarningLevel>
-    <PlatformTarget>AnyCPU</PlatformTarget>
-    <TargetFrameworkProfile>
-    </TargetFrameworkProfile>
-    <Prefer32Bit>false</Prefer32Bit>
-  </PropertyGroup>
-  <PropertyGroup Condition=" '$(Configuration)|$(Platform)' == 'Release|AnyCPU' ">
-    <DebugType>pdbonly</DebugType>
-    <Optimize>true</Optimize>
-    <OutputPath>..\output\Release\</OutputPath>
-    <DefineConstants>TRACE</DefineConstants>
-    <ErrorReport>prompt</ErrorReport>
-    <WarningLevel>4</WarningLevel>
-    <PlatformTarget>AnyCPU</PlatformTarget>
-    <Prefer32Bit>false</Prefer32Bit>
-  </PropertyGroup>
-  <PropertyGroup Condition=" '$(Configuration)|$(Platform)' == 'DebugMono|AnyCPU' ">
-    <DebugSymbols>true</DebugSymbols>
-    <OutputPath>..\output\DebugMono</OutputPath>
-    <DefineConstants>TRACE;DEBUG;MONO</DefineConstants>
-    <DebugType>full</DebugType>
-    <PlatformTarget>AnyCPU</PlatformTarget>
-    <ErrorReport>prompt</ErrorReport>
-    <TargetFrameworkProfile>
-    </TargetFrameworkProfile>
-    <WarningLevel>4</WarningLevel>
-    <Optimize>false</Optimize>
-    <Prefer32Bit>false</Prefer32Bit>
-  </PropertyGroup>
-  <PropertyGroup Condition=" '$(Configuration)|$(Platform)' == 'ReleaseMono|AnyCPU' ">
-    <OutputPath>..\output\ReleaseMono</OutputPath>
-    <DefineConstants>TRACE;MONO</DefineConstants>
-    <Optimize>true</Optimize>
-    <DebugType>pdbonly</DebugType>
-    <PlatformTarget>AnyCPU</PlatformTarget>
-    <ErrorReport>prompt</ErrorReport>
-    <TargetFrameworkProfile>
-    </TargetFrameworkProfile>
-    <WarningLevel>4</WarningLevel>
-    <Prefer32Bit>false</Prefer32Bit>
-  </PropertyGroup>
-  <PropertyGroup Condition=" '$(Configuration)|$(Platform)' == 'Debug|x86' ">
-    <DebugSymbols>true</DebugSymbols>
-    <OutputPath>..\output\Debug\</OutputPath>
-    <DefineConstants>DEBUG;TRACE</DefineConstants>
-    <DebugType>full</DebugType>
-    <PlatformTarget>x86</PlatformTarget>
-    <ErrorReport>prompt</ErrorReport>
-    <WarningLevel>4</WarningLevel>
-    <Optimize>false</Optimize>
-    <Prefer32Bit>false</Prefer32Bit>
-  </PropertyGroup>
-  <PropertyGroup Condition=" '$(Configuration)|$(Platform)' == 'Release|x86' ">
-    <OutputPath>..\output\Release\</OutputPath>
-    <DefineConstants>TRACE</DefineConstants>
-    <Optimize>true</Optimize>
-    <DebugType>pdbonly</DebugType>
-    <PlatformTarget>x86</PlatformTarget>
-    <ErrorReport>prompt</ErrorReport>
-    <WarningLevel>4</WarningLevel>
-    <Prefer32Bit>false</Prefer32Bit>
-  </PropertyGroup>
-  <PropertyGroup Condition=" '$(Configuration)|$(Platform)' == 'DebugMono|x86' ">
-    <DebugSymbols>true</DebugSymbols>
-    <OutputPath>..\output\DebugMono\</OutputPath>
-    <DefineConstants>TRACE;DEBUG;MONO</DefineConstants>
-    <DebugType>full</DebugType>
-    <PlatformTarget>x86</PlatformTarget>
-    <ErrorReport>prompt</ErrorReport>
-    <WarningLevel>4</WarningLevel>
-    <Optimize>false</Optimize>
-    <Prefer32Bit>false</Prefer32Bit>
-  </PropertyGroup>
-  <PropertyGroup Condition=" '$(Configuration)|$(Platform)' == 'ReleaseMono|x86' ">
-    <OutputPath>..\output\ReleaseMono\</OutputPath>
-    <DefineConstants>TRACE;MONO</DefineConstants>
-    <Optimize>true</Optimize>
-    <DebugType>pdbonly</DebugType>
-    <PlatformTarget>x86</PlatformTarget>
-    <ErrorReport>prompt</ErrorReport>
-    <WarningLevel>4</WarningLevel>
-    <Prefer32Bit>false</Prefer32Bit>
-  </PropertyGroup>
-  <PropertyGroup Condition="'$(Configuration)|$(Platform)' == 'DebugMonoStrongName|AnyCPU'">
-    <DebugSymbols>true</DebugSymbols>
-    <OutputPath>..\output\DebugMonoStrongName\</OutputPath>
-    <DefineConstants>TRACE;DEBUG;MONO;STRONG_NAME</DefineConstants>
-    <DebugType>full</DebugType>
-    <PlatformTarget>AnyCPU</PlatformTarget>
-    <ErrorReport>prompt</ErrorReport>
-    <CodeAnalysisRuleSet>MinimumRecommendedRules.ruleset</CodeAnalysisRuleSet>
-    <NoWarn>1699</NoWarn>
-    <Prefer32Bit>false</Prefer32Bit>
-  </PropertyGroup>
-  <PropertyGroup Condition="'$(Configuration)|$(Platform)' == 'DebugMonoStrongName|x86'">
-    <DebugSymbols>true</DebugSymbols>
-    <OutputPath>..\output\DebugMonoStrongName\</OutputPath>
-    <DefineConstants>TRACE;DEBUG;MONO;STRONG_NAME</DefineConstants>
-    <DebugType>full</DebugType>
-    <PlatformTarget>x86</PlatformTarget>
-    <ErrorReport>prompt</ErrorReport>
-    <CodeAnalysisRuleSet>MinimumRecommendedRules.ruleset</CodeAnalysisRuleSet>
-    <NoWarn>1699</NoWarn>
-    <Prefer32Bit>false</Prefer32Bit>
-  </PropertyGroup>
-  <PropertyGroup Condition="'$(Configuration)|$(Platform)' == 'DebugStrongName|AnyCPU'">
-    <DebugSymbols>true</DebugSymbols>
-    <OutputPath>..\output\DebugStrongName\</OutputPath>
-    <DefineConstants>TRACE;DEBUG;STRONG_NAME</DefineConstants>
-    <DebugType>full</DebugType>
-    <PlatformTarget>AnyCPU</PlatformTarget>
-    <ErrorReport>prompt</ErrorReport>
-    <CodeAnalysisRuleSet>MinimumRecommendedRules.ruleset</CodeAnalysisRuleSet>
-    <NoWarn>1699</NoWarn>
-    <Prefer32Bit>false</Prefer32Bit>
-  </PropertyGroup>
-  <PropertyGroup Condition="'$(Configuration)|$(Platform)' == 'DebugStrongName|x86'">
-    <DebugSymbols>true</DebugSymbols>
-    <OutputPath>..\output\DebugStrongName</OutputPath>
-    <DefineConstants>TRACE;DEBUG;STRONG_NAME</DefineConstants>
-    <DebugType>full</DebugType>
-    <PlatformTarget>x86</PlatformTarget>
-    <ErrorReport>prompt</ErrorReport>
-    <CodeAnalysisRuleSet>MinimumRecommendedRules.ruleset</CodeAnalysisRuleSet>
-    <NoWarn>1699</NoWarn>
-    <Prefer32Bit>false</Prefer32Bit>
-  </PropertyGroup>
-  <PropertyGroup Condition="'$(Configuration)|$(Platform)' == 'ReleaseMonoStrongName|AnyCPU'">
-    <OutputPath>..\output\ReleaseMonoStrongName</OutputPath>
-    <DefineConstants>TRACE;MONO;STRONG_NAME</DefineConstants>
-    <Optimize>true</Optimize>
-    <DebugType>pdbonly</DebugType>
-    <PlatformTarget>AnyCPU</PlatformTarget>
-    <ErrorReport>prompt</ErrorReport>
-    <CodeAnalysisRuleSet>MinimumRecommendedRules.ruleset</CodeAnalysisRuleSet>
-    <NoWarn>1699</NoWarn>
-    <Prefer32Bit>false</Prefer32Bit>
-  </PropertyGroup>
-  <PropertyGroup Condition="'$(Configuration)|$(Platform)' == 'ReleaseMonoStrongName|x86'">
-    <OutputPath>..\output\ReleaseMonoStrongName</OutputPath>
-    <DefineConstants>TRACE;MONO;STRONG_NAME</DefineConstants>
-    <Optimize>true</Optimize>
-    <DebugType>pdbonly</DebugType>
-    <PlatformTarget>x86</PlatformTarget>
-    <ErrorReport>prompt</ErrorReport>
-    <CodeAnalysisRuleSet>MinimumRecommendedRules.ruleset</CodeAnalysisRuleSet>
-    <NoWarn>1699</NoWarn>
-    <Prefer32Bit>false</Prefer32Bit>
-  </PropertyGroup>
-  <PropertyGroup Condition="'$(Configuration)|$(Platform)' == 'ReleaseStrongName|AnyCPU'">
-    <OutputPath>..\output\ReleaseStrongName</OutputPath>
-    <DefineConstants>TRACE;STRONG_NAME</DefineConstants>
-    <Optimize>true</Optimize>
-    <DebugType>pdbonly</DebugType>
-    <PlatformTarget>AnyCPU</PlatformTarget>
-    <ErrorReport>prompt</ErrorReport>
-    <CodeAnalysisRuleSet>MinimumRecommendedRules.ruleset</CodeAnalysisRuleSet>
-    <NoWarn>1699</NoWarn>
-    <Prefer32Bit>false</Prefer32Bit>
-  </PropertyGroup>
-  <PropertyGroup Condition="'$(Configuration)|$(Platform)' == 'ReleaseStrongName|x86'">
-    <OutputPath>..\output\ReleaseStrongName</OutputPath>
-    <DefineConstants>TRACE;STRONG_NAME</DefineConstants>
-    <Optimize>true</Optimize>
-    <DebugType>pdbonly</DebugType>
-    <PlatformTarget>x86</PlatformTarget>
-    <ErrorReport>prompt</ErrorReport>
-    <CodeAnalysisRuleSet>MinimumRecommendedRules.ruleset</CodeAnalysisRuleSet>
-    <NoWarn>1699</NoWarn>
-    <Prefer32Bit>false</Prefer32Bit>
-  </PropertyGroup>
-  <PropertyGroup Condition="'$(Configuration)|$(Platform)' == 'Debug|x64'">
-    <DebugSymbols>true</DebugSymbols>
-    <OutputPath>..\output\Debug</OutputPath>
-    <DefineConstants>DEBUG;TRACE</DefineConstants>
-    <DebugType>full</DebugType>
-    <PlatformTarget>x64</PlatformTarget>
-    <ErrorReport>prompt</ErrorReport>
-    <CodeAnalysisRuleSet>MinimumRecommendedRules.ruleset</CodeAnalysisRuleSet>
-  </PropertyGroup>
-  <PropertyGroup Condition="'$(Configuration)|$(Platform)' == 'Release|x64'">
-    <OutputPath>..\output\Release</OutputPath>
-    <DefineConstants>TRACE</DefineConstants>
-    <Optimize>true</Optimize>
-    <DebugType>pdbonly</DebugType>
-    <PlatformTarget>x64</PlatformTarget>
-    <ErrorReport>prompt</ErrorReport>
-    <CodeAnalysisRuleSet>MinimumRecommendedRules.ruleset</CodeAnalysisRuleSet>
-  </PropertyGroup>
-  <PropertyGroup Condition="'$(Configuration)|$(Platform)' == 'DebugMono|x64'">
-    <DebugSymbols>true</DebugSymbols>
-    <OutputPath>..\output\DebugMono</OutputPath>
-    <DefineConstants>TRACE;DEBUG;MONO</DefineConstants>
-    <DebugType>full</DebugType>
-    <PlatformTarget>x64</PlatformTarget>
-    <ErrorReport>prompt</ErrorReport>
-    <CodeAnalysisRuleSet>MinimumRecommendedRules.ruleset</CodeAnalysisRuleSet>
-  </PropertyGroup>
-  <PropertyGroup Condition="'$(Configuration)|$(Platform)' == 'ReleaseMono|x64'">
-    <OutputPath>..\output\ReleaseMono</OutputPath>
-    <DefineConstants>TRACE;MONO</DefineConstants>
-    <Optimize>true</Optimize>
-    <DebugType>pdbonly</DebugType>
-    <PlatformTarget>x64</PlatformTarget>
-    <ErrorReport>prompt</ErrorReport>
-    <CodeAnalysisRuleSet>MinimumRecommendedRules.ruleset</CodeAnalysisRuleSet>
-  </PropertyGroup>
-  <PropertyGroup Condition="'$(Configuration)|$(Platform)' == 'DebugMonoStrongName|x64'">
-    <DebugSymbols>true</DebugSymbols>
-    <OutputPath>..\output\DebugMonoStrongName</OutputPath>
-    <DefineConstants>TRACE;DEBUG;MONO;STRONG_NAME</DefineConstants>
-    <NoWarn>1699</NoWarn>
-    <DebugType>full</DebugType>
-    <PlatformTarget>x64</PlatformTarget>
-    <ErrorReport>prompt</ErrorReport>
-    <CodeAnalysisRuleSet>MinimumRecommendedRules.ruleset</CodeAnalysisRuleSet>
-  </PropertyGroup>
-  <PropertyGroup Condition="'$(Configuration)|$(Platform)' == 'DebugStrongName|x64'">
-    <DebugSymbols>true</DebugSymbols>
-    <OutputPath>..\output\DebugStrongName</OutputPath>
-    <DefineConstants>TRACE;DEBUG;STRONG_NAME</DefineConstants>
-    <NoWarn>1699</NoWarn>
-    <DebugType>full</DebugType>
-    <PlatformTarget>x64</PlatformTarget>
-    <ErrorReport>prompt</ErrorReport>
-    <CodeAnalysisRuleSet>MinimumRecommendedRules.ruleset</CodeAnalysisRuleSet>
-  </PropertyGroup>
-  <PropertyGroup Condition="'$(Configuration)|$(Platform)' == 'ReleaseMonoStrongName|x64'">
-    <OutputPath>..\output\ReleaseMonoStrongName</OutputPath>
-    <DefineConstants>TRACE;MONO;STRONG_NAME</DefineConstants>
-    <Optimize>true</Optimize>
-    <NoWarn>1699</NoWarn>
-    <DebugType>pdbonly</DebugType>
-    <PlatformTarget>x64</PlatformTarget>
-    <ErrorReport>prompt</ErrorReport>
-    <CodeAnalysisRuleSet>MinimumRecommendedRules.ruleset</CodeAnalysisRuleSet>
-  </PropertyGroup>
-  <PropertyGroup Condition="'$(Configuration)|$(Platform)' == 'ReleaseStrongName|x64'">
-    <OutputPath>..\output\ReleaseStrongName</OutputPath>
-    <DefineConstants>TRACE;STRONG_NAME</DefineConstants>
-    <Optimize>true</Optimize>
-    <NoWarn>1699</NoWarn>
-    <DebugType>pdbonly</DebugType>
-    <PlatformTarget>x64</PlatformTarget>
-    <ErrorReport>prompt</ErrorReport>
-    <CodeAnalysisRuleSet>MinimumRecommendedRules.ruleset</CodeAnalysisRuleSet>
-  </PropertyGroup>
-  <ItemGroup>
-    <Reference Include="nunit.framework, Version=2.6.4.14350, Culture=neutral, PublicKeyToken=96d09a1eb7f44a77, processorArchitecture=MSIL">
-      <HintPath>..\packages\NUnit.2.6.4\lib\nunit.framework.dll</HintPath>
-      <Private>True</Private>
-    </Reference>
-    <Reference Include="Spart, Version=1.0.0.0, Culture=neutral, PublicKeyToken=14d24e064e474331, processorArchitecture=MSIL">
-      <SpecificVersion>False</SpecificVersion>
-      <HintPath>..\lib\common\Spart.dll</HintPath>
-    </Reference>
-    <Reference Include="System" />
-    <Reference Include="System.Core" />
-    <Reference Include="System.Xml.Linq" />
-    <Reference Include="System.Xml" />
-  </ItemGroup>
-  <ItemGroup>
-    <Compile Include="..\GlobalAssemblyInfo.cs">
-      <Link>Properties\GlobalAssemblyInfo.cs</Link>
-    </Compile>
-    <Compile Include="AddSortKeysToXmlTests.cs" />
-    <Compile Include="CharacterSetDefinitionCloneableTests.cs" />
-    <Compile Include="CLDRNumberingSystemsTests.cs" />
-    <Compile Include="CollationDefinitionCloneableTests.cs" />
-    <Compile Include="IcuRulesCollationDefinitionTests.cs" />
-    <Compile Include="IetfLanguageTagTests.cs" />
-    <Compile Include="IcuRulesCollationDefinitionCloneableTests.cs" />
-    <Compile Include="LdmlCollationParserTests.cs" />
-    <Compile Include="LdmlContentForTests.cs" />
-    <Compile Include="Migration\FlexConformPrivateUseRfc5646TagInterpreterTests.cs" />
-    <Compile Include="Migration\IcuRulesParserTests.cs" />
-    <Compile Include="Migration\LdmlAdaptorV1Tests.cs" />
-    <Compile Include="Migration\Rfc5646TagTests.cs" />
-    <Compile Include="Migration\SilLdmlVerisonTests.cs" />
-    <Compile Include="Migration\SubtagTests.cs" />
-    <Compile Include="RegionSubtagTests.cs" />
-    <Compile Include="SimpleRulesCollationDefinitionCloneableTests.cs" />
-    <Compile Include="SimpleCollationRulesParserTests.cs" />
-    <Compile Include="SldrTests.cs" />
-    <Compile Include="LanguageLookupTests.cs" />
-    <Compile Include="FontDefinitionCloneableTests.cs" />
-    <Compile Include="GlobalWritingSystemRepositoryTests.cs" />
-    <Compile Include="SortingTests.cs" />
-    <Compile Include="SpellCheckDictionaryDefinitionCloneableTests.cs" />
-    <Compile Include="SystemCollationDefinitionCloneableTests.cs" />
-    <Compile Include="SystemCollatorTests.cs" />
-    <Compile Include="TestLdmlInXmlWritingSystemRepository.cs" />
-    <Compile Include="TestLdmlInFolderWritingSystemFactory.cs" />
-    <Compile Include="TestLdmlInFolderWritingSystemRepository.cs" />
-    <Compile Include="TestWritingSystemCustomDataMapper.cs" />
-    <Compile Include="TestWritingSystemFactory.cs" />
-    <Compile Include="WritingSystemRepositoryTests.cs" />
-    <Compile Include="LdmlDataMapperTests.cs" />
-    <Compile Include="LdmlInFolderWritingSystemRepositoryTests.cs" />
-    <Compile Include="LdmlInStreamWritingSystemRepositoryTests.cs" />
-    <Compile Include="LdmlNodeComparerTests.cs" />
-    <Compile Include="Migration\GlobalWritingSystemRepositoryMigratorTests.cs" />
-    <Compile Include="Migration\LdmlAdaptorV0Tests.cs" />
-    <Compile Include="Migration\LdmlInFolderWritingSystemRepositoryMigratorTests.cs" />
-    <Compile Include="Migration\IetfLanguageTagCleanerTests.cs" />
-    <Compile Include="Migration\WritingSystemLdmlVersionGetterTests.cs" />
-    <Compile Include="Properties\AssemblyInfo.cs" />
-    <Compile Include="StandardSubtagsTests.cs" />
-    <Compile Include="WritingSystemChangeLogDataMapperTests.cs" />
-    <Compile Include="WritingSystemChangeLogTests.cs" />
-    <Compile Include="WritingSystemChangeTests.cs" />
-    <Compile Include="WritingSystemDefinitionPropertyTests.cs" />
-    <Compile Include="WritingSystemDefinitionVariantTests.cs" />
-    <Compile Include="WritingSystemOrphanFinderTests.cs" />
-  </ItemGroup>
-  <ItemGroup>
-    <ProjectReference Include="..\SIL.Core\SIL.Core.csproj">
-      <Project>{53cb36d9-2f66-4823-b1f0-4523e8565200}</Project>
-      <Name>SIL.Core</Name>
-    </ProjectReference>
-    <ProjectReference Include="..\SIL.Lexicon\SIL.Lexicon.csproj">
-      <Project>{fad20de2-d5bb-4d9d-aeef-61f02663105f}</Project>
-      <Name>SIL.Lexicon</Name>
-    </ProjectReference>
-    <ProjectReference Include="..\SIL.TestUtilities\SIL.TestUtilities.csproj">
-      <Project>{d74ce910-d44a-44f5-8c0f-f5e50b26f85d}</Project>
-      <Name>SIL.TestUtilities</Name>
-    </ProjectReference>
-    <ProjectReference Include="..\SIL.WritingSystems\SIL.WritingSystems.csproj">
-      <Project>{a61cc666-1faa-4a92-bb3b-aa36bd66bdda}</Project>
-      <Name>SIL.WritingSystems</Name>
-    </ProjectReference>
-  </ItemGroup>
->>>>>>> 631a2e2c
   <ItemGroup>
     <PackageReference Include="Icu4c.Win.Min" Version="56.1.82" />
     <PackageReference Include="NDesk.DBus" Version="0.15.0" />
