--- conflicted
+++ resolved
@@ -17,7 +17,6 @@
   </PropertyGroup>
 
   <ItemGroup>
-<<<<<<< HEAD
     <PackageReference Include="Geckofx45" Version="45.0.34" />
     <PackageReference Include="Geckofx45.32.Linux" Version="45.0.37" />
     <PackageReference Include="Geckofx45.64" Version="45.0.34" />
@@ -27,22 +26,6 @@
     </PackageReference>
     <PackageReference Include="Icu4c.Win.Min" Version="56.1.82" />
     <PackageReference Include="L10NSharp" Version="4.1.0-beta0036" />
-=======
-    <Reference Include="icu.net, Version=2.5.0.0, Culture=neutral, PublicKeyToken=416fdd914afa6b66, processorArchitecture=MSIL">
-      <SpecificVersion>False</SpecificVersion>
-      <HintPath>..\..\output\Debug\icu.net.dll</HintPath>
-    </Reference>
-    <Reference Include="L10NSharp, Version=2.0.40.0, Culture=neutral, processorArchitecture=MSIL">
-      <SpecificVersion>False</SpecificVersion>
-      <HintPath>..\..\lib\Debug\L10NSharp.dll</HintPath>
-    </Reference>
-    <Reference Include="System" />
-    <Reference Include="System.Core">
-      <RequiredTargetFramework>3.5</RequiredTargetFramework>
-    </Reference>
-    <Reference Include="System.Drawing" />
-    <Reference Include="System.Windows.Forms" />
->>>>>>> eb2e4f39
   </ItemGroup>
 
   <ItemGroup>
