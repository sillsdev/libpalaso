﻿<Project Sdk="Microsoft.NET.Sdk">

  <PropertyGroup>
    <OutputType>WinExe</OutputType>
    <RootNamespace>TestAppKeyboard</RootNamespace>
    <AssemblyName>TestAppKeyboard</AssemblyName>
    <Description>TestAppKeyboard test app</Description>
    <IsPackable>false</IsPackable>
    <UseWindowsForms>true</UseWindowsForms>
  </PropertyGroup>

  <ItemGroup>
<<<<<<< HEAD
    <PackageReference Include="GitVersion.MsBuild" Version="5.6.8" PrivateAssets="all" />
    <PackageReference Include="NDesk.DBus" Version="0.15.0" />
=======
    <ProjectReference Include="..\..\SIL.Core\SIL.Core.csproj">
      <Project>{53cb36d9-2f66-4823-b1f0-4523e8565200}</Project>
      <Name>SIL.Core</Name>
    </ProjectReference>
    <ProjectReference Include="..\..\SIL.Windows.Forms.Keyboarding\SIL.Windows.Forms.Keyboarding.csproj">
      <Project>{0580ed5f-6274-4928-83ee-175f01ad052d}</Project>
      <Name>SIL.Windows.Forms.Keyboarding</Name>
    </ProjectReference>
    <ProjectReference Include="..\..\SIL.Windows.Forms.WritingSystems\SIL.Windows.Forms.WritingSystems.csproj">
      <Project>{f7df58e2-5b67-498a-9f64-b5f1584a5ab9}</Project>
      <Name>SIL.Windows.Forms.WritingSystems</Name>
    </ProjectReference>
    <ProjectReference Include="..\..\SIL.Core.Desktop\SIL.Core.Desktop.csproj">
      <Name>SIL.Core.Desktop</Name>
    </ProjectReference>
>>>>>>> ed944435
  </ItemGroup>

  <ItemGroup>
    <ProjectReference Include="..\..\SIL.Core\SIL.Core.csproj" />
    <ProjectReference Include="..\..\SIL.Windows.Forms.Keyboarding\SIL.Windows.Forms.Keyboarding.csproj" />
    <ProjectReference Include="..\..\SIL.Windows.Forms.WritingSystems\SIL.Windows.Forms.WritingSystems.csproj" />
  </ItemGroup>

</Project><|MERGE_RESOLUTION|>--- conflicted
+++ resolved
@@ -1,4 +1,4 @@
-﻿<Project Sdk="Microsoft.NET.Sdk">
+<Project Sdk="Microsoft.NET.Sdk">
 
   <PropertyGroup>
     <OutputType>WinExe</OutputType>
@@ -10,30 +10,13 @@
   </PropertyGroup>
 
   <ItemGroup>
-<<<<<<< HEAD
     <PackageReference Include="GitVersion.MsBuild" Version="5.6.8" PrivateAssets="all" />
     <PackageReference Include="NDesk.DBus" Version="0.15.0" />
-=======
-    <ProjectReference Include="..\..\SIL.Core\SIL.Core.csproj">
-      <Project>{53cb36d9-2f66-4823-b1f0-4523e8565200}</Project>
-      <Name>SIL.Core</Name>
-    </ProjectReference>
-    <ProjectReference Include="..\..\SIL.Windows.Forms.Keyboarding\SIL.Windows.Forms.Keyboarding.csproj">
-      <Project>{0580ed5f-6274-4928-83ee-175f01ad052d}</Project>
-      <Name>SIL.Windows.Forms.Keyboarding</Name>
-    </ProjectReference>
-    <ProjectReference Include="..\..\SIL.Windows.Forms.WritingSystems\SIL.Windows.Forms.WritingSystems.csproj">
-      <Project>{f7df58e2-5b67-498a-9f64-b5f1584a5ab9}</Project>
-      <Name>SIL.Windows.Forms.WritingSystems</Name>
-    </ProjectReference>
-    <ProjectReference Include="..\..\SIL.Core.Desktop\SIL.Core.Desktop.csproj">
-      <Name>SIL.Core.Desktop</Name>
-    </ProjectReference>
->>>>>>> ed944435
   </ItemGroup>
 
   <ItemGroup>
     <ProjectReference Include="..\..\SIL.Core\SIL.Core.csproj" />
+    <ProjectReference Include="..\..\SIL.Core.Desktop\SIL.Core.Desktop.csproj" />
     <ProjectReference Include="..\..\SIL.Windows.Forms.Keyboarding\SIL.Windows.Forms.Keyboarding.csproj" />
     <ProjectReference Include="..\..\SIL.Windows.Forms.WritingSystems\SIL.Windows.Forms.WritingSystems.csproj" />
   </ItemGroup>
