--- conflicted
+++ resolved
@@ -1,40 +1,39 @@
 ﻿<?xml version="1.0" encoding="utf-8"?>
 <Project ToolsVersion="4.0" DefaultTargets="Build" xmlns="http://schemas.microsoft.com/developer/msbuild/2003">
   <PropertyGroup>
-    <Configuration Condition=" '$(Configuration)' == '' ">Debug</Configuration>
-    <Platform Condition=" '$(Platform)' == '' ">AnyCPU</Platform>
-    <ProductVersion>9.0.21022</ProductVersion>
-    <SchemaVersion>2.0</SchemaVersion>
-    <ProjectGuid>{776BECCD-102A-4C69-A478-4A4A6F695019}</ProjectGuid>
-    <OutputType>WinExe</OutputType>
-    <AppDesignerFolder>Properties</AppDesignerFolder>
-    <RootNamespace>TestAppKeyboard</RootNamespace>
-    <AssemblyName>TestAppKeyboard</AssemblyName>
-    <TargetFrameworkVersion>v4.0</TargetFrameworkVersion>
-    <FileAlignment>512</FileAlignment>
-    <FileUpgradeFlags>
-    </FileUpgradeFlags>
-    <UpgradeBackupLocation>
-    </UpgradeBackupLocation>
-    <OldToolsVersion>3.5</OldToolsVersion>
-    <PublishUrl>publish\</PublishUrl>
-    <Install>true</Install>
-    <InstallFrom>Disk</InstallFrom>
-    <UpdateEnabled>false</UpdateEnabled>
-    <UpdateMode>Foreground</UpdateMode>
-    <UpdateInterval>7</UpdateInterval>
-    <UpdateIntervalUnits>Days</UpdateIntervalUnits>
-    <UpdatePeriodically>false</UpdatePeriodically>
-    <UpdateRequired>false</UpdateRequired>
-    <MapFileExtensions>true</MapFileExtensions>
-    <ApplicationRevision>0</ApplicationRevision>
-    <ApplicationVersion>1.0.0.%2a</ApplicationVersion>
-    <IsWebBootstrapper>false</IsWebBootstrapper>
-    <UseApplicationTrust>false</UseApplicationTrust>
-    <BootstrapperEnabled>true</BootstrapperEnabled>
+	<Configuration Condition=" '$(Configuration)' == '' ">Debug</Configuration>
+	<Platform Condition=" '$(Platform)' == '' ">AnyCPU</Platform>
+	<ProductVersion>9.0.21022</ProductVersion>
+	<SchemaVersion>2.0</SchemaVersion>
+	<ProjectGuid>{776BECCD-102A-4C69-A478-4A4A6F695019}</ProjectGuid>
+	<OutputType>WinExe</OutputType>
+	<AppDesignerFolder>Properties</AppDesignerFolder>
+	<RootNamespace>TestAppKeyboard</RootNamespace>
+	<AssemblyName>TestAppKeyboard</AssemblyName>
+	<TargetFrameworkVersion>v4.0</TargetFrameworkVersion>
+	<FileAlignment>512</FileAlignment>
+	<FileUpgradeFlags>
+	</FileUpgradeFlags>
+	<UpgradeBackupLocation>
+	</UpgradeBackupLocation>
+	<OldToolsVersion>3.5</OldToolsVersion>
+	<PublishUrl>publish\</PublishUrl>
+	<Install>true</Install>
+	<InstallFrom>Disk</InstallFrom>
+	<UpdateEnabled>false</UpdateEnabled>
+	<UpdateMode>Foreground</UpdateMode>
+	<UpdateInterval>7</UpdateInterval>
+	<UpdateIntervalUnits>Days</UpdateIntervalUnits>
+	<UpdatePeriodically>false</UpdatePeriodically>
+	<UpdateRequired>false</UpdateRequired>
+	<MapFileExtensions>true</MapFileExtensions>
+	<ApplicationRevision>0</ApplicationRevision>
+	<ApplicationVersion>1.0.0.%2a</ApplicationVersion>
+	<IsWebBootstrapper>false</IsWebBootstrapper>
+	<UseApplicationTrust>false</UseApplicationTrust>
+	<BootstrapperEnabled>true</BootstrapperEnabled>
   </PropertyGroup>
   <PropertyGroup Condition=" '$(Configuration)|$(Platform)' == 'Debug|AnyCPU' ">
-<<<<<<< HEAD
 	<DebugSymbols>true</DebugSymbols>
 	<DebugType>full</DebugType>
 	<Optimize>false</Optimize>
@@ -44,170 +43,159 @@
 	<WarningLevel>4</WarningLevel>
 	<PlatformTarget>AnyCPU</PlatformTarget>
 	<CodeAnalysisRuleSet>AllRules.ruleset</CodeAnalysisRuleSet>
-=======
-    <DebugSymbols>true</DebugSymbols>
-    <DebugType>full</DebugType>
-    <Optimize>false</Optimize>
-    <OutputPath>bin\Debug\</OutputPath>
-    <DefineConstants>DEBUG;TRACE</DefineConstants>
-    <ErrorReport>prompt</ErrorReport>
-    <WarningLevel>4</WarningLevel>
+  </PropertyGroup>
+  <PropertyGroup Condition=" '$(Configuration)|$(Platform)' == 'Release|AnyCPU' ">
+	<DebugType>pdbonly</DebugType>
+	<Optimize>true</Optimize>
+	<OutputPath>bin\Release\</OutputPath>
+	<DefineConstants>TRACE</DefineConstants>
+	<ErrorReport>prompt</ErrorReport>
+	<WarningLevel>4</WarningLevel>
+	<CodeAnalysisRuleSet>AllRules.ruleset</CodeAnalysisRuleSet>
     <PlatformTarget>x86</PlatformTarget>
-    <CodeAnalysisRuleSet>AllRules.ruleset</CodeAnalysisRuleSet>
->>>>>>> 3a09f86d
-  </PropertyGroup>
-  <PropertyGroup Condition=" '$(Configuration)|$(Platform)' == 'Release|AnyCPU' ">
-    <DebugType>pdbonly</DebugType>
-    <Optimize>true</Optimize>
-    <OutputPath>bin\Release\</OutputPath>
-    <DefineConstants>TRACE</DefineConstants>
-    <ErrorReport>prompt</ErrorReport>
-    <WarningLevel>4</WarningLevel>
-    <CodeAnalysisRuleSet>AllRules.ruleset</CodeAnalysisRuleSet>
-    <PlatformTarget>x86</PlatformTarget>
   </PropertyGroup>
   <PropertyGroup Condition=" '$(Configuration)|$(Platform)' == 'Debug|x86' ">
-    <DebugSymbols>true</DebugSymbols>
-    <OutputPath>bin\x86\Debug\</OutputPath>
-    <DefineConstants>DEBUG;TRACE</DefineConstants>
-    <DebugType>full</DebugType>
-    <PlatformTarget>x86</PlatformTarget>
-    <ErrorReport>prompt</ErrorReport>
-    <WarningLevel>4</WarningLevel>
-    <Optimize>false</Optimize>
-    <CodeAnalysisRuleSet>AllRules.ruleset</CodeAnalysisRuleSet>
+	<DebugSymbols>true</DebugSymbols>
+	<OutputPath>bin\x86\Debug\</OutputPath>
+	<DefineConstants>DEBUG;TRACE</DefineConstants>
+	<DebugType>full</DebugType>
+	<PlatformTarget>x86</PlatformTarget>
+	<ErrorReport>prompt</ErrorReport>
+	<WarningLevel>4</WarningLevel>
+	<Optimize>false</Optimize>
+	<CodeAnalysisRuleSet>AllRules.ruleset</CodeAnalysisRuleSet>
   </PropertyGroup>
   <PropertyGroup Condition=" '$(Configuration)|$(Platform)' == 'Release|x86' ">
-    <OutputPath>bin\x86\Release\</OutputPath>
-    <DefineConstants>TRACE</DefineConstants>
-    <Optimize>true</Optimize>
-    <DebugType>pdbonly</DebugType>
-    <PlatformTarget>x86</PlatformTarget>
-    <ErrorReport>prompt</ErrorReport>
-    <WarningLevel>4</WarningLevel>
-    <CodeAnalysisRuleSet>AllRules.ruleset</CodeAnalysisRuleSet>
+	<OutputPath>bin\x86\Release\</OutputPath>
+	<DefineConstants>TRACE</DefineConstants>
+	<Optimize>true</Optimize>
+	<DebugType>pdbonly</DebugType>
+	<PlatformTarget>x86</PlatformTarget>
+	<ErrorReport>prompt</ErrorReport>
+	<WarningLevel>4</WarningLevel>
+	<CodeAnalysisRuleSet>AllRules.ruleset</CodeAnalysisRuleSet>
   </PropertyGroup>
   <PropertyGroup Condition=" '$(Configuration)|$(Platform)' == 'DebugMono|AnyCPU' ">
-    <DebugSymbols>true</DebugSymbols>
-    <OutputPath>bin\DebugMono\</OutputPath>
-    <DefineConstants>DEBUG;TRACE</DefineConstants>
-    <DebugType>full</DebugType>
-    <PlatformTarget>AnyCPU</PlatformTarget>
-    <ErrorReport>prompt</ErrorReport>
-    <WarningLevel>4</WarningLevel>
-    <Optimize>false</Optimize>
-    <CodeAnalysisRuleSet>AllRules.ruleset</CodeAnalysisRuleSet>
+	<DebugSymbols>true</DebugSymbols>
+	<OutputPath>bin\DebugMono\</OutputPath>
+	<DefineConstants>DEBUG;TRACE</DefineConstants>
+	<DebugType>full</DebugType>
+	<PlatformTarget>AnyCPU</PlatformTarget>
+	<ErrorReport>prompt</ErrorReport>
+	<WarningLevel>4</WarningLevel>
+	<Optimize>false</Optimize>
+	<CodeAnalysisRuleSet>AllRules.ruleset</CodeAnalysisRuleSet>
   </PropertyGroup>
   <PropertyGroup Condition=" '$(Configuration)|$(Platform)' == 'DebugMono|x86' ">
-    <DebugSymbols>true</DebugSymbols>
-    <OutputPath>bin\x86\DebugMono\</OutputPath>
-    <DefineConstants>TRACE;DEBUG;MONO</DefineConstants>
-    <DebugType>full</DebugType>
-    <PlatformTarget>x86</PlatformTarget>
-    <ErrorReport>prompt</ErrorReport>
-    <WarningLevel>4</WarningLevel>
-    <Optimize>false</Optimize>
-    <CodeAnalysisRuleSet>AllRules.ruleset</CodeAnalysisRuleSet>
+	<DebugSymbols>true</DebugSymbols>
+	<OutputPath>bin\x86\DebugMono\</OutputPath>
+	<DefineConstants>TRACE;DEBUG;MONO</DefineConstants>
+	<DebugType>full</DebugType>
+	<PlatformTarget>x86</PlatformTarget>
+	<ErrorReport>prompt</ErrorReport>
+	<WarningLevel>4</WarningLevel>
+	<Optimize>false</Optimize>
+	<CodeAnalysisRuleSet>AllRules.ruleset</CodeAnalysisRuleSet>
   </PropertyGroup>
   <PropertyGroup Condition=" '$(Configuration)|$(Platform)' == 'ReleaseMono|AnyCPU' ">
-    <OutputPath>bin\ReleaseMono\</OutputPath>
-    <DefineConstants>TRACE</DefineConstants>
-    <Optimize>true</Optimize>
-    <DebugType>pdbonly</DebugType>
-    <PlatformTarget>AnyCPU</PlatformTarget>
-    <ErrorReport>prompt</ErrorReport>
-    <WarningLevel>4</WarningLevel>
-    <CodeAnalysisRuleSet>AllRules.ruleset</CodeAnalysisRuleSet>
+	<OutputPath>bin\ReleaseMono\</OutputPath>
+	<DefineConstants>TRACE</DefineConstants>
+	<Optimize>true</Optimize>
+	<DebugType>pdbonly</DebugType>
+	<PlatformTarget>AnyCPU</PlatformTarget>
+	<ErrorReport>prompt</ErrorReport>
+	<WarningLevel>4</WarningLevel>
+	<CodeAnalysisRuleSet>AllRules.ruleset</CodeAnalysisRuleSet>
   </PropertyGroup>
   <PropertyGroup Condition=" '$(Configuration)|$(Platform)' == 'ReleaseMono|x86' ">
-    <OutputPath>bin\x86\ReleaseMono\</OutputPath>
-    <DefineConstants>TRACE</DefineConstants>
-    <Optimize>true</Optimize>
-    <DebugType>pdbonly</DebugType>
-    <PlatformTarget>x86</PlatformTarget>
-    <ErrorReport>prompt</ErrorReport>
-    <WarningLevel>4</WarningLevel>
-    <CodeAnalysisRuleSet>AllRules.ruleset</CodeAnalysisRuleSet>
-  </PropertyGroup>
-  <ItemGroup>
-    <Reference Include="System" />
-    <Reference Include="System.Core">
-      <RequiredTargetFramework>3.5</RequiredTargetFramework>
-    </Reference>
-    <Reference Include="System.Xml.Linq">
-      <RequiredTargetFramework>3.5</RequiredTargetFramework>
-    </Reference>
-    <Reference Include="System.Data.DataSetExtensions">
-      <RequiredTargetFramework>3.5</RequiredTargetFramework>
-    </Reference>
-    <Reference Include="System.Data" />
-    <Reference Include="System.Drawing" />
-    <Reference Include="System.Windows.Forms" />
-    <Reference Include="System.Xml" />
-    <Reference Include="NDesk.DBus">
-      <HintPath>..\..\lib\commonMono\NDesk.DBus.dll</HintPath>
-    </Reference>
-  </ItemGroup>
-  <ItemGroup>
-    <Compile Include="KeyboardForm.cs">
-      <SubType>Form</SubType>
-    </Compile>
-    <Compile Include="KeyboardForm.Designer.cs">
-      <DependentUpon>KeyboardForm.cs</DependentUpon>
-    </Compile>
-    <Compile Include="Program.cs" />
-    <Compile Include="Properties\AssemblyInfo.cs" />
-    <EmbeddedResource Include="KeyboardForm.resx">
-      <DependentUpon>KeyboardForm.cs</DependentUpon>
-      <SubType>Designer</SubType>
-    </EmbeddedResource>
-    <EmbeddedResource Include="Properties\Resources.resx">
-      <Generator>ResXFileCodeGenerator</Generator>
-      <LastGenOutput>Resources.Designer.cs</LastGenOutput>
-      <SubType>Designer</SubType>
-    </EmbeddedResource>
-    <Compile Include="Properties\Resources.Designer.cs">
-      <AutoGen>True</AutoGen>
-      <DependentUpon>Resources.resx</DependentUpon>
-      <DesignTime>True</DesignTime>
-    </Compile>
-    <None Include="app.config" />
-    <None Include="Properties\Settings.settings">
-      <Generator>SettingsSingleFileGenerator</Generator>
-      <LastGenOutput>Settings.Designer.cs</LastGenOutput>
-    </None>
-    <Compile Include="Properties\Settings.Designer.cs">
-      <AutoGen>True</AutoGen>
-      <DependentUpon>Settings.settings</DependentUpon>
-      <DesignTimeSharedInput>True</DesignTimeSharedInput>
-    </Compile>
-  </ItemGroup>
-  <ItemGroup>
-    <ProjectReference Include="..\..\PalasoUIWindowsForms\PalasoUIWindowsForms.csproj">
-      <Project>{DB44F49C-D8C6-434F-81ED-28EA5C9E8195}</Project>
-      <Name>PalasoUIWindowsForms</Name>
-    </ProjectReference>
-    <ProjectReference Include="..\..\Palaso\Palaso.csproj">
-      <Project>{3527DA1D-1E25-48BE-A71E-9EBF7F9208D4}</Project>
-      <Name>Palaso</Name>
-    </ProjectReference>
-  </ItemGroup>
-  <ItemGroup>
-    <BootstrapperPackage Include="Microsoft.Net.Client.3.5">
-      <Visible>False</Visible>
-      <ProductName>.NET Framework 3.5 SP1 Client Profile</ProductName>
-      <Install>false</Install>
-    </BootstrapperPackage>
-    <BootstrapperPackage Include="Microsoft.Net.Framework.3.5.SP1">
-      <Visible>False</Visible>
-      <ProductName>.NET Framework 3.5 SP1</ProductName>
-      <Install>true</Install>
-    </BootstrapperPackage>
-    <BootstrapperPackage Include="Microsoft.Windows.Installer.3.1">
-      <Visible>False</Visible>
-      <ProductName>Windows Installer 3.1</ProductName>
-      <Install>true</Install>
-    </BootstrapperPackage>
+	<OutputPath>bin\x86\ReleaseMono\</OutputPath>
+	<DefineConstants>TRACE</DefineConstants>
+	<Optimize>true</Optimize>
+	<DebugType>pdbonly</DebugType>
+	<PlatformTarget>x86</PlatformTarget>
+	<ErrorReport>prompt</ErrorReport>
+	<WarningLevel>4</WarningLevel>
+	<CodeAnalysisRuleSet>AllRules.ruleset</CodeAnalysisRuleSet>
+  </PropertyGroup>
+  <ItemGroup>
+	<Reference Include="System" />
+	<Reference Include="System.Core">
+	  <RequiredTargetFramework>3.5</RequiredTargetFramework>
+	</Reference>
+	<Reference Include="System.Xml.Linq">
+	  <RequiredTargetFramework>3.5</RequiredTargetFramework>
+	</Reference>
+	<Reference Include="System.Data.DataSetExtensions">
+	  <RequiredTargetFramework>3.5</RequiredTargetFramework>
+	</Reference>
+	<Reference Include="System.Data" />
+	<Reference Include="System.Drawing" />
+	<Reference Include="System.Windows.Forms" />
+	<Reference Include="System.Xml" />
+	<Reference Include="NDesk.DBus">
+	  <HintPath>..\..\lib\commonMono\NDesk.DBus.dll</HintPath>
+	</Reference>
+  </ItemGroup>
+  <ItemGroup>
+	<Compile Include="KeyboardForm.cs">
+	  <SubType>Form</SubType>
+	</Compile>
+	<Compile Include="KeyboardForm.Designer.cs">
+	  <DependentUpon>KeyboardForm.cs</DependentUpon>
+	</Compile>
+	<Compile Include="Program.cs" />
+	<Compile Include="Properties\AssemblyInfo.cs" />
+	<EmbeddedResource Include="KeyboardForm.resx">
+	  <DependentUpon>KeyboardForm.cs</DependentUpon>
+	  <SubType>Designer</SubType>
+	</EmbeddedResource>
+	<EmbeddedResource Include="Properties\Resources.resx">
+	  <Generator>ResXFileCodeGenerator</Generator>
+	  <LastGenOutput>Resources.Designer.cs</LastGenOutput>
+	  <SubType>Designer</SubType>
+	</EmbeddedResource>
+	<Compile Include="Properties\Resources.Designer.cs">
+	  <AutoGen>True</AutoGen>
+	  <DependentUpon>Resources.resx</DependentUpon>
+	  <DesignTime>True</DesignTime>
+	</Compile>
+	<None Include="app.config" />
+	<None Include="Properties\Settings.settings">
+	  <Generator>SettingsSingleFileGenerator</Generator>
+	  <LastGenOutput>Settings.Designer.cs</LastGenOutput>
+	</None>
+	<Compile Include="Properties\Settings.Designer.cs">
+	  <AutoGen>True</AutoGen>
+	  <DependentUpon>Settings.settings</DependentUpon>
+	  <DesignTimeSharedInput>True</DesignTimeSharedInput>
+	</Compile>
+  </ItemGroup>
+  <ItemGroup>
+	<ProjectReference Include="..\..\PalasoUIWindowsForms\PalasoUIWindowsForms.csproj">
+	  <Project>{DB44F49C-D8C6-434F-81ED-28EA5C9E8195}</Project>
+	  <Name>PalasoUIWindowsForms</Name>
+	</ProjectReference>
+	<ProjectReference Include="..\..\Palaso\Palaso.csproj">
+	  <Project>{3527DA1D-1E25-48BE-A71E-9EBF7F9208D4}</Project>
+	  <Name>Palaso</Name>
+	</ProjectReference>
+  </ItemGroup>
+  <ItemGroup>
+	<BootstrapperPackage Include="Microsoft.Net.Client.3.5">
+	  <Visible>False</Visible>
+	  <ProductName>.NET Framework 3.5 SP1 Client Profile</ProductName>
+	  <Install>false</Install>
+	</BootstrapperPackage>
+	<BootstrapperPackage Include="Microsoft.Net.Framework.3.5.SP1">
+	  <Visible>False</Visible>
+	  <ProductName>.NET Framework 3.5 SP1</ProductName>
+	  <Install>true</Install>
+	</BootstrapperPackage>
+	<BootstrapperPackage Include="Microsoft.Windows.Installer.3.1">
+	  <Visible>False</Visible>
+	  <ProductName>Windows Installer 3.1</ProductName>
+	  <Install>true</Install>
+	</BootstrapperPackage>
   </ItemGroup>
   <Import Project="$(MSBuildToolsPath)\Microsoft.CSharp.targets" />
   <Import Project="$(MSBuildBinPath)\Microsoft.CSharp.targets" />
