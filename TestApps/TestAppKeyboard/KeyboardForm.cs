using System;
using System.Windows.Forms;
using SIL.Keyboarding;
using SIL.Windows.Forms.Keyboarding;
using SIL.Windows.Forms.Keyboarding.Windows;
using SIL.Windows.Forms.WritingSystems;

// ReSharper disable LocalizableElement
namespace TestAppKeyboard
{
	public partial class KeyboardForm : Form
	{
		public KeyboardForm()
		{
			InitializeComponent();
			if (DesignMode)
				return;

			KeyboardController.Initialize();
			var eventHandler = new TestWindowsLanguageProfileSink(this);
			KeyboardController.RegisterControl(testAreaA, eventHandler);
			KeyboardController.RegisterControl(testAreaB, eventHandler);
			KeyboardController.RegisterControl(testAreaC, eventHandler);

			Console.WriteLine();
			Console.WriteLine("Adding keyboards for Test Area A");
			LoadKeyboards(keyboardsA);
			Console.WriteLine();
			Console.WriteLine("Adding keyboards for Test Area B");
			LoadKeyboards(keyboardsB);
			Console.WriteLine();
			Console.WriteLine("Adding keyboards for Test Area C");
			LoadKeyboards(keyboardsC);
			Console.WriteLine();
			Console.WriteLine("Adding keyboards for Current Keyboard dropdown");
			LoadKeyboards(currentKeyboard);
		}

		private static void LoadKeyboards(ComboBox comboBox)
		{
<<<<<<< HEAD
			var keyboards = Keyboard.Controller.AvailableKeyboards;
=======
			IEnumerable<IKeyboardDefinition> keyboards = Keyboard.Controller.AvailableKeyboards;
>>>>>>> eb2e4f39
			foreach (var keyboard in keyboards)
			{
				comboBox.Items.Add(new WSKeyboardControl.KeyboardDefinitionAdapter(keyboard));
				Console.WriteLine($"added keyboard id: {keyboard.Id}, name: {keyboard.Name}");
			}

			if (comboBox.Items.Count <= 0)
			{
				Console.WriteLine("WARNING: No available keyboards found!");
				return;
			}

			comboBox.SelectedIndex = 0;
		}

		private void testAreaA_Enter(object sender, EventArgs e)
		{
			if (cbOnEnter.Checked)
			{
				var wantKeyboard = ((WSKeyboardControl.KeyboardDefinitionAdapter)keyboardsA.SelectedItem).KeyboardDefinition;
				Console.WriteLine($"Enter A: Set to {wantKeyboard}");
				wantKeyboard.Activate();
			} else {
				Console.WriteLine("Enter A");
			}
		}

		private void testAreaB_Enter(object sender, EventArgs e)
		{
			if (cbOnEnter.Checked)
			{
				var wantKeyboard = ((WSKeyboardControl.KeyboardDefinitionAdapter) keyboardsB.SelectedItem).KeyboardDefinition;
				Console.WriteLine($"Enter B: Set to {wantKeyboard}");
				wantKeyboard.Activate();
			} else {
				Console.WriteLine("Enter B");
			}
		}

		private void testAreaC_Enter(object sender, EventArgs e)
		{
			if (cbOnEnter.Checked)
			{
				var wantKeyboard = ((WSKeyboardControl.KeyboardDefinitionAdapter)keyboardsC.SelectedItem).KeyboardDefinition;
				Console.WriteLine($"Enter C: Set to {wantKeyboard}");
				wantKeyboard.Activate();
			} else {
				Console.WriteLine("Enter C");
			}
		}

		private class TestWindowsLanguageProfileSink : IWindowsLanguageProfileSink
		{
			private readonly KeyboardForm _form;

			public TestWindowsLanguageProfileSink(KeyboardForm form)
			{
				_form = form;
			}

			public void OnInputLanguageChanged(IKeyboardDefinition previousKeyboard, IKeyboardDefinition newKeyboard)
			{
				Console.WriteLine("TestAppKeyboard.OnLanguageChanged: previous {0}, new {1}",
					previousKeyboard != null ? previousKeyboard.Layout : "<null>",
					newKeyboard != null ? newKeyboard.Layout : "<null>");
				_form.lblCurrentKeyboard.Text = newKeyboard != null ? newKeyboard.Layout : "<null>";
			}
		}
	}
}<|MERGE_RESOLUTION|>--- conflicted
+++ resolved
@@ -38,11 +38,7 @@
 
 		private static void LoadKeyboards(ComboBox comboBox)
 		{
-<<<<<<< HEAD
 			var keyboards = Keyboard.Controller.AvailableKeyboards;
-=======
-			IEnumerable<IKeyboardDefinition> keyboards = Keyboard.Controller.AvailableKeyboards;
->>>>>>> eb2e4f39
 			foreach (var keyboard in keyboards)
 			{
 				comboBox.Items.Add(new WSKeyboardControl.KeyboardDefinitionAdapter(keyboard));
