﻿using System;
using System.Windows.Forms;
<<<<<<< HEAD
using SIL.Keyboarding;
using SIL.Windows.Forms.Keyboarding;
=======
using Palaso.UI.WindowsForms.Keyboarding;
using Palaso.UI.WindowsForms.Keyboarding.Interfaces;
using Palaso.WritingSystems;
>>>>>>> 48561f29

namespace TestAppKeyboard
{
	public partial class KeyboardForm : Form, IWindowsLanguageProfileSink
	{
		public KeyboardForm()
		{
			InitializeComponent();
			if (DesignMode)
				return;

			KeyboardController.Initialize();
<<<<<<< HEAD
			KeyboardController.RegisterControl(testAreaA);
			KeyboardController.RegisterControl(testAreaB);
			KeyboardController.RegisterControl(testAreaC);
			LoadKeyboards(keyboardsA);
			LoadKeyboards(keyboardsB);
			LoadKeyboards(keyboardsC);
			LoadKeyboards(currentKeyboard);
=======
			KeyboardController.Register(testAreaA, this);
			KeyboardController.Register(testAreaB, this);
			KeyboardController.Register(testAreaC, this);
			LoadKeyboards(this.keyboardsA);
			LoadKeyboards(this.keyboardsB);
			LoadKeyboards(this.keyboardsC);
			LoadKeyboards(this.currentKeyboard);
>>>>>>> 48561f29
		}

		public void LoadKeyboards(ComboBox comboBox)
		{
			var keyboards = Keyboard.Controller.AvailableKeyboards;
			foreach (var keyboard in keyboards)
			{
				comboBox.Items.Add(keyboard);
				Console.WriteLine("added keyboard id: {0}, name: {1}", keyboard.Id, keyboard.Name);
			}
			comboBox.SelectedIndex = 0;
		}

		private void testAreaA_Enter(object sender, EventArgs e)
		{
			if (cbOnEnter.Checked)
			{
				var wantKeyboard = (IKeyboardDefinition) keyboardsA.SelectedItem;
				Console.WriteLine("Enter A: Set to {0}", wantKeyboard);
				wantKeyboard.Activate();
			} else {
				Console.WriteLine("Enter A");
			}
		}

		private void testAreaB_Enter(object sender, EventArgs e)
		{
			if (cbOnEnter.Checked)
			{
				var wantKeyboard = (IKeyboardDefinition) keyboardsB.SelectedItem;
				Console.WriteLine("Enter B: Set to {0}", wantKeyboard);
				wantKeyboard.Activate();
			} else {
				Console.WriteLine("Enter B");
			}
		}

		private void testAreaC_Enter(object sender, EventArgs e)
		{
			if (cbOnEnter.Checked)
			{
				var wantKeyboard = (IKeyboardDefinition) keyboardsC.SelectedItem;
				Console.WriteLine("Enter C: Set to {0}", wantKeyboard);
				wantKeyboard.Activate();
			} else {
				Console.WriteLine("Enter C");
			}
		}


		#region IWindowsLanguageProfileSink Members

		public void OnInputLanguageChanged(IKeyboardDefinition previousKeyboard, IKeyboardDefinition newKeyboard)
		{
			Console.WriteLine("TestAppKeyboard.OnLanguageChanged: previous {0}, new {1}",
				previousKeyboard != null ? previousKeyboard.Layout : "<null>",
				newKeyboard != null ? newKeyboard.Layout : "<null>");
			lblCurrentKeyboard.Text = newKeyboard != null ? newKeyboard.Layout : "<null>";
		}

		#endregion
	}
}<|MERGE_RESOLUTION|>--- conflicted
+++ resolved
@@ -1,13 +1,8 @@
 ﻿using System;
 using System.Windows.Forms;
-<<<<<<< HEAD
 using SIL.Keyboarding;
 using SIL.Windows.Forms.Keyboarding;
-=======
-using Palaso.UI.WindowsForms.Keyboarding;
-using Palaso.UI.WindowsForms.Keyboarding.Interfaces;
-using Palaso.WritingSystems;
->>>>>>> 48561f29
+using SIL.Windows.Forms.Keyboarding.Windows;
 
 namespace TestAppKeyboard
 {
@@ -20,23 +15,13 @@
 				return;
 
 			KeyboardController.Initialize();
-<<<<<<< HEAD
-			KeyboardController.RegisterControl(testAreaA);
-			KeyboardController.RegisterControl(testAreaB);
-			KeyboardController.RegisterControl(testAreaC);
+			KeyboardController.RegisterControl(testAreaA, this);
+			KeyboardController.RegisterControl(testAreaB, this);
+			KeyboardController.RegisterControl(testAreaC, this);
 			LoadKeyboards(keyboardsA);
 			LoadKeyboards(keyboardsB);
 			LoadKeyboards(keyboardsC);
 			LoadKeyboards(currentKeyboard);
-=======
-			KeyboardController.Register(testAreaA, this);
-			KeyboardController.Register(testAreaB, this);
-			KeyboardController.Register(testAreaC, this);
-			LoadKeyboards(this.keyboardsA);
-			LoadKeyboards(this.keyboardsB);
-			LoadKeyboards(this.keyboardsC);
-			LoadKeyboards(this.currentKeyboard);
->>>>>>> 48561f29
 		}
 
 		public void LoadKeyboards(ComboBox comboBox)
