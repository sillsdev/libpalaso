--- conflicted
+++ resolved
@@ -10,11 +10,7 @@
 		<Message Text="BuildCounter: $(BuildCounter)" Importance="high"/>
 
 		<!-- Note, after some thought, we've decided this is the best place to keep the version number (not on TeamCity, not in the assemblies).     -->
-<<<<<<< HEAD
-		<CreateProperty Value="2.4.$(BuildCounter).0">
-=======
 		<CreateProperty Value="2.5.$(BuildCounter).0">
->>>>>>> 1777d094
 			<Output PropertyName="Version" TaskParameter="Value"/>
 		</CreateProperty>
 
