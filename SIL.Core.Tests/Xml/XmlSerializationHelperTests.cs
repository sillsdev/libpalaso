using System;
using System.Collections.Generic;
using System.IO;
using System.Linq;
using System.Text;
using System.Xml.Linq;
using System.Xml.Serialization;
using NUnit.Framework;
<<<<<<< HEAD
using SIL.Xml;
using SomethingWeird;
=======
using SIL.IO;
using SIL.TestUtilities;
using static SIL.Xml.XmlSerializationHelper;
>>>>>>> 3086d278

namespace SIL.Tests.Xml
{
	[TestFixture]
	public class XmlSerializationHelperTests
	{
		[XmlRoot("MyRoot")]
		public class TestObject
		{
			public TestObject()
			{
			}

			public TestObject(string name)
			{
				TestObjName = name;
				AllThings = new List<Thing>(2) {new Thing {Id = 32}, new Thing {Id = 51}};
			}

			public class Thing
			{
				[XmlAttribute("Id")]
				public int Id { get; set; }
			}

			[XmlAttribute("Name")]
			public string TestObjName { get; set; }

			[XmlElement("ListOfThings")]
			public List<Thing> AllThings { get; set; }
		}

		private class MyStringWriter : TextWriter
		{
			private static bool s_inDispose = false;
			private readonly StringWriter m_internalWriter;
			private bool m_gotDisposed;

			public MyStringWriter(StringBuilder sb)
			{
				m_internalWriter = new StringWriter(sb);
			}

			protected override void Dispose(bool disposing)
			{
				if (disposing)
				{
					if (s_inDispose)
						return;
					s_inDispose = true;
					try
					{
						Assert.IsFalse(m_gotDisposed,
							"It's not illegal to dispose twice, but in these tests, we don't expect it.");
						m_gotDisposed = true;
						m_internalWriter.Dispose();
						base.Dispose();
					}
					finally
					{
						s_inDispose = false;
					}
				}
			}

			public void VerifyDisposed()
			{
				Assert.IsTrue(m_gotDisposed);
			}

			public void VerifyNotDisposed()
			{
				Assert.IsFalse(m_gotDisposed);
			}

			#region override members to pass through to m_internalWriter
			public override Encoding Encoding => m_internalWriter.Encoding;

			public override IFormatProvider FormatProvider => m_internalWriter.FormatProvider;

			public override string NewLine
			{
				get => m_internalWriter.NewLine;
				set => m_internalWriter.NewLine = value;
			}

			public override void Close()
			{
				m_internalWriter.Close();
			}

			public override void Flush()
			{
				m_internalWriter.Flush();
			}

			public override void Write(char value)
			{
				m_internalWriter.Write(value);
			}

			public override void Write(char[] buffer)
			{
				m_internalWriter.Write(buffer);
			}

			public override void Write(char[] buffer, int index, int count)
			{
				m_internalWriter.Write(buffer, index, count);
			}

			public override void Write(bool value)
			{
				m_internalWriter.Write(value);
			}

			public override void Write(int value)
			{
				m_internalWriter.Write(value);
			}

			public override void Write(uint value)
			{
				m_internalWriter.Write(value);
			}

			public override void Write(long value)
			{
				m_internalWriter.Write(value);
			}

			public override void Write(ulong value)
			{
				m_internalWriter.Write(value);
			}

			public override void Write(float value)
			{
				m_internalWriter.Write(value);
			}

			public override void Write(double value)
			{
				m_internalWriter.Write(value);
			}

			public override void Write(decimal value)
			{
				m_internalWriter.Write(value);
			}

			public override void Write(string value)
			{
				m_internalWriter.Write(value);
			}

			public override void Write(object value)
			{
				m_internalWriter.Write(value);
			}

			public override void Write(string format, object arg0)
			{
				m_internalWriter.Write(format, arg0);
			}

			public override void Write(string format, object arg0, object arg1)
			{
				m_internalWriter.Write(format, arg0, arg1);
			}

			public override void Write(string format, object arg0, object arg1, object arg2)
			{
				m_internalWriter.Write(format, arg0, arg1, arg2);
			}

			public override void Write(string format, params object[] arg)
			{
				m_internalWriter.Write(format, arg);
			}

			public override void WriteLine()
			{
				m_internalWriter.WriteLine();
			}

			public override void WriteLine(char value)
			{
				m_internalWriter.WriteLine(value);
			}

			public override void WriteLine(char[] buffer)
			{
				m_internalWriter.WriteLine(buffer);
			}

			public override void WriteLine(char[] buffer, int index, int count)
			{
				m_internalWriter.WriteLine(buffer, index, count);
			}

			public override void WriteLine(bool value)
			{
				m_internalWriter.WriteLine(value);
			}

			public override void WriteLine(int value)
			{
				m_internalWriter.WriteLine(value);
			}

			public override void WriteLine(uint value)
			{
				m_internalWriter.WriteLine(value);
			}

			public override void WriteLine(long value)
			{
				m_internalWriter.WriteLine(value);
			}

			public override void WriteLine(ulong value)
			{
				m_internalWriter.WriteLine(value);
			}

			public override void WriteLine(float value)
			{
				m_internalWriter.WriteLine(value);
			}

			public override void WriteLine(double value)
			{
				m_internalWriter.WriteLine(value);
			}

			public override void WriteLine(decimal value)
			{
				m_internalWriter.WriteLine(value);
			}

			public override void WriteLine(string value)
			{
				m_internalWriter.WriteLine(value);
			}

			public override void WriteLine(object value)
			{
				m_internalWriter.WriteLine(value);
			}

			public override void WriteLine(string format, object arg0)
			{
				m_internalWriter.WriteLine(format, arg0);
			}

			public override void WriteLine(string format, object arg0, object arg1)
			{
				m_internalWriter.WriteLine(format, arg0, arg1);
			}

			public override void WriteLine(string format, object arg0, object arg1, object arg2)
			{
				m_internalWriter.WriteLine(format, arg0, arg1, arg2);
			}

			public override void WriteLine(string format, params object[] arg)
			{
				m_internalWriter.WriteLine(format, arg);
			}
			#endregion
		}

		private class MyStringReader : TextReader
		{
			private static bool s_inDispose = false;
			private readonly StringReader m_internalReader;
			private bool m_gotDisposed;

			public MyStringReader(string str)
			{
				m_internalReader = new StringReader(str);
			}

			protected override void Dispose(bool disposing)
			{
				if (disposing)
				{
					if (s_inDispose)
						return;
					s_inDispose = true;
					try
					{
						Assert.IsFalse(m_gotDisposed,
							"It's not illegal to dispose twice, but in these tests, we don't expect it.");
						m_gotDisposed = true;
						m_internalReader.Dispose();
						base.Dispose();
					}
					finally
					{
						s_inDispose = false;
					}
				}
			}

			public void VerifyDisposed()
			{
				Assert.IsTrue(m_gotDisposed);
			}

			public void VerifyNotDisposed()
			{
				Assert.IsFalse(m_gotDisposed);
			}

			#region override members to pass through to m_internalReader
			public override void Close()
			{
				m_internalReader.Close();
			}

			public override int Peek()
			{
				return m_internalReader.Peek();
			}

			public override int Read()
			{
				return m_internalReader.Read();
			}

			public override int Read(char[] buffer, int index, int count)
			{
				return m_internalReader.Read(buffer, index, count);
			}

			public override string ReadToEnd()
			{
				return m_internalReader.ReadToEnd();
			}

			public override int ReadBlock(char[] buffer, int index, int count)
			{
				return m_internalReader.ReadBlock(buffer, index, count);
			}

			public override string ReadLine()
			{
				return m_internalReader.ReadLine();
			}
			#endregion
		}

		[TestCase(true)]
		[TestCase(false)]
		public void Deserialize_NullTextReader_GetsDefaultObject(bool dispose)
		{
			Assert.IsNull(Deserialize<object>(null, dispose));
		}

		[TestCase(true)]
		[TestCase(false)]
		public void DeserializeAndSerialize_Normal_RoundTripObject(bool dispose)
		{
			var testObj = new TestObject("Fred");
			var sb = new StringBuilder();
			var stringWriter = new MyStringWriter(sb);
			try
			{
				Serialize(stringWriter, testObj, out var error, null,
					dispose);
				Assert.IsNull(error);

				var textReader = new MyStringReader(sb.ToString());
				try
				{
					var result =
						Deserialize<TestObject>(textReader, dispose);
					Assert.AreEqual(testObj.TestObjName, result.TestObjName);
					Assert.AreEqual(testObj.AllThings.Count, result.AllThings.Count);
					Assert.IsTrue(testObj.AllThings.Select(t => t.Id)
						.SequenceEqual(result.AllThings.Select(t => t.Id)));
				}
				finally
				{
					if (dispose)
						textReader.VerifyDisposed();
					else
					{
						textReader.VerifyNotDisposed();
						textReader.Dispose();
					}
				}
			}
			finally
			{
				if (dispose)
					stringWriter.VerifyDisposed();
				else
				{
					stringWriter.VerifyNotDisposed();
					stringWriter.Dispose();
				}
			}
		}

		[Test]
		public void SerializeToString_NoEncodingSpecified_XmlHeaderHasDefaultUtf16Encoding()
		{
			var result = SerializeToString(new TestObject("Fred"));
			var lines = result.Split(new[] {'\r', '\n'}, StringSplitOptions.RemoveEmptyEntries).ToList();
			Assert.IsTrue(lines[0].StartsWith("<?xml"));
			Assert.That(lines[0].Contains("encoding=\"utf-16\""));
			Assert.IsTrue(lines[1].StartsWith("<MyRoot"));
			Assert.IsTrue(lines.Last().EndsWith("MyRoot>"));
		}

		[Test]
		public void SerializeToString_EncodingSpecified_XmlHeaderHasExpectedEncoding()
		{
			var result = SerializeToString(new TestObject("Fred"),
				Encoding.UTF8);
			var lines = result.Split(new[] {'\r', '\n'}, StringSplitOptions.RemoveEmptyEntries).ToList();
			Assert.IsTrue(lines[0].StartsWith("<?xml"));
			Assert.That(lines[0].Contains("encoding=\"utf-8\""));
			Assert.IsTrue(lines[1].StartsWith("<MyRoot"));
			Assert.IsTrue(lines.Last().EndsWith("MyRoot>"));
		}

		[Test]
		public void SerializeToString_OmitXmlHeading_XmlHeaderHasExpectedEncoding()
		{
			var result = SerializeToString(new TestObject("Fred"),
				true);
			Assert.IsFalse(result.StartsWith("<?xml"));
			var lines = result.Split(new[] {'\r', '\n'}, StringSplitOptions.RemoveEmptyEntries).ToList();
			Assert.IsTrue(lines.First().StartsWith("<MyRoot"));
			Assert.IsTrue(lines.Last().EndsWith("MyRoot>"));
		}

		[Test]
<<<<<<< HEAD
		public void SerializeToString_GenericList_SerializedCorrectly()
		{
			var source = new[] {"List Item 1", "List Item 2", "List Item 3"};
			var data = (from s in source
				select new XmlTranslation
					{Reference = "MAT 3:6", PhraseKey = s, Translation = s.ToLower()}).ToList();
			var result = XmlSerializationHelper.SerializeToString(data, Encoding.UTF8);
			var lines = result.Split(new[] {'\r', '\n'}, StringSplitOptions.RemoveEmptyEntries).ToList();
			Assert.IsTrue(lines[0].StartsWith("<?xml"));
			Assert.That(lines[0].Contains("encoding=\"utf-8\""));
		}
	}

		/// ------------------------------------------------------------------------------------
	/// <summary>
	/// Little class to support XML serialization
	/// </summary>
	/// ------------------------------------------------------------------------------------
	[XmlType("Translation")]
	public class XmlTranslation
	{
		/// --------------------------------------------------------------------------------
		/// <summary>
		/// Gets or sets the reference.
		/// </summary>
		/// --------------------------------------------------------------------------------
		[XmlAttribute("ref")]
		public string Reference { get; set; }
		/// --------------------------------------------------------------------------------
		/// <summary>
		/// Gets or sets the phrase key (typically the text of the question in English.
		/// </summary>
		/// --------------------------------------------------------------------------------
		[XmlElement("OriginalPhrase")]
		public string PhraseKey { get; set; }
		/// --------------------------------------------------------------------------------
		/// <summary>
		/// Gets or sets the translation.
		/// </summary>
		/// --------------------------------------------------------------------------------
		public string Translation { get; set; }
		/// --------------------------------------------------------------------------------
		/// <summary>
		/// Initializes a new instance of the <see cref="XmlTranslation"/> class, needed
		/// for XML serialization.
		/// </summary>
		/// --------------------------------------------------------------------------------
		public XmlTranslation()
		{
		}

		/// --------------------------------------------------------------------------------
		/// <summary>
		/// Initializes a new instance of the <see cref="XmlTranslation"/> class.
		/// </summary>
		/// --------------------------------------------------------------------------------
		public XmlTranslation(ITranslatablePhrase tp)
		{
			Reference = tp.PhraseKey.ScriptureReference;
			PhraseKey = tp.PhraseKey.Text;
			Translation = tp.Translation;
		}
	}
}

namespace SomethingWeird
{
	public interface ITranslatablePhrase
	{
		IQuestionKey PhraseKey { get; }
		string Translation { get; }
	}

	public interface IQuestionKey : IRefRange
	{
		string ScriptureReference { get; }
		/// <summary>Text of the question in COMPOSED form</summary>
		string Text { get; }
		string PhraseInUse { get; }
	}

	public interface IRefRange
	{
		int StartRef { get;  }
		int EndRef { get; }
=======
		public void SerializeToFileWithWriteThrough_Normal_FileCreated()
		{
			TemporaryFolder parentFolder = new TemporaryFolder("XmlSerializationHelperTests");
			var path = parentFolder.Combine("test.xml");

			try
			{
				XElement element = new XElement("test");
				SerializeToFileWithWriteThrough(path, element);
				Assert.IsTrue(File.Exists(path));
			}
			finally
			{
				File.Delete(path);
			}
		}

		[Test]
		public void SerializeToFileWithWriteThrough_BogusFile_ErrorReturned()
		{
			XElement element = new XElement("test");
			SerializeToFileWithWriteThrough(@":\....Bogus:path", element, out var error);
			Assert.That(error, Is.Not.Null);
		}

		[Test]
		public void SerializeToFileWithWriteThrough_NullData_DeserializableFileCreated()
		{
			var path = Path.GetTempFileName();
			try
			{
				SerializeToFileWithWriteThrough(path, (XElement)null, out var error);
				Assert.That(error, Is.Null);
				Assert.IsTrue(File.Exists(path));

				var deserializedNullObject = DeserializeFromFile<XElement>(path);
				Assert.That(deserializedNullObject, Is.Null);
			}
			finally
			{
				RobustFile.Delete(path);
			}
		}
>>>>>>> 3086d278
	}
}<|MERGE_RESOLUTION|>--- conflicted
+++ resolved
@@ -6,14 +6,9 @@
 using System.Xml.Linq;
 using System.Xml.Serialization;
 using NUnit.Framework;
-<<<<<<< HEAD
-using SIL.Xml;
-using SomethingWeird;
-=======
 using SIL.IO;
 using SIL.TestUtilities;
 using static SIL.Xml.XmlSerializationHelper;
->>>>>>> 3086d278
 
 namespace SIL.Tests.Xml
 {
@@ -456,21 +451,76 @@
 		}
 
 		[Test]
-<<<<<<< HEAD
+		public void SerializeToFileWithWriteThrough_Normal_FileCreated()
+		{
+			TemporaryFolder parentFolder = new TemporaryFolder("XmlSerializationHelperTests");
+			var path = parentFolder.Combine("test.xml");
+
+			try
+			{
+				XElement element = new XElement("test");
+				SerializeToFileWithWriteThrough(path, element);
+				Assert.IsTrue(File.Exists(path));
+			}
+			finally
+			{
+				File.Delete(path);
+			}
+		}
+
+		[Test]
+		public void SerializeToFileWithWriteThrough_BogusFile_ErrorReturned()
+		{
+			XElement element = new XElement("test");
+			SerializeToFileWithWriteThrough(@":\....Bogus:path", element, out var error);
+			Assert.That(error, Is.Not.Null);
+		}
+
+		[Test]
+		public void SerializeToFileWithWriteThrough_NullData_DeserializableFileCreated()
+		{
+			var path = Path.GetTempFileName();
+			try
+			{
+				SerializeToFileWithWriteThrough(path, (XElement)null, out var error);
+				Assert.That(error, Is.Null);
+				Assert.IsTrue(File.Exists(path));
+
+				var deserializedNullObject = DeserializeFromFile<XElement>(path);
+				Assert.That(deserializedNullObject, Is.Null);
+			}
+			finally
+			{
+				RobustFile.Delete(path);
+			}
+		}
+
+		[Test]
 		public void SerializeToString_GenericList_SerializedCorrectly()
 		{
 			var source = new[] {"List Item 1", "List Item 2", "List Item 3"};
 			var data = (from s in source
 				select new XmlTranslation
-					{Reference = "MAT 3:6", PhraseKey = s, Translation = s.ToLower()}).ToList();
-			var result = XmlSerializationHelper.SerializeToString(data, Encoding.UTF8);
+					{Reference = $"MAT {s.Last()}:6", PhraseKey = s, Translation = s.ToLower()}).ToList();
+			var result = SerializeToString(data, Encoding.UTF8);
 			var lines = result.Split(new[] {'\r', '\n'}, StringSplitOptions.RemoveEmptyEntries).ToList();
-			Assert.IsTrue(lines[0].StartsWith("<?xml"));
-			Assert.That(lines[0].Contains("encoding=\"utf-8\""));
+			var i = 0;
+			Assert.That(lines[i], Does.StartWith("<?xml"));
+			Assert.That(lines[i], Does.Contain("encoding=\"utf-8\""));
+			Assert.That(lines[++i].Trim('\t'), Is.EqualTo("<ArrayOfTranslation>"));
+			var item = 1;
+			for (++i; i < lines.Count - 1; i += 4, item++)
+			{
+				Assert.That(lines[i].Trim('\t'), Is.EqualTo($"<Translation ref=\"MAT {item}:6\">"));
+				Assert.That(lines[i + 1].Trim('\t'), Is.EqualTo($"<OriginalPhrase>List Item {item}</OriginalPhrase>"));
+				Assert.That(lines[i + 2].Trim('\t'), Is.EqualTo($"<Translation>list item {item}</Translation>"));
+				Assert.That(lines[i + 3].Trim('\t'), Is.EqualTo("</Translation>"));
+			}
+			Assert.That(lines[i].Trim('\t'), Is.EqualTo("</ArrayOfTranslation>"));
 		}
 	}
 
-		/// ------------------------------------------------------------------------------------
+	/// ------------------------------------------------------------------------------------
 	/// <summary>
 	/// Little class to support XML serialization
 	/// </summary>
@@ -487,7 +537,7 @@
 		public string Reference { get; set; }
 		/// --------------------------------------------------------------------------------
 		/// <summary>
-		/// Gets or sets the phrase key (typically the text of the question in English.
+		/// Gets or sets the phrase key (typically the text of the question in English).
 		/// </summary>
 		/// --------------------------------------------------------------------------------
 		[XmlElement("OriginalPhrase")]
@@ -500,92 +550,11 @@
 		public string Translation { get; set; }
 		/// --------------------------------------------------------------------------------
 		/// <summary>
-		/// Initializes a new instance of the <see cref="XmlTranslation"/> class, needed
-		/// for XML serialization.
-		/// </summary>
-		/// --------------------------------------------------------------------------------
-		public XmlTranslation()
-		{
-		}
-
-		/// --------------------------------------------------------------------------------
-		/// <summary>
 		/// Initializes a new instance of the <see cref="XmlTranslation"/> class.
 		/// </summary>
 		/// --------------------------------------------------------------------------------
-		public XmlTranslation(ITranslatablePhrase tp)
-		{
-			Reference = tp.PhraseKey.ScriptureReference;
-			PhraseKey = tp.PhraseKey.Text;
-			Translation = tp.Translation;
-		}
-	}
-}
-
-namespace SomethingWeird
-{
-	public interface ITranslatablePhrase
-	{
-		IQuestionKey PhraseKey { get; }
-		string Translation { get; }
-	}
-
-	public interface IQuestionKey : IRefRange
-	{
-		string ScriptureReference { get; }
-		/// <summary>Text of the question in COMPOSED form</summary>
-		string Text { get; }
-		string PhraseInUse { get; }
-	}
-
-	public interface IRefRange
-	{
-		int StartRef { get;  }
-		int EndRef { get; }
-=======
-		public void SerializeToFileWithWriteThrough_Normal_FileCreated()
-		{
-			TemporaryFolder parentFolder = new TemporaryFolder("XmlSerializationHelperTests");
-			var path = parentFolder.Combine("test.xml");
-
-			try
-			{
-				XElement element = new XElement("test");
-				SerializeToFileWithWriteThrough(path, element);
-				Assert.IsTrue(File.Exists(path));
-			}
-			finally
-			{
-				File.Delete(path);
-			}
-		}
-
-		[Test]
-		public void SerializeToFileWithWriteThrough_BogusFile_ErrorReturned()
-		{
-			XElement element = new XElement("test");
-			SerializeToFileWithWriteThrough(@":\....Bogus:path", element, out var error);
-			Assert.That(error, Is.Not.Null);
-		}
-
-		[Test]
-		public void SerializeToFileWithWriteThrough_NullData_DeserializableFileCreated()
-		{
-			var path = Path.GetTempFileName();
-			try
-			{
-				SerializeToFileWithWriteThrough(path, (XElement)null, out var error);
-				Assert.That(error, Is.Null);
-				Assert.IsTrue(File.Exists(path));
-
-				var deserializedNullObject = DeserializeFromFile<XElement>(path);
-				Assert.That(deserializedNullObject, Is.Null);
-			}
-			finally
-			{
-				RobustFile.Delete(path);
-			}
-		}
->>>>>>> 3086d278
+		public XmlTranslation()
+		{
+		}
 	}
 }