﻿<Project Sdk="Microsoft.NET.Sdk">

  <PropertyGroup>
    <RootNamespace>SIL.Scripture.Tests</RootNamespace>
    <AssemblyName>SIL.Scripture.Tests</AssemblyName>
    <Description>Unit tests for SIL.Scripture</Description>
    <TargetFrameworks>$(TargetFrameworks);net8.0</TargetFrameworks>
    <IsTestProject>true</IsTestProject>
  </PropertyGroup>

  <ItemGroup>
    <PackageReference Include="Microsoft.NET.Test.Sdk" Version="17.0.2" />
    <PackageReference Include="GitVersion.MsBuild" Version="5.11.1" PrivateAssets="all" />
    <PackageReference Include="Microsoft.SourceLink.GitHub" Version="1.1.1" PrivateAssets="All" />
    <PackageReference Include="Moq" Version="4.18.4" />
    <PackageReference Include="NUnit" Version="3.13.3" />
    <PackageReference Include="NUnit3TestAdapter" Version="4.3.2" PrivateAssets="All" />
<<<<<<< HEAD
    <PackageReference Include="SIL.ReleaseTasks" Version="3.1.0" PrivateAssets="All" />
=======
    <PackageReference Include="SIL.ReleaseTasks" Version="3.1.1" PrivateAssets="All" />
>>>>>>> a9eddf7a
    <PackageReference Include="System.Resources.Extensions" Version="6.0.0" />
  </ItemGroup>

  <ItemGroup>
    <ProjectReference Include="..\SIL.Core\SIL.Core.csproj" />
    <ProjectReference Include="..\SIL.Scripture\SIL.Scripture.csproj" />
  </ItemGroup>

</Project><|MERGE_RESOLUTION|>--- conflicted
+++ resolved
@@ -15,11 +15,7 @@
     <PackageReference Include="Moq" Version="4.18.4" />
     <PackageReference Include="NUnit" Version="3.13.3" />
     <PackageReference Include="NUnit3TestAdapter" Version="4.3.2" PrivateAssets="All" />
-<<<<<<< HEAD
-    <PackageReference Include="SIL.ReleaseTasks" Version="3.1.0" PrivateAssets="All" />
-=======
     <PackageReference Include="SIL.ReleaseTasks" Version="3.1.1" PrivateAssets="All" />
->>>>>>> a9eddf7a
     <PackageReference Include="System.Resources.Extensions" Version="6.0.0" />
   </ItemGroup>
 
