--- conflicted
+++ resolved
@@ -37,16 +37,11 @@
 		}
 
 		#region Data members
-<<<<<<< HEAD
-		protected readonly string _title;
-		protected readonly string _id;
-=======
 		protected readonly string _id; // ID/Name of the top-level element being archived (can be either a session or a project)
 		protected readonly string _appSpecificArchivalProcessInfo;
 		protected readonly Dictionary<string, string> _titles = new Dictionary<string, string>(); //Titles of elements being archived (keyed by element id)
 		private Dictionary<string, MetadataProperties> _propertiesSet = new Dictionary<string, MetadataProperties>(); // Metadata properties that have been set (keyed by element id)
 		private Action<ArchivingDlgViewModel> _setFilesToArchive;
->>>>>>> 2a4a4437
 
 		protected bool _cancelProcess;
 		protected readonly Dictionary<string, string> _progressMessages = new Dictionary<string, string>();
@@ -118,12 +113,6 @@
 		/// archiving. (Should fit in the frame "Archive using ___".)
 		/// </summary>
 		/// ------------------------------------------------------------------------------------
-<<<<<<< HEAD
-		public bool IsBusy { get; protected set; }
-
-
-
-=======
 		internal abstract string ArchiveType { get; }
 		/// ------------------------------------------------------------------------------------
 		/// <summary>
@@ -160,7 +149,6 @@
 
 		/// ------------------------------------------------------------------------------------
 		public bool IsBusy { get; protected set; }
->>>>>>> 2a4a4437
 		#endregion
 
 		#region callbacks
@@ -205,10 +193,6 @@
 		/// <param name="appName">The application name</param>
 		/// <param name="title">Title of the submission</param>
 		/// <param name="id">Identifier (used as filename) for the package being created</param>
-<<<<<<< HEAD
-		/// ------------------------------------------------------------------------------------
-		protected ArchivingDlgViewModel(string appName, string title, string id)
-=======
 		/// <param name="appSpecificArchivalProcessInfo">Application can use this to pass
 		/// additional information that will be displayed to the user in the dialog to explain
 		/// any application-specific details about the archival process.</param>
@@ -217,7 +201,6 @@
 		/// ------------------------------------------------------------------------------------
 		protected ArchivingDlgViewModel(string appName, string title, string id,
 			string appSpecificArchivalProcessInfo, Action<ArchivingDlgViewModel> setFilesToArchive)
->>>>>>> 2a4a4437
 		{
 			if (appName == null)
 				throw new ArgumentNullException("appName");
@@ -227,15 +210,10 @@
 			if (id == null)
 				throw new ArgumentNullException("id");
 			_id = id;
-<<<<<<< HEAD
-
-
-=======
 			_appSpecificArchivalProcessInfo = appSpecificArchivalProcessInfo;
 			_setFilesToArchive = setFilesToArchive;
 			_titles[id] = title;
 			_propertiesSet[id] = MetadataProperties.Title;
->>>>>>> 2a4a4437
 		}
 
 		/// ------------------------------------------------------------------------------------
@@ -323,8 +301,6 @@
 		/// <param name="property">The property to check (and add to the list of properties that
 		/// can no longer be set again).</param>
 		/// ------------------------------------------------------------------------------------
-<<<<<<< HEAD
-=======
 		protected void PreventDuplicateMetadataProperty(string elementId, MetadataProperties property)
 		{
 			MetadataProperties propertiesSet;
@@ -475,7 +451,6 @@
 		}
 
 		/// ------------------------------------------------------------------------------------
->>>>>>> 2a4a4437
 		public abstract bool CreatePackage();
 
 		/// ------------------------------------------------------------------------------------
