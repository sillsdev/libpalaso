﻿using System;
using System.Collections.Generic;
using System.Drawing;
using System.Windows.Forms;
using L10NSharp;
using Palaso.UI.WindowsForms;
using Palaso.UI.WindowsForms.Miscellaneous;
using Palaso.UI.WindowsForms.PortableSettingsProvider;
using Palaso.UI.WindowsForms.Progress;
using SIL.Archiving.Properties;

namespace SIL.Archiving
{
	/// ----------------------------------------------------------------------------------------
	public partial class ArchivingDlg : Form
	{
		private readonly FormSettings _settings;
		private readonly ArchivingDlgViewModel _viewModel;

		/// ------------------------------------------------------------------------------------
		/// <summary>Caller can use this to retrieve and persist form settings (typicvally
		/// after form is closed).</summary>
		/// ------------------------------------------------------------------------------------
		public FormSettings FormSettings
		{
			get { return _settings; }
		}

		/// ------------------------------------------------------------------------------------
		/// <param name="model">View model</param>
		/// <param name="localizationManagerId">The ID of the localization manager for the
		/// calling application.</param>
		/// <param name="programDialogFont">Application can set this to ensure a consistent look
		/// in the UI (especially useful for when a localization requires a particular font).</param>
<<<<<<< HEAD
		/// <param name="getFilesToArchive">delegate to retrieve the lists of files to
		/// archive, keyed and grouped according to whatever logical grouping makes sense in the
		/// calling application. The key for each group will be supplied back to the calling app
		/// for use in "normalizing" file names. For each group, in addition to the enumerated
		/// files to include (in Item1 of the Tuple), the calling app can provide a progress
		/// message (in Item2 of the Tuple) to be displayed when that group of files is being
		/// zipped and added to the RAMP file.</param>
=======
>>>>>>> 2a4a4437
		/// <param name="settings">Location, size, and state where the client would like the
		/// dialog box to appear (can be null)</param>
		/// ------------------------------------------------------------------------------------
		public ArchivingDlg(ArchivingDlgViewModel model, string localizationManagerId,
			Font programDialogFont, FormSettings settings)
		{
			_settings = settings ?? FormSettings.Create(this);

			_viewModel = model;

			InitializeComponent();

			if (!string.IsNullOrEmpty(localizationManagerId))
				locExtender.LocalizationManagerId = localizationManagerId;

			Text = string.Format(Text, model.AppName, model.ArchiveType);
			_progressBar.Visible = false;
			_buttonLaunchRamp.Text = string.Format(_buttonLaunchRamp.Text, model.NameOfProgramToLaunch);
			_buttonLaunchRamp.Enabled = !string.IsNullOrEmpty(model.PathToProgramToLaunch);

			_linkOverview.Text = model.InformativeText;
			_linkOverview.Links.Clear();

			if (!string.IsNullOrEmpty(model.ArchiveInfoUrl) && !string.IsNullOrEmpty(model.ArchiveInfoHyperlinkText))
			{
				int i = _linkOverview.Text.IndexOf(model.ArchiveInfoHyperlinkText, StringComparison.InvariantCulture);
				if (i >= 0)
					_linkOverview.Links.Add(i, model.ArchiveInfoHyperlinkText.Length, model.ArchiveInfoUrl);
			}

			// this is for a display problem in mono
			_linkOverview.SizeToContents();
			_logBox.Tag = false;

			model.OnDisplayMessage += DisplayMessage;
			model.OnDisplayError += new ArchivingDlgViewModel.DisplayErrorEventHandler(model_DisplayError);

			if (programDialogFont != null)
			{
				_linkOverview.Font = programDialogFont;
				_logBox.Font = FontHelper.MakeFont(programDialogFont, FontStyle.Bold);
				_buttonCancel.Font = programDialogFont;
				_buttonCreatePackage.Font = programDialogFont;
				_buttonLaunchRamp.Font = programDialogFont;
				Font = programDialogFont;
			}

			_buttonLaunchRamp.Click += (s, e) => model.LaunchArchivingProgram();

			_buttonCancel.MouseLeave += delegate
			{
				if (model.IsBusy)
					WaitCursor.Show();
			};

			_buttonCancel.MouseEnter += delegate
			{
				if (model.IsBusy)
					WaitCursor.Hide();
			};

			_buttonCancel.Click += delegate
			{
				model.Cancel();
				WaitCursor.Hide();
			};

			_buttonCreatePackage.Click += delegate
			{
				Focus();
				_buttonCreatePackage.Enabled = false;
				_progressBar.Visible = true;
				WaitCursor.Show();
				_logBox.Clear();
				_buttonLaunchRamp.Enabled = model.CreatePackage();
				_buttonCreatePackage.Enabled = false;
				_progressBar.Visible = false;
				WaitCursor.Hide();
			};
		}

		/// ------------------------------------------------------------------------------------
		void DisplayMessage(string msg, ArchivingDlgViewModel.MessageType type)
		{
			if ((bool) _logBox.Tag)
			{
				_logBox.Clear();
				_logBox.Tag = false;
			}
			switch (type)
			{
				case ArchivingDlgViewModel.MessageType.Normal:
					_logBox.WriteMessage(msg);
					break;
				case ArchivingDlgViewModel.MessageType.Indented:
					_logBox.WriteMessage(Environment.NewLine + "    " + msg);
					break;
				case ArchivingDlgViewModel.MessageType.Detail:
					_logBox.WriteMessageWithFontStyle(FontStyle.Regular, "\t" + msg);
					break;
				case ArchivingDlgViewModel.MessageType.Bullet:
					_logBox.WriteMessageWithFontStyle(FontStyle.Regular, "          \u00B7 {0}", msg);
					break;
				case ArchivingDlgViewModel.MessageType.Progress:
					_logBox.WriteMessage(Environment.NewLine + msg);
					break;
				case ArchivingDlgViewModel.MessageType.Warning:
					_logBox.WriteWarning(msg);
					break;
				case ArchivingDlgViewModel.MessageType.Error:
					_logBox.WriteMessageWithColor("Red", msg + Environment.NewLine);
					break;
				case ArchivingDlgViewModel.MessageType.Success:
					_logBox.WriteMessageWithColor(Color.DarkGreen, Environment.NewLine + msg);
					break;
				case ArchivingDlgViewModel.MessageType.Volatile:
					_logBox.WriteMessage(msg);
					_logBox.Tag = true;
					break;
			}
		}

		/// ------------------------------------------------------------------------------------
		void model_DisplayError(string msg, string packageTitle, Exception e)
		{
			if (_logBox.IsHandleCreated)
			{
				WaitCursor.Hide();
				_logBox.WriteError(msg, packageTitle);
				if (e != null)
					_logBox.WriteException(e);
			}

		}

		/// ------------------------------------------------------------------------------------
		protected override void OnLoad(EventArgs e)
		{
			_settings.InitializeForm(this);
			base.OnLoad(e);
		}

		/// ------------------------------------------------------------------------------------
		protected override void OnShown(EventArgs e)
		{
			base.OnShown(e);

			try
			{
				WaitCursor.Show();
				_viewModel.IncrementProgressBarAction = () => _progressBar.Increment(1);
				_buttonCreatePackage.Enabled = _viewModel.Initialize();
				_logBox.ScrollToTop();
				_progressBar.Maximum = _viewModel.CalculateMaxProgressBarValue();
				WaitCursor.Hide();
			}
			catch
			{
				WaitCursor.Hide();
				throw;
			}
		}

		/// ------------------------------------------------------------------------------------
		private void HandleRampLinkClicked(object sender, LinkLabelLinkClickedEventArgs e)
		{
			var tgt = e.Link.LinkData as string;

			if (!string.IsNullOrEmpty(tgt))
				System.Diagnostics.Process.Start(tgt);
		}

		/// ------------------------------------------------------------------------------------
		private void HandleLogBoxReportErrorLinkClicked(object sender, EventArgs e)
		{
			Close();
		}
	}
}<|MERGE_RESOLUTION|>--- conflicted
+++ resolved
@@ -32,16 +32,6 @@
 		/// calling application.</param>
 		/// <param name="programDialogFont">Application can set this to ensure a consistent look
 		/// in the UI (especially useful for when a localization requires a particular font).</param>
-<<<<<<< HEAD
-		/// <param name="getFilesToArchive">delegate to retrieve the lists of files to
-		/// archive, keyed and grouped according to whatever logical grouping makes sense in the
-		/// calling application. The key for each group will be supplied back to the calling app
-		/// for use in "normalizing" file names. For each group, in addition to the enumerated
-		/// files to include (in Item1 of the Tuple), the calling app can provide a progress
-		/// message (in Item2 of the Tuple) to be displayed when that group of files is being
-		/// zipped and added to the RAMP file.</param>
-=======
->>>>>>> 2a4a4437
 		/// <param name="settings">Location, size, and state where the client would like the
 		/// dialog box to appear (can be null)</param>
 		/// ------------------------------------------------------------------------------------
