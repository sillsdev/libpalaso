﻿using System;
using System.Collections.Generic;
using System.ComponentModel;
using System.IO;
using System.Linq;
using System.Text;
using System.Threading;
using L10NSharp;
using SIL.Archiving.Generic;
using SIL.Archiving.IMDI.Schema;
using SIL.Archiving.Properties;
using System.Windows.Forms;

namespace SIL.Archiving.IMDI
{
	/// <summary>Implements archiving for IMDI repositories</summary>
	public class IMDIArchivingDlgViewModel : ArchivingDlgViewModel
	{
		private readonly IMDIPackage _imdiData;
		private readonly string _outputFolder;
		private string _corpusDirectoryName;
		private bool _workerException;

		#region Properties
		/// ------------------------------------------------------------------------------------
		internal override string ArchiveType
		{
			get
			{
				return LocalizationManager.GetString("DialogBoxes.ArchivingDlg.IMDIArchiveType", "IMDI",
					"This is the abbreviation for Isle Metadata Initiative (http://www.mpi.nl/imdi/). " +
						"Typically this probably does not need to be localized.");
			}
		}

		/// ------------------------------------------------------------------------------------
		public override string NameOfProgramToLaunch
		{
			get
			{
				if (string.IsNullOrEmpty(PathToProgramToLaunch))
					return null;
				string exe = Path.GetFileNameWithoutExtension(PathToProgramToLaunch);
				string dir = Path.GetDirectoryName(PathToProgramToLaunch);
				if (!string.IsNullOrEmpty(dir))
				{
					dir = Path.GetFileNameWithoutExtension(dir);
					if (dir.Length > 0 && exe.ToLowerInvariant().Contains(dir.ToLowerInvariant()))
						return dir;
				}
				return exe;
			}
		}

		/// ------------------------------------------------------------------------------------
		public override string InformativeText
		{
			get
			{
				string programInfo = string.IsNullOrEmpty(NameOfProgramToLaunch) ?
					string.Format(LocalizationManager.GetString("DialogBoxes.ArchivingDlg.NoIMDIProgramInfoText",
					"The {0} package will be created in {1}.",
					"Parameter 0 is 'IMDI'; " +
					"Parameter 1 is the path where the package is created."),
					ArchiveType, PackagePath)
					:
					string.Format(LocalizationManager.GetString("DialogBoxes.ArchivingDlg.IMDIProgramInfoText",
					"This tool will help you use {0} to archive your {1} data. When the {1} package has been " +
					"created, you can launch {0} and enter any additional information before doing the actual submission.",
					"Parameter 0 is the name of the program that will be launched to further prepare the IMDI data for submission; " +
					"Parameter 1 is the name of the calling (host) program (SayMore, FLEx, etc.)"), NameOfProgramToLaunch, AppName);
				return string.Format(LocalizationManager.GetString("DialogBoxes.ArchivingDlg.IMDIOverviewText",
					"{0} ({1}) is a metadata standard to describe multi-media and multi-modal language " +
					"resources. The standard provides interoperability for browsable and searchable " +
					"corpus structures and resource descriptions.",
					"Parameter 0  is 'Isle Metadata Initiative' (the first occurrence will be turned into a hyperlink); " +
					"Parameter 1 is 'IMDI'"),
					ArchiveInfoHyperlinkText, ArchiveType) +
					" " + _appSpecificArchivalProcessInfo +
					" " + programInfo;
			}
		}

		/// <summary></summary>
		public override string ArchiveInfoHyperlinkText
		{
			get { return LocalizationManager.GetString("DialogBoxes.ArchivingDlg.IsleMetadataInitiative",
				"Isle Metadata Initiative", "Typically this probably does not need to be localized."); }
		}

		/// ------------------------------------------------------------------------------------
		public override string ArchiveInfoUrl
		{
			get { return Settings.Default.IMDIWebSite; }
		}
		#endregion

		/// ------------------------------------------------------------------------------------
		/// <summary>Constructor</summary>
		/// <param name="appName">The application name</param>
		/// <param name="title">Title of the submission.</param>
		/// <param name="id">Identifier for the package being created. Used as the CORPUS name.</param>
		/// <param name="appSpecificArchivalProcessInfo">Application can use this to pass
		/// additional information that will be displayed to the user in the dialog to explain
		/// any application-specific details about the archival process.</param>
		/// <param name="corpus">Indicates whether this is for an entire project corpus or a
		/// single session</param>
		/// <param name="setFilesToArchive">Delegate to request client to call methods to set
		/// which files should be archived (this is deferred to allow display of progress message)</param>
		/// <param name="outputFolder">Base folder where IMDI file structure is to be created</param>
		/// ------------------------------------------------------------------------------------
		public IMDIArchivingDlgViewModel(string appName, string title, string id,
			string appSpecificArchivalProcessInfo, bool corpus,
			Action<ArchivingDlgViewModel> setFilesToArchive, string outputFolder)
			: base(appName, title, id, appSpecificArchivalProcessInfo, setFilesToArchive)
		{
			_outputFolder = outputFolder;

			PackagePath = Path.Combine(_outputFolder, NormalizeDirectoryName(title));

			_imdiData = new IMDIPackage(corpus, PackagePath)
			{
				Title = _titles[_id],
				Name = _id
			};
		}

		/// ------------------------------------------------------------------------------------
		protected override bool DoArchiveSpecificInitialization()
		{
			// no-op
			return true;
		}

		/// ------------------------------------------------------------------------------------
		public override int CalculateMaxProgressBarValue()
		{
			// One for processing each list and one for copying each file
			return _fileLists.Count + _fileLists.SelectMany(kvp => kvp.Value.Item1).Count();
		}

		/// ------------------------------------------------------------------------------------
		protected override string FileGroupDisplayMessage(string groupKey)
		{
			if (groupKey == string.Empty)
				return LocalizationManager.GetString("DialogBoxes.ArchivingDlg.IMDIActorsGroup", "Actors",
					"This is the heading displayed in the Archive Using IMDI dialog box for the files for the actors/participants");
			return base.FileGroupDisplayMessage(groupKey);
		}

		/// ------------------------------------------------------------------------------------
		/// <summary>
		/// Sets a description for the specified session in a single language
		/// </summary>
		/// <param name="sessionId"></param>
		/// <param name="description">The abstract description</param>
		/// <param name="iso3LanguageCode">ISO 639-3 3-letter language code</param>
		/// ------------------------------------------------------------------------------------
		public void SetSessionDescription(string sessionId, string description, string iso3LanguageCode)
		{
			if (description == null)
				throw new ArgumentNullException("description");
			if (iso3LanguageCode == null)
				throw new ArgumentNullException("iso3LanguageCode");
			if (iso3LanguageCode.Length != 3)
			{
				var msg = LocalizationManager.GetString("DialogBoxes.ArchivingDlg.ISO3CodeRequired",
					"ISO 639-3 3-letter language code required.",
					"Message displayed when an invalid language code is given.");
				throw new ArgumentException(msg, "iso3LanguageCode");
			}

			_imdiData.AddDescription(sessionId, new LanguageString { Value = description, Iso3LanguageId = iso3LanguageCode });
		}

		/// <summary></summary>
		/// <param name="descriptions"></param>
		protected override void SetAbstract_Impl(IDictionary<string, string> descriptions)
		{
			foreach (var desc in descriptions)
				_imdiData.AddDescription(new LanguageString(desc.Value, desc.Key));
		}

		/// <summary></summary>
		/// <returns></returns>
		public override string GetMetadata()
		{
			return _imdiData.BaseImdiFile.ToString();
		}

		/// ------------------------------------------------------------------------------------
		/// <summary>Launch Arbil or Lamus or whatever</summary>
		/// ------------------------------------------------------------------------------------
		internal override void LaunchArchivingProgram()
		{
			LaunchArchivingProgram(null);
		}

#region Create IMDI package in worker thread

		/// <summary></summary>
		public override bool CreatePackage()
		{
			IsBusy = true;

			// check for missing data that is required by Arbil
			var success = _imdiData.SetMissingInformation();

			// write the xml files
			if (success)
				success = _imdiData.CreateIMDIPackage();

			// copy the content files
			if (success)
				success = CreateIMDIPackage();

			CleanUp();

			if (success)
			{
				DisplayMessage(LocalizationManager.GetString("DialogBoxes.ArchivingDlg.ReadyToCallIMDIMsg",
					"Ready to hand the package to IMDI program"), MessageType.Success);
			}

			IsBusy = false;
			return success;
		}

		/// <summary></summary>
		public bool CreateIMDIPackage()
		{
			try
			{
				using (_worker = new BackgroundWorker())
				{
					_cancelProcess = false;
					_workerException = false;
					_worker.ProgressChanged += HandleBackgroundWorkerProgressChanged;
					_worker.WorkerReportsProgress = true;
					_worker.WorkerSupportsCancellation = true;
					_worker.DoWork += CreateIMDIPackageInWorkerThread;
					_worker.RunWorkerAsync();

					while (_worker.IsBusy)
						Application.DoEvents();
				}
			}
			catch (Exception e)
			{
				ReportError(e, LocalizationManager.GetString(
					"DialogBoxes.ArchivingDlg.CreatingIMDIPackageErrorMsg",
					"There was a problem starting process to create IMDI package."));

				return false;
			}
			finally
			{
				_worker = null;
			}

			return !_cancelProcess && !_workerException;
		}

		public override void Cancel()
		{
			base.Cancel();

			CleanUp();
		}

		/// <summary></summary>
		void HandleBackgroundWorkerProgressChanged(object sender, ProgressChangedEventArgs e)
		{
			if (e.UserState == null || _cancelProcess)
				return;

			if (e.UserState is KeyValuePair<Exception, string>)
			{
				var kvp = (KeyValuePair<Exception, string>)e.UserState;
				ReportError(kvp.Key, kvp.Value);
				return;
			}

			if (!string.IsNullOrEmpty(e.UserState as string))
			{
				if (e.ProgressPercentage == 0)
				{
					DisplayMessage(e.UserState.ToString(), MessageType.Success);
					return;
				}

				DisplayMessage(e.UserState.ToString(), MessageType.Detail);
			}

			if (IncrementProgressBarAction != null)
				IncrementProgressBarAction();
		}

		private void CreateIMDIPackageInWorkerThread(object sender, DoWorkEventArgs e)

		{
			try
			{
				var outputDirectory = Path.Combine(_imdiData.PackagePath, NormalizeDirectoryName(_imdiData.Name));

				if (Thread.CurrentThread.Name == null)
					Thread.CurrentThread.Name = "CreateIMDIPackageInWorkerThread";

				_worker.ReportProgress(0, LocalizationManager.GetString("DialogBoxes.ArchivingDlg.PreparingFilesMsg",
					"Analyzing component files"));

				var filesToCopy = new Dictionary<string, string>();

				// get files from each session
				foreach (var sess in _imdiData.Sessions)
				{
					Session session = (Session) sess;

					_worker.ReportProgress(1 /* actual value ignored, progress just increments */,
						session.Name);

					// get files to copy
					foreach (var file in session.Resources.MediaFile)
					{
						// create sub directory
						var fullSessionDirName = Path.Combine(outputDirectory, NormalizeDirectoryName(file.OutputDirectory));
						Directory.CreateDirectory(fullSessionDirName);

						var newFileName = NormalizeFilename(string.Empty, Path.GetFileName(file.FullPathAndFileName));
						filesToCopy[file.FullPathAndFileName] = Path.Combine(fullSessionDirName, newFileName);
					}

					foreach (var file in session.Resources.WrittenResource)
					{
						// create sub directory
						var fullSessionDirName = Path.Combine(outputDirectory, NormalizeDirectoryName(file.OutputDirectory));
						Directory.CreateDirectory(fullSessionDirName);

						var newFileName = NormalizeFilename(string.Empty, Path.GetFileName(file.FullPathAndFileName));
						filesToCopy[file.FullPathAndFileName] = Path.Combine(fullSessionDirName, newFileName);
					}

					if (_cancelProcess)
						return;
				}

				_worker.ReportProgress(0, LocalizationManager.GetString("DialogBoxes.ArchivingDlg.CopyingFilesMsg",
					"Copying files"));

				// copy the files now
				foreach (var fileToCopy in filesToCopy)
				{
					if (_cancelProcess)
						return;
					_worker.ReportProgress(1 /* actual value ignored, progress just increments */,
						Path.GetFileName(fileToCopy.Key));
					if (FileCopyOverride != null)
					{
						try
						{
							if (FileCopyOverride(this, fileToCopy.Key, fileToCopy.Value))
							{
								if (!File.Exists(fileToCopy.Value))
									throw new FileNotFoundException("Calling application claimed to copy file but didn't", fileToCopy.Value);
								continue;
							}
						}
						catch (Exception error)
						{
<<<<<<< HEAD
							var msg = LocalizationManager.GetString("DialogBoxes.ArchivingDlg.FileExcludedFromIMDI",
								"File excluded from IMDI package: " + fileToCopy.Value);
=======
							var msg = string.Format(LocalizationManager.GetString("DialogBoxes.ArchivingDlg.FileExcludedFromPackage",
								"File excluded from {0} package: ", "Parameter is the type of archive (e.g., RAMP/IMDI)"), ArchiveType) +
								fileToCopy.Value;
>>>>>>> 9e68996b
							ReportError(error, msg);
						}
					}
					// Don't use File.Copy because it's asynchronous.
					CopyFile(fileToCopy.Key, fileToCopy.Value);
				}

<<<<<<< HEAD
				_worker.ReportProgress(0, LocalizationManager.GetString("DialogBoxes.ArchivingDlg.SavingFilesInIMDIMsg",
					"Saving files in IMDI package"));
=======
				_worker.ReportProgress(0, string.Format(LocalizationManager.GetString("DialogBoxes.ArchivingDlg.SavingFilesInPackageMsg",
					"Saving files in {0} package", "Parameter is the type of archive (e.g., RAMP/IMDI)"), ArchiveType));
>>>>>>> 9e68996b
			}
			catch (Exception exception)
			{
				_worker.ReportProgress(0, new KeyValuePair<Exception, string>(exception,
					string.Format(LocalizationManager.GetString("DialogBoxes.ArchivingDlg.CreatingArchiveErrorMsg",
						"There was an error attempting to create the {0} package.", "Parameter is the type of archive (e.g., IMDI)"), ArchiveType)));

				_workerException = true;
			}
		}

#endregion

		/// <summary>Only Latin characters, URL compatible</summary>
		protected override StringBuilder DoArchiveSpecificFilenameNormalization(string key, string fileName)
		{
			return new StringBuilder(NormalizeFileName(fileName));
		}

		/// <summary>Only Latin characters, URL compatible</summary>
		internal static string NormalizeFileName(string fileName)
		{
			return fileName.ToLatinOnly("_", "+", ".");
		}

		/// <summary>Only Latin characters, URL compatible</summary>
		internal static string NormalizeDirectoryName(string dirName)
		{
			return dirName.ToLatinOnly("_", "_", ".-");
		}

		/// <summary>Performs clean-up for the class</summary>
		public void CleanUp()
		{
			// delete temp files, etc
		}

		/// <summary>Returns the normalized name to use for the output corpus folder. A sub-directory of <c>_outputFolder</c></summary>
		public string CorpusDirectoryName
		{
			get
			{
				if (!Directory.Exists(_outputFolder))
					throw new DirectoryNotFoundException(string.Format("The path {0} was not found.", _outputFolder));

				if (string.IsNullOrEmpty(_corpusDirectoryName))
				{
					var test = NormalizeDirectoryName(_id);
					var i = 1;

					while (Directory.Exists(Path.Combine(_outputFolder, test)))
					{
						test = NormalizeDirectoryName(_id) + "_" + i.ToString("000");
						i++;
					}
					_corpusDirectoryName = test;
				}
				return _corpusDirectoryName;
			}
		}

		/// <summary>Adds a new session and returns it</summary>
		/// <param name="sessionId"></param>
		public override IArchivingSession AddSession(string sessionId)
		{
			// look for existing session
			foreach (var sess in _imdiData.Sessions.Where(sess => sess.Name == sessionId))
				return sess;

			// if not found, add a new session
			Session session = new Session {Name = sessionId};

			_imdiData.Sessions.Add(session);

			return session;
		}

		/// <summary></summary>
		/// <param name="iso3LanguageId"></param>
		public void AddDocumentLanguage(string iso3LanguageId)
		{
			_imdiData.MetadataIso3LanguageIds.Add(iso3LanguageId);
		}

		/// <summary></summary>
		/// <param name="iso3LanguageId"></param>
		public void AddSubjectLanguage(string iso3LanguageId)
		{
			_imdiData.ContentIso3LanguageIds.Add(iso3LanguageId);
		}
	}
}<|MERGE_RESOLUTION|>--- conflicted
+++ resolved
@@ -319,23 +319,22 @@
 					_worker.ReportProgress(1 /* actual value ignored, progress just increments */,
 						session.Name);
 
+					// list.Key is the session name, if missing assume it is a Contributor file
+					var sessionDirName = NormalizeDirectoryName(session.Name);
+
+					// create sub directory
+					var fullSessionDirName = Path.Combine(outputDirectory, sessionDirName);
+					Directory.CreateDirectory(fullSessionDirName);
+
 					// get files to copy
 					foreach (var file in session.Resources.MediaFile)
 					{
-						// create sub directory
-						var fullSessionDirName = Path.Combine(outputDirectory, NormalizeDirectoryName(file.OutputDirectory));
-						Directory.CreateDirectory(fullSessionDirName);
-
 						var newFileName = NormalizeFilename(string.Empty, Path.GetFileName(file.FullPathAndFileName));
 						filesToCopy[file.FullPathAndFileName] = Path.Combine(fullSessionDirName, newFileName);
 					}
 
 					foreach (var file in session.Resources.WrittenResource)
 					{
-						// create sub directory
-						var fullSessionDirName = Path.Combine(outputDirectory, NormalizeDirectoryName(file.OutputDirectory));
-						Directory.CreateDirectory(fullSessionDirName);
-
 						var newFileName = NormalizeFilename(string.Empty, Path.GetFileName(file.FullPathAndFileName));
 						filesToCopy[file.FullPathAndFileName] = Path.Combine(fullSessionDirName, newFileName);
 					}
@@ -347,7 +346,33 @@
 				_worker.ReportProgress(0, LocalizationManager.GetString("DialogBoxes.ArchivingDlg.CopyingFilesMsg",
 					"Copying files"));
 
-				// copy the files now
+
+				// ****************************************************************************************************
+				//foreach (var list in _fileLists)
+				//{
+				//    _worker.ReportProgress(1 /* actual value ignored, progress just increments */,
+				//        string.IsNullOrEmpty(list.Key) ? _id : list.Key);
+
+				//    // list.Key is the session name, if missing assume it is a Contributor file
+				//    var sessionDirName = NormalizeDirectoryName(string.IsNullOrEmpty(list.Key) ? "Contributors" : list.Key);
+
+				//    // create sub directory
+				//    var fullSessionDirName = Path.Combine(outputDirectory, sessionDirName);
+				//    Directory.CreateDirectory(fullSessionDirName);
+
+				//    // copy the files
+				//    foreach (var file in list.Value.Item1)
+				//    {
+				//        var newFileName = NormalizeFilename(string.Empty, Path.GetFileName(file));
+				//        filesToCopy[file] = Path.Combine(fullSessionDirName, newFileName);
+				//    }
+				//    if (_cancelProcess)
+				//        return;
+				//}
+
+				//_worker.ReportProgress(0, LocalizationManager.GetString("DialogBoxes.ArchivingDlg.CopyingFilesMsg",
+				//    "Copying files"));
+
 				foreach (var fileToCopy in filesToCopy)
 				{
 					if (_cancelProcess)
@@ -367,14 +392,9 @@
 						}
 						catch (Exception error)
 						{
-<<<<<<< HEAD
-							var msg = LocalizationManager.GetString("DialogBoxes.ArchivingDlg.FileExcludedFromIMDI",
-								"File excluded from IMDI package: " + fileToCopy.Value);
-=======
 							var msg = string.Format(LocalizationManager.GetString("DialogBoxes.ArchivingDlg.FileExcludedFromPackage",
 								"File excluded from {0} package: ", "Parameter is the type of archive (e.g., RAMP/IMDI)"), ArchiveType) +
 								fileToCopy.Value;
->>>>>>> 9e68996b
 							ReportError(error, msg);
 						}
 					}
@@ -382,13 +402,8 @@
 					CopyFile(fileToCopy.Key, fileToCopy.Value);
 				}
 
-<<<<<<< HEAD
-				_worker.ReportProgress(0, LocalizationManager.GetString("DialogBoxes.ArchivingDlg.SavingFilesInIMDIMsg",
-					"Saving files in IMDI package"));
-=======
 				_worker.ReportProgress(0, string.Format(LocalizationManager.GetString("DialogBoxes.ArchivingDlg.SavingFilesInPackageMsg",
 					"Saving files in {0} package", "Parameter is the type of archive (e.g., RAMP/IMDI)"), ArchiveType));
->>>>>>> 9e68996b
 			}
 			catch (Exception exception)
 			{
