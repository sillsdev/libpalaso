--- conflicted
+++ resolved
@@ -195,10 +195,7 @@
 		/// <summary></summary>
 		public override bool CreatePackage()
 		{
-<<<<<<< HEAD
 			_imdiData.SetMissingInformation();
-=======
->>>>>>> c29e3d2a
 			return _imdiData.CreateIMDIPackage();
 		}
 
