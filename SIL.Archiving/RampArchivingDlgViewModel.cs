--- conflicted
+++ resolved
@@ -163,12 +163,6 @@
 		private bool _workerException;
 		private Dictionary<string, string> _languageList;
 		private readonly Func<string, string, string> _getFileDescription; // first param is filelist key, second param is filename
-<<<<<<< HEAD
-
-		#region properties
-		/// <summary>Path to the RAMP package</summary>
-		public string RampPackagePath { get; private set; }
-=======
 		private int _imageCount = -1;
 		private int _audioCount = -1;
 		private int _videoCount = -1;
@@ -216,7 +210,6 @@
 		{
 			get { return Settings.Default.RampWebSite; }
 		}
->>>>>>> 2a4a4437
 
 		/// ------------------------------------------------------------------------------------
 		/// <summary>
@@ -232,8 +225,6 @@
 		/// ------------------------------------------------------------------------------------
 		public bool ImagesArePhotographs { get; set; }
 
-<<<<<<< HEAD
-=======
 		/// ------------------------------------------------------------------------------------
 		/// <summary>
 		/// Gets the number of image files in the list(s) of files to archive.
@@ -338,7 +329,6 @@
 					_modes.Add(kModePresentation);
 			}
 		}
->>>>>>> 2a4a4437
 		#endregion
 
 		#region construction and initialization
@@ -356,13 +346,9 @@
 		/// on the file-list key (param 1) and the filename (param 2)</param>
 		/// ------------------------------------------------------------------------------------
 		public RampArchivingDlgViewModel(string appName, string title, string id,
-<<<<<<< HEAD
-			Func<string, string, string> getFileDescription) : base(appName, title, id)
-=======
 			string appSpecificArchivalProcessInfo, Action<ArchivingDlgViewModel> setFilesToArchive,
 			Func<string, string, string> getFileDescription) : base(appName, title, id,
 			appSpecificArchivalProcessInfo, setFilesToArchive)
->>>>>>> 2a4a4437
 		{
 			if (getFileDescription == null)
 				throw new ArgumentNullException("getFileDescription");
@@ -371,11 +357,7 @@
 			ShowRecordingCountNotLength = false;
 			ImagesArePhotographs = true;
 
-<<<<<<< HEAD
-			_metsPairs = new List<string>(new [] {JSONUtils.MakeKeyValuePair(kPackageTitle, _title)});
-=======
 			_metsPairs = new List<string>(new [] {JSONUtils.MakeKeyValuePair(kPackageTitle, _titles[_id])});
->>>>>>> 2a4a4437
 
 			foreach (var orphanedRampPackage in Directory.GetFiles(Path.GetTempPath(), "*" + kRampFileExtension))
 			{
@@ -1410,25 +1392,6 @@
 
 		private static void BringToFrontWindows()
 		{
-<<<<<<< HEAD
-			if (IsMono)
-			{
-				BringToFrontMono();
-			}
-			else
-			{
-				BringToFrontWindows();
-			}
-
-			// Every 4 seconds we'll check to see if the RAMP package is locked. When
-			// it gets unlocked by RAMP, then we'll delete it.
-			_timer = new Timer(CheckIfPackageFileIsLocked, RampPackagePath, 2000, 4000);
-		}
-
-		private static void BringToFrontWindows()
-		{
-=======
->>>>>>> 2a4a4437
 			var processes = Process.GetProcessesByName(kRampProcessName);
 			if (processes.Length < 1) return;
 
@@ -1614,7 +1577,8 @@
 			if (_modes == null)
 				ExtractInformationFromFiles();
 
-			if (IsMetadataPropertySet(MetadataProperties.DatasetExtent) && !_modes.Contains(kModeDataset))
+			if ((_modes == null) ||
+				(IsMetadataPropertySet(MetadataProperties.DatasetExtent) && !_modes.Contains(kModeDataset)))
 				throw new InvalidOperationException("Cannot set dataset extent for a resource which does not contain any \"dataset\" files.");
 
 			return JSONUtils.MakeBracketedListFromValues(kFileTypeModeList, _modes);
