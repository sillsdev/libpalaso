﻿<Project Sdk="Microsoft.NET.Sdk">

  <PropertyGroup>
    <RootNamespace>SIL.Archiving</RootNamespace>
    <AssemblyTitle>SIL.Archiving</AssemblyTitle>
    <Description>SIL.Archiving contains classes for archiving data to REAP and IMDI.</Description>
    <TargetFrameworks>$(TargetFrameworks);netstandard2.0</TargetFrameworks>
  </PropertyGroup>

  <ItemGroup>
    <None Remove="Resources\AccessProtocols.json" />
    <None Remove="Resources\ailca.html" />
    <None Remove="Resources\ailla.html" />
    <None Remove="Resources\anla.html" />
    <None Remove="Resources\CustomAccessProtocols.json" />
    <None Remove="Resources\elar.html" />
    <None Remove="Resources\EmptyMets.xml" />
    <None Remove="Resources\reap.html" />
    <None Remove="Resources\tla.html" />
  </ItemGroup>

  <ItemGroup>
    <PackageReference Include="GitVersion.MsBuild" Version="5.11.1" PrivateAssets="all" />
    <PackageReference Include="JetBrains.Annotations" Version="2024.3.0">
      <PrivateAssets>All</PrivateAssets>
    </PackageReference>
    <PackageReference Include="Microsoft.SourceLink.GitHub" Version="1.1.1" PrivateAssets="All" />
<<<<<<< HEAD
    <PackageReference Include="SIL.ReleaseTasks" Version="3.1.0" PrivateAssets="All" />
=======
    <PackageReference Include="SIL.ReleaseTasks" Version="3.1.1" PrivateAssets="All" />
>>>>>>> a9eddf7a
    <PackageReference Include="System.IO.Compression" Version="4.3.0" />
    <PackageReference Include="System.IO.Compression.ZipFile" Version="4.3.0" />
    <PackageReference Include="System.Runtime.CompilerServices.Unsafe" Version="6.0.0" />
    <PackageReference Include="System.Memory" Version="4.5.5" />
  </ItemGroup>
  <ItemGroup>
    <ProjectReference Include="..\SIL.Core.Desktop\SIL.Core.Desktop.csproj" />
    <ProjectReference Include="..\SIL.Core\SIL.Core.csproj" />
    <ProjectReference Include="..\SIL.WritingSystems\SIL.WritingSystems.csproj" />
  </ItemGroup>

  <ItemGroup>
    <Content Include="IMDI\Schema\IMDI_3_0_Fix.py" />
  </ItemGroup>

  <ItemGroup>
    <EmbeddedResource Include="Resources\AccessProtocols.json" />
    <EmbeddedResource Include="Resources\ailca.html" />
    <EmbeddedResource Include="Resources\ailla.html" />
    <EmbeddedResource Include="Resources\anla.html" />
    <EmbeddedResource Include="Resources\CustomAccessProtocols.json" />
    <EmbeddedResource Include="Resources\elar.html" />
    <EmbeddedResource Include="Resources\EmptyMets.xml" />
    <EmbeddedResource Include="Resources\reap.html" />
    <EmbeddedResource Include="Resources\tla.html" />
  </ItemGroup>

  <ItemGroup>
    <Compile Update="Properties\Settings.Designer.cs">
      <DesignTimeSharedInput>True</DesignTimeSharedInput>
      <AutoGen>True</AutoGen>
      <DependentUpon>Settings.settings</DependentUpon>
    </Compile>
  </ItemGroup>

  <ItemGroup>
    <None Update="Properties\Settings.settings">
      <Generator>SettingsSingleFileGenerator</Generator>
      <LastGenOutput>Settings.Designer.cs</LastGenOutput>
    </None>
  </ItemGroup>

</Project><|MERGE_RESOLUTION|>--- conflicted
+++ resolved
@@ -25,11 +25,7 @@
       <PrivateAssets>All</PrivateAssets>
     </PackageReference>
     <PackageReference Include="Microsoft.SourceLink.GitHub" Version="1.1.1" PrivateAssets="All" />
-<<<<<<< HEAD
-    <PackageReference Include="SIL.ReleaseTasks" Version="3.1.0" PrivateAssets="All" />
-=======
     <PackageReference Include="SIL.ReleaseTasks" Version="3.1.1" PrivateAssets="All" />
->>>>>>> a9eddf7a
     <PackageReference Include="System.IO.Compression" Version="4.3.0" />
     <PackageReference Include="System.IO.Compression.ZipFile" Version="4.3.0" />
     <PackageReference Include="System.Runtime.CompilerServices.Unsafe" Version="6.0.0" />
