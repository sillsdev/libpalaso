﻿<Project Sdk="Microsoft.NET.Sdk">

  <PropertyGroup>
    <RootNamespace>SIL.Windows.Forms.GeckoBrowserAdapter</RootNamespace>
    <AssemblyTitle>SIL.Windows.Forms.GeckoBrowserAdapter</AssemblyTitle>
    <Description>SIL.Windows.Forms.GeckoBrowserAdapter provides the GeckoFx implementation of the SIL.Windows.Forms.HtmlBrowser.IWebBrowser interface (defined in SIL.Windows.Forms). This allows the use of the Gecko engine as a browser control in Windows Forms applications through the SIL.Windows.Forms.HtmlBrowser.XWebBrowser class.</Description>
    <UseWindowsForms>true</UseWindowsForms>
  </PropertyGroup>

  <ItemGroup>
    <PackageReference Include="GitVersion.MsBuild" Version="5.11.1" PrivateAssets="all" />
    <PackageReference Include="Markdig.Signed" Version="0.37.0" />
    <PackageReference Include="Microsoft.SourceLink.GitHub" Version="1.1.1" PrivateAssets="All" />
<<<<<<< HEAD
    <PackageReference Include="SIL.ReleaseTasks" Version="3.1.0" PrivateAssets="All" />
=======
    <PackageReference Include="SIL.ReleaseTasks" Version="3.1.1" PrivateAssets="All" />
>>>>>>> a9eddf7a
  </ItemGroup>

  <ItemGroup>
    <ProjectReference Include="..\SIL.Core\SIL.Core.csproj" />
    <ProjectReference Include="..\SIL.Windows.Forms\SIL.Windows.Forms.csproj" />
  </ItemGroup>

</Project><|MERGE_RESOLUTION|>--- conflicted
+++ resolved
@@ -11,11 +11,7 @@
     <PackageReference Include="GitVersion.MsBuild" Version="5.11.1" PrivateAssets="all" />
     <PackageReference Include="Markdig.Signed" Version="0.37.0" />
     <PackageReference Include="Microsoft.SourceLink.GitHub" Version="1.1.1" PrivateAssets="All" />
-<<<<<<< HEAD
-    <PackageReference Include="SIL.ReleaseTasks" Version="3.1.0" PrivateAssets="All" />
-=======
     <PackageReference Include="SIL.ReleaseTasks" Version="3.1.1" PrivateAssets="All" />
->>>>>>> a9eddf7a
   </ItemGroup>
 
   <ItemGroup>
