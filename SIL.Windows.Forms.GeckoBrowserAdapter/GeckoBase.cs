--- conflicted
+++ resolved
@@ -306,22 +306,14 @@
 			if (!_browserDocumentLoaded)
 				return;
 
-<<<<<<< HEAD
 			// Only handle DomFocus that occurs on an Element.
 			// This is important, or it will mess with IME keyboard focus.
-			if (e == null || e.Target == null || e.Target.CastToGeckoElement () == null)
-			{
-=======
-			// Only handle DomFocus that occurs on a Element.
-			// This is Important or it will mess with IME keyboard focus.
 			if (e == null || e.Target == null || e.Target.CastToGeckoElement() == null)
->>>>>>> 2bbccda1
 				return;
 
 			var content = _browser.Document.GetElementById("main");
 			if (content is GeckoHtmlElement geckoHtmlElement && !_inFocus)
 			{
-<<<<<<< HEAD
 				// The following is required because we get two in focus events every time this
 				// is entered. This is normal for Gecko. But I don't want to be constantly
 				// refocusing.
@@ -330,19 +322,6 @@
 				_browser?.SetInputFocus();
 				_focusElement = geckoHtmlElement;
 				ChangeFocus();
-=======
-				if ((content is GeckoHtmlElement) && (!_inFocus))
-				{
-					// The following is required because we get two in focus events every time this
-					// is entered.  This is normal for Gecko.  But I don't want to be constantly
-					// refocussing.
-					_inFocus = true;
-					EnsureFocusedGeckoControlHasInputFocus();
-					_browser?.SetInputFocus();
-					_focusElement = (GeckoHtmlElement)content;
-					ChangeFocus();
-				}
->>>>>>> 2bbccda1
 			}
 		}
 		protected virtual void OnDomDocumentCompleted(object sender, EventArgs ea)
