--- conflicted
+++ resolved
@@ -92,13 +92,10 @@
 - [SIL.Archiving] Fixed typo in RampArchivingDlgViewModel for Ethnomusicology performance collection.
 - [SIL.Archiving] Changed URLs that used http: to https: in resource EmptyMets.xml.
 - [SIL.Core.Desktop] Implemented GetDefaultProgramForFileType (as trenamed) in a way that works on Windows 11, Mono (probably) and MacOS (untested).
-<<<<<<< HEAD
+- [SIL.Media] MediaInfo.HaveNecessaryComponents properly returns true if FFprobe is on the system path.
+- [SIL.Media] Made MediaInfo.FFprobeFolder look for and return the folder when first accessed, even if no prior call to the setter or other action had caused it t be found.
 - [SIL.Core] Made GetSafeDirectories not crash and simply not return any subdirectory the user does not have permission to access.
 - [SIL.Core] In GetDirectoryDistributedWithApplication, prevented a failure in accessing one of the specified subfolders from allowing it to try the others.
-=======
-- [SIL.Media] MediaInfo.HaveNecessaryComponents properly returns true if FFprobe is on the system path.
-- [SIL.Media] Made MediaInfo.FFprobeFolder look for and return the folder when first accessed, even if no prior call to the setter or other action had caused it t be found.
->>>>>>> 3086d278
 
 ### Removed
 
