--- conflicted
+++ resolved
@@ -16,28 +16,28 @@
 
 ## [Unreleased]
 
+### Added
+
+- [SIL.Windows.Forms] Added KeysExtensions class with the IsNavigationKey extension method.
+
+### Fixed
+
+- [SIL.Windows.Keyboarding] Fixed a subtle bug in IbusKeyboardSwitchingAdaptor when determining whether IBus would have handled a key event while a pre-edit is active. The code now accounts for the possibility of modifier keys (particularly Ctrl), which IBus would presumably have handled when in combination with navigation keys, Backspace, and Delete.
+
 ## [16.1.0] - 2025-07-18
 
 ### Added
 
 - [SIL.Windows.Forms] Added PortableClipboard.CanGetImage()
 - [ClipboardTestApp] Restored this test program and added tests for PortableClipboard.CanGetImage() and GetImageFromClipboard()
-<<<<<<< HEAD
-- [SIL.Windows.Forms] Added KeysExtensions class with the IsNavigationKey extension method.
-=======
 - [SIL.Windows.Forms] Added SILAboutBox.Navigating and SILAboutBox.Navigated events to allow callers to customize how HTML links in the embedded browser are handled.
 - [SIL.Windows.Forms] Added SILAboutBox.AllowExternalLinksToOpenInsideAboutBox property to control whether a `<base target="_blank" rel="noopener noreferrer">` line is automatically added to the HTML (if missing) to ensure links open in the system browser rather than within the About dialog box.
 - [SIL.Core] Added static HtmlUtils class with methods for handling HTML to be displayed in browser controls (e.g., `SILAboutBox`), including support for fixing missing target attributes on links and copying simple asset files when creating a temp HTML file to display.
->>>>>>> 2f62f873
 
 ### Fixed
 
 - [SIL.Windows.Forms] In `CustomDropDown.OnOpening`, fixed check that triggers timer to stop.
-<<<<<<< HEAD
-- [SIL.Windows.Keyboarding] Fixed a subtle bug in IbusKeyboardSwitchingAdaptor when determining whether IBus would have handled a key event while a pre-edit is active. The code now accounts for the possibility of modifier keys (particularly Ctrl), which IBus would presumably have handled when in combination with navigation keys, Backspace, and Delete.
-=======
 - [SIL.Windows.Forms] Fixed HtmlBrowserHandled.OnNewWindow to open external URLs (`target="_blank"`) in the system’s default browser instead of Internet Explorer. This improves behavior in SILAboutBox and other components that use the embedded browser.
->>>>>>> 2f62f873
 
 ### Changed
 
