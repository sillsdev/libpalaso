# Change Log

All notable changes to this project will be documented in this file.

The format is based on [Keep a Changelog](http://keepachangelog.com/)
and this project adheres to [Semantic Versioning](http://semver.org/).

<!-- Available types of changes:
### Added
### Changed
### Fixed
### Deprecated
### Removed
### Security
-->

## [Unreleased]

### Added

- [SIL.WritingSystems] Added public DownloadLanguageTags method for updating the cached langtags.json from the SLDR repository.
- [SIL.Core] Add environment variable to disable `GlobalMutex` across processes. Helpful for snap packages in Linux.
- [SIL.Core] Added string extension method SplitLines.
- [SIL.Windows.Forms] Added ContributorsListControl.Initialize method to allow the model to be set later when using the (existing) parameterless constructor in Designer.
<<<<<<< HEAD
- [SIL.Windows.Forms.Scripture] Added VerseControl.TabKeyPressedInVerseField event to VerseControl to support tabbing out of the verse field of a VerseControl into the next control in the tab order rather than cycling back to the book field.
=======
- [SIL.Windows.Forms] In class SettingsLauncherButton, added property Link to expose the link label. This enables changing its color, font, etc.
>>>>>>> 57d6ed4b

### Changed

- [SIL.TestUtilities] Made FluentAssertXml classes use "Assert.That" so they can work in clients that use NUnit 4.
- [SIL.Windows.Forms] Removed protected members from FadingMessageWindow: MsgThread, MsgForm, Text, MsgPoint, and ShowForm. (The underlying implementation needed to be changed, and the existing implementation was such that these members would be unlikely to have been meaningful or helpful in a derived class anyway.)
- [SIL.Windows.Forms] Added the stated requirement that FadingMessageWindow.Show be called on the UI thread.
- [SIL.WritingSystems] Changed optional parameter of SLDR's Initialize from offlineMode to offlineTestMode (technically a breaking change).
- [SIL.WritingSystems] Added optional parameter to InitializeLanguageTags: bool downloadLanguageTags (default true).
- [SIL.WritingSystems] Download of langtags.json handled with ETag and If-None-Match headers instead of If-Modified-Since.
- [SIL.WritingSystems] Added version number to the UserAgent string used for LDML and langtags.json requests.
- [SIL.DictionaryServices] In class LiftLexEntryRepository, renamed private method GetTrimmedElementsSeperatedBySemiColon to GetTrimmedElementsSeparatedBySemiColon and private method CheckIfTokenHasAlreadyBeenReturnedForThisSemanticDomain parameter fieldsandValuesForRecordTokens to fieldsAndValuesForRecordTokens.
- [SIL.DictionaryServices.Tests] Renamed test class LiftLexEntryRepositoryStateUnitializedTests to LiftLexEntryRepositoryStateUninitializedTests.
- [SIL.DictionaryServices.Tests.Lift] Renamed test class LiftRepositoryStateUnitializedTests to LiftRepositoryStateUninitializedTests.
- [SIL.Tests.Data] Renamed test interface IRepositoryStateUnitializedTests to IRepositoryStateUninitializedTests and test class MemoryRepositoryStateUnitializedTests to MemoryRepositoryStateUninitializedTests.
- [SIL.Tests.Spelling] Renamed test class SpellingwordTokenizerTests to SpellingWordTokenizerTests.
- [SIL.Tests.Text] In test class MultiTextBaseTests, renamed method AnnotationOfMisssingAlternative to AnnotationOfMissingAlternative.
- [SIL.Windows.Forms.Keyboarding.Tests] In test class XkbKeyboardAdapterTests, renamed method Errorkeyboards to ErrorKeyboards.
- [SIL.Windows.Forms.Keyboarding.Windows] In internal interface ITfInputProcessorProfileMgr, renamed method RegisterProfile parameter hklsubstitute to hklSubstitute.
- [SIL.Windows.Forms.Reporting] In class ProblemNotificationDialog, renamed internal property \_reoccurenceMessage to \_reoccurrenceMessage.
- [SIL.Windows.Forms.Widgets] Fix loss of precision in drawing arrows within HorizontalSpinner.OnPaint.
- [SIL.WritingSystems] In class LanguageLookup changed private method AddLanguage parameter threelettercode to threeLetterCode.
- [SIL.WritingSystems] Updated langtags.json and ianaSubtagRegistry.txt in Resources.
- [SIL.Xml] BREAKING CHANGE: In class XmlUtils, renamed method GetIndendentedXml to GetIndentedXml.
- [SIL.UsbDrive.Linux] BREAKING CHANGE: In interface IUDiskDevice renamed method DriveAtaSmartInitiateSelftest to DriveAtaSmartInitiateSelfTest and property DevicePresentationNopolicy to DevicePresentationNoPolicy.
- [SIL.DictionaryServices.Model] BREAKING CHANGE: In class LexEntry, renamed WellKnownProperties.FlagSkipBaseform to WellKnownProperties.FlagSkipBaseForm and GetSomeMeaningToUseInAbsenseOfHeadWord to GetSomeMeaningToUseInAbsenceOfHeadWord.
- [SIL.DictionaryServices.Model] BREAKING CHANGE: In classes LexEntry and LexSense, renamed method CleanUpAfterEditting to CleanUpAfterEditing.
- [SIL.Lift] BREAKING CHANGE: In abstract class PalasoDataObject, renamed method CleanUpAfterEditting to CleanUpAfterEditing.
- [SIL.Reporting] BREAKING CHANGE: In classes ErrorReport and ExceptionHelper, renamed methed GetHiearchicalExceptionInfo to GetHierarchicalExceptionInfo.
- [SIL.Reporting] BREAKING CHANGE: In interface IRepeatNoticePolicy and classes ShowAlwaysPolicy and ShowOncePerSessionBasedOnExactMessagePolicy, renamed property ReoccurenceMessage to ReoccurrenceMessage.
- [SIL.Reporting] BREAKING CHANGE: In class FontAnalytics, renamed property MinumumInterval to MinimumInterval.
- [SIL.Scripture] BREAKING CHANGE: In class BCVRef method MakeReferenceString, renamed parameter supressChapterForIntroMatter to suppressChapterForIntroMatter.
- [SIL.Windows.Forms.ImageToolbox] BREAKING CHANGE: Changed class PalsoImageNotDisposed to PalasoImageNotDisposed.
- [SIL.Windows.Forms.Reporting] BREAKING CHANGE: In class ProblemNotificationDialog, renamed method ReoccurenceMessage to ReoccurrenceMessage.
- [SIL.WritingSystems] BREAKING CHANGE: A new FontDefinition now has .Role default to FontRoles.None rather than FontRoles.Default. Likewise, the method LdmlDataMapper.Read now reads in a font with no type as FontRoles.None instead of FontRoles.Default.
- [SIL.WritingSystems] Added UI to enum FontRoles; the methods LdmlDataMapper.Read and LdmlDataMapper.Write now support fonts with type "ui". Also, if the ldml file has a font type not covered in FontRoles, LdmlDataMapper.Read will add it as FontRoles.Default.
- [SIL.Windows.Forms] BREAKING CHANGE: Upgraded dependency on L10nSharp. See note regarding creating LocalizationManager before calling localization methods. In tests, it may be expedient to set `LocalizationManager.StrictInitializationMode` to false.
- [SIL.Windows.Forms.Keyboarding] BREAKING CHANGE: Upgraded dependency on L10nSharp. See note regarding creating LocalizationManager before calling localization methods. In tests, it may be expedient to set `LocalizationManager.StrictInitializationMode` to false.

### Fixed

- [SIL.Windows.Forms] Changed build date in SILAboutBox to be computed using the last write time instead of creation time.
- [SIL.Windows.Forms] Made FadingMessageWindow implement all UI logic on the main UI thread in a thread-safe way. Fixes crashes like SP-2340.
- [SIL.Windows.Forms] Made ContributorsListControl more threadsafe. Possibly fixes crashes like SP-2353 or at least makes them less likely.
- [SIL.WritingSystems] Added check to Subtag.Equals to ensure two subtags being compared are of same derived type. This could potentially be a subtle breaking change in the unlikely event that someone was intentionally relying on the previous errant behavior.

## [15.0.0] - 2025-01-06

### Added

- [SIL.Core] Added optional parameter, preserveNamespaces, to XmlUtils.WriteNode
- [SIL.Core] Added optional parameter, includeSystemLibraries, to AcknowledgementsProvider.CollectAcknowledgements
- [SIL.Windows.Forms] Added ability to select which SIL logo(s) to use in SILAboutBox.
- [SIL.Windows.Forms] Added public enum Widgets.SilLogoVariant
- [SIL.Windows.Forms] Added to Widgets.SilResources: AllLogoVariants, GetLogo, and SilLogoRandom (to replace SilLogo101x113)
- [SIL.Core] Added macOS support for `GlobalMutex`
- [SIL.Archiving] Added ArchivingDlgViewModel.Standard and ArchivingDlgViewModel.StringId enumerations.
- [SIL.Archiving] Added public delegate ArchivingDlgViewModel.ExceptionHandler and event ArchivingDlgViewModel.OnExceptionDuringLaunch.
- [SIL.Archiving] Added IArchivingProgressDisplay interface.
- [SIL.Archiving] Added overload of ArchivingDlgViewModel.DisplayMessage to take format parameters.
- [SIL.Archiving] Added public overload of ArchivingDlgViewModel.LaunchArchivingProgram.
- [SIL.Archiving] Added protected methods to ArchivingDlgViewModel: ReportMajorProgressPoint, ReportProgress, CleanUp
- [SIL.Windows.Forms.Archiving] Added protected virtual properties ArchiveTypeForTitleBar and InformativeText to ArchivingDlg.
- [SIL.Windows.Forms.Archiving] Added public virtual method GetMessage to ArchivingDlg.
- [SIL.Windows.Forms.Archiving] Added public virtual property ArchiveTypeName to ArchivingDlg.
- [SIL.Windows.Forms.Archiving] Added protected methods DisplayMessage and Initialize (async) to ArchivingDlg.
- [SIL.Windows.Forms.Archiving] Added protected virtual method PackageCreationComplete to ArchivingDlg.
- [SIL.Windows.Forms.Archiving] Added (public) override of property ArchiveTypeName to IMDIArchivingDlg.
- [SIL.Windows.Forms.Archiving] Added (protected) override of property InformativeText to IMDIArchivingDlg.
- [SIL.Windows.Forms.Archiving] Added (protected) override of method PackageCreationComplete to IMDIArchivingDlg.
- [SIL.Windows.Forms.Archiving] Added (public) override of method GetMessage to IMDIArchivingDlg.
- [SIL.Windows.Forms.Archiving] Added public extensions class LinkLabelExtensions with some methods that were formerly in Extensions class (now in SIL.Archiving).
- [SIL.Archiving] Added public property isValid to IMDIPackage.
- [SIL.Archiving] Added public event InitializationFailed to IMDIArchivingDlgViewModel.
- [SIL.Archiving] Added the following properties to ArchivingDlgViewModel as an alternative way to customize the initial summary displayed: GetOverriddenPreArchivingMessages, InitialFileGroupDisplayMessageType, OverrideGetFileGroupDisplayMessage
- [SIL.Media] Added FFmpegRunner.MinimumVersion property (also used by MediaInfo for FFprobe).
- [SIL.Windows.Forms.WritingSystems] Added Caption property to LanguageLookupDialog.

### Changed

- BREAKING CHANGE: Replaced dependency on DotNetZip with System.IO.Compression.ZipFile (Client installers will need to be changed.)
- BREAKING CHANGE: Changed to target .Net Framework 4.6.2 instead of 4.6.1
- [SIL.Windows.Forms] Look for PNG data on clipboard before checking for plain image in WindowsClipboard.GetImageFromClipboard() in order to preserve transparency in copied images.
- [SIL.Windows.Forms] Changed layout of SILAboutBox to accommodate wider SIL logo.
- [SIL.Windows.Forms.Archiving] Split SIL.Archiving, moving Winforms portions (including dependency on L10nSharp) to SIL.Windows.Forms.Archiving.
- [SIL.Archiving] Changed IMDIArchivingDlgViewModel.ArchivingPackage to return an IMDIPackage (instead of an IArchivingPackage).
- [SIL.Archiving] Required ArchivingDlgViewModel implementations to implement IDisposable.
- [SIL.Archiving] Made protected members in ArchivingDlgViewModel private, adding protected accessors as needed.
- [SIL.Archiving] In ArchivingDlgViewModel, renamed DisplayMessageEventHandler to MessageEventHandler, OnDisplayMessage to OnReportMessage, DisplayErrorEventHandler to ErrorEventHandler, and OnDisplayError to OnError.
- [SIL.Archiving] Changed signature of ArchivingDlgViewModel.OverrideDisplayInitialSummary to include a CancellationToken.
- [SIL.Archiving] Made ArchivingDlgViewModel.ArchiveType property public and changed it from a string to Standard (new enum).
- [SIL.Archiving] Changed signature of setFilesToArchive delegate in ArchivingDlgViewModel's protected constructor.
- [SIL.Archiving] Changed return type of ArchivingDlgViewModel.Initialize (to make it async) and added two parameters.
- [SIL.Archiving] Changed the signature of protected methods in ArchivingDlgViewModel: LaunchArchivingProgram, GetFileExcludedMsg.
- [SIL.Archiving] Changed the signature of the public method ArchivingDlgViewModel.CreatePackage.
- [SIL.Archiving] Changed underlying type of public enums VernacularMaterialsType and SilDomain from ulong to long.
- [SIL.Archiving] Replaced protected \_keys field (now private) in abstract class ArchivingPackage with protected accessor property Keys.
- [SIL.Archiving] IMDIArchivingDlgViewModel (subclass of ArchivingDlgViewModel) affected by many of the changes to the base class.
- [SIL.Archiving] IMDIArchivingDlgViewModel and RampArchivingDlgViewModel (subclasses of ArchivingDlgViewModel) affected by many of the changes to the base class.
- [SIL.Archiving] IMDIArchivingDlgViewModel constructor signature changed.
- [SIL.Archiving] RampArchivingDlgViewModel constructor signature changed.
- [SIL.Windows.Forms.Archiving] Made ArchivingDlg implement IArchivingProgressDisplay.
- [SIL.Windows.Forms.Archiving] ArchivingDlg constructor signature changed: removed localizationManagerId; added optional archiveInfoHyperlinkText; made some other parameters optional.
- [SIL.Windows.Forms.Archiving] IMDIArchivingDlg constructor signature changed: added appSpecificArchivalProcessInfo.
- [SIL.Windows.Forms] Split ClearShare code, moving non-Winforms portions to SIL.Core (SIL.Core.ClearShare namespace)
- [SIL.Core] Added optional parameter to OlacSystem.GetRoles to allow caller to provide its own XML with role definitions.
- [SIL.Windows.Forms] Split License into a base class called License and a derived LicenseWithLogo, so that License could be in SIL.Core.
- [SIL.Archiving] Changed IArchivingSession.Files (and Session.Files) into an IReadonlyList.
- [SIL.Archiving] Made IMDIPackage.CreateIMDIPackage asynchronous, changing its signature to take a CancellationToken parameter and return Task<bool>.
- [SIL.Archiving] Made MetaTranscript.WriteCorpusImdiFile asynchronous, changing its signature to return Task<bool>.
- [SIL.Archiving] Changed the name of the third parameter in ArchivingDlgViewModel.AddFileGroup from progressMessage to addingToArchiveProgressMessage.
- [SIL.Windows.Forms.Archiving] Changed Cancel Button to say Close instead in IMDIArchivingDlg.
- [SIL.Core.Desktop] Renamed GetFromRegistryProgramThatOpensFileType to GetDefaultProgramForFileType.
- [SIL.Media] Made FFmpegRunner able to use version of FFmpeg found on the path.
- [SIL.Media] Upgraded irrKlang to v. 1.6.
- [SIL.Media] In FFmpegRunner, changed ExtractMp3Audio, ExtractOggAudio, ExtractAudio, and ChangeNumberOfAudioChannels to use LocateAndRememberFFmpeg instead of LocateFFmpeg. This is potentially a breaking change but only in the edge case where an app does not install FFmpeg and the user installs it while running the app.
- [SIL.Media] Made the Windows implementation of ISimpleAudioSession more robust in that it will attempt to create an irrKlang-based recorder even if there is no audio output device enabled.
- [SIL.Media] Made FFmpegRunner explicitly a static class (technically a breaking change, though all methods were already static).
- [SIL.Media] Made FFmpegRunner look for the exe on the path before trying to find a version installed for Audacity (which is unlikely to succeed anyway).
- [SIL.Media] Made MediaInfo look for the FFprobe exe in the same location as FFmpeg when the application has specified the location for it or when it was previously located in one of the expected locations. Also made it more robust by making it more likely to find FFprobe (when it is on the system path).

### Fixed

- [SIL.Archiving] Fixed typo in RampArchivingDlgViewModel for Ethnomusicology performance collection.
- [SIL.Archiving] Changed URLs that used http: to https: in resource EmptyMets.xml.
- [SIL.Core.Desktop] Implemented GetDefaultProgramForFileType (as trenamed) in a way that works on Windows 11, Mono (probably) and MacOS (untested).
- [SIL.Media] MediaInfo.HaveNecessaryComponents properly returns true if FFprobe is on the system path.
- [SIL.Media] Made MediaInfo.FFprobeFolder look for and return the folder when first accessed, even if no prior call to the setter or other action had caused it t be found.
- [SIL.Core] Made GetSafeDirectories not crash and simply not return any subdirectory the user does not have permission to access.
- [SIL.Core] In GetDirectoryDistributedWithApplication, prevented a failure in accessing one of the specified subfolders from allowing it to try the others.

### Removed

- Support for .Net Framework 4.6.1
- [SIL.Windows.Forms] Removed SilLogo101x113 from Widgets.SilResources. Use SilLogoRandom or specify desired variant instead.
- [SIL.Windows.Forms] Removed previously deprecated CreativeCommonsLicense.IntergovernmentalOriganizationQualifier
- [SIL.Archiving] Removed abstract properties from ArchivingDlgViewModel: InformativeText and ArchiveInfoHyperlinkText.
- [SIL.Archiving] Removed public method ArchivingDlgViewModel.Cancel. (Now handled via cancellation tokens.)
- [SIL.Archiving] Removed protected methods from ArchivingDlgViewModel: PreparingFilesMsg, GetSavingFilesMsg
- [SIL.Archiving] Removed protected fields (renamed and made private) from ArchivingLanguage: \_iso3Code, \_englishName
- [SIL.Archiving] Removed protected fields (made private) from ArchivingFile: \_fullName, \_fileName, \_fileSize, \_mimeType, \_descriptions, \_accessProtocol
- [SIL.Archiving] Removed public methods CreateMetsFile and CreateRampPackage from RampArchivingDlgViewModel (made internal).
- [SIL.Archiving] Removed ArchivingPackage and AddSession from ArchivingDlgViewModel and RampArchivingDlgViewModel (where they threw NotImplementedExceptions)

### Fixed

- [SIL.Window.Forms] When choosing a file in the ImageToolbox.AcquireImageControl, a FileOk handler is simulated that verifies the selected file passes the given filter. Users can defeat the filter mechanism by pasting or typing the file name. While the returned filename does not pass the filter, the dialog is reopened until the user either chooses a proper filename or cancels the dialog. The native FileOk handler can prevent the dialog from closing: we can't achieve that. (See BL-13552.)

## [14.1.1] - 2024-05-23

### Fixed

- [SIL.Windows.Forms.DblBundle] Fixed bug in ProjectsListBase that made it impossible to select a project after double-clicking a column header. (See HT-475)

## [14.1.0] - 2024-05-13

### Added

- [SIL.Windows.Forms] Added static SilResources class with property SilLogo101x113.

### Fixed

- [SIL.Windows.Forms] Fixed backwards logic for LocalizationIncompleteViewModel.ShouldShowDialog (Technically this is a breaking contractual change, since effectively the behavior is the opposite of the original implementation, but the name so clearly indicates the desired behavior that it seems unlikely any subclass implementation would have implemented the logic according to the previously expected backwards behavior.)

## [14.0.0] - 2024-04-09

### Changed

- [SIL.Archiving] Upgraded to L10nSharp 7.0.0
- [SIL.Windows.Forms] Upgraded to L10nSharp 7.0.0
- [SIL.Windows.Forms.DblBundle] Upgraded to L10nSharp 7.0.0
- [SIL.Windows.Forms.Keyboarding] Upgraded to L10nSharp 7.0.0
- [SIL.Windows.Forms.WritingSystems] Upgraded to L10nSharp 7.0.0
- [SIL.Core] `RaiseExceptionIfFailed` no longer throws an exception if user cancelled

## [13.0.1] - 2024-01-09

### Fixed

- [SIL.Core] Fixed bug in extension method GetLongestUsefulCommonSubstring when string ends with an Object replacement character
- [SIL.Core] LogBox: Checked for disposed log box or caller-requested cancel in SafeInvoke so we don't try to write messages or scroll.

## [13.0.0] - 2023-12-07

### Added

- [SIL.Core] `RobustFile.Open`, `RobustFile.AppendAllText`, `RobustFile.WriteAllLines`, `RobustFile.GetAccessControl`, `RobustIO.EnumerateFilesInDirectory`, `RobustIO.EnumerateDirectoriesInDirectory`, `RobustIO.EnumerateEntriesInDirectory`, `RobustIO.RequireThatDirectoryExists`, `RobustIO.GetFileStream`, `RobustIO.ReadAllTextFromFileWhichMightGetWrittenTo`, and `RobustIO.IsFileLocked` methods
- [SIL.Core.Desktop] `RobustImageIO.GetImageFromFile` method
- [SIL.Windows.Forms] `ImageToolboxControl.ImageChanged` (selected or cropped) and `ImageToolboxControl.MetadataChanged` events
- [SIL.Windows.Forms] Text box to edit `AttributionUrl` in `MetadataEditorControl`
- [SIL.Windows.Forms] Interop.WIA.dll for MSIL (doesn't seem to work with 32-bit apps, so the existing dll remains unchanged)
- [SIL.Scripture] Made static methods TryGetVerseNum, ParseVerseNumberRange, and ParseVerseNumber public
- [SIL.Core] `CanWriteToDirectories` and `CanWriteToDirectory`
- [SIL.Windows.Forms] `CanWriteToDirectories`, `CanWriteToDirectory` and `ReportDefenderProblem`
- [SIL.Core] `StrLengthComparer`, IEnumerable<T>.ToString extension methods, IList<T>.ContainsSequence<T> extension method
- [SIL.Windows.Forms] `ConfirmFileOverwriteDlg`
- [SIL.Windows.Forms] several constructors and `Restore` method to `WaitCursor`
- [SIL.Media.NAudio] added an overload to `BeginMonitoring` with `catchAndReportExceptions` parameter

### Changed

- [SIL.DictionaryServices] Renamed parameter of LiftWriter.WriteHeader from headerConentsNotIncludingHeaderElement to headerContentsNotIncludingHeaderElement
- [SIL.WritingSystems] Updated langtags.json and ianaSubtagRegistry.txt
- [SIL.Core] Enhanced ErrorReport.GetOperatingSystemLabel method to report Windows 11+ and list the version as well.
- [SIL.Core] Enhanced RetryUtility.Retry methods to optionally improve debugging messages, and fixed existing RobustFile and RobustIO methods to use the new optional debugging parameter
- [SIL.Media] Changed the FrameRate reported in VideoInfo from FrameRate to AvgFrameRate.
- [SIL.Windows.Forms] Fixed spelling error in ImageGalleryControl, renaming SetIntialSearchTerm to SetInitialSearchTerm.
- [SIL.Windows.Forms] Made `WaitCursor` class (which used to contain only static methods) implement IDisposable

### Fixed

- [SIL.Windows.Forms.ClearShare] Fixed Metadata.LoadProperties to catch the ArgumentOutOfRangeException thrown by TagLib.File.Create when unknown data is found in the IPTC profile segment. The rest of the metadata (Exif / XMP) is likely to be okay, but won't be available until TagLib is fixed to allow this. Not having the metadata available shouldn't prevent using the image. Note that clients can now read the exception caught while loading if so desired.
- [SIL.Windows.Forms.WritingSystem.WSIdentifiers] Changed ComboBox controls in WSIdentifierView and ScriptRegionVariantView to DropDownList style to prevent accidental editing that shouldn't happen
- [SIL.Windows.Forms.ClearShare] Make Metadata.Write (and a few other methods) more robust
- [SIL.Core.Desktop] Make FileUtils.ReplaceFileWithUserInteractionIfNeeded robust
- [SIL.Core] Make RobustFile.ReplaceByCopyDelete truly robust
- [SIL.Core] Make RetryUtility retry for exceptions that are subclasses of the ones listed to try. For example, by default (IOException) it will now retry for FileNotFoundException.
- [SIL.Windows.Forms] Spelling of `CreativeCommonsLicense.IntergovernmentalOrganizationQualifier`
- [SIL.Windows.Forms] Fixed internationalization problem: SettingsProtection.LauncherButtonLabel was used as ID for two different strings.
- [SIL.Windows.Forms] Fix 4 img metadata methods that could fail due to cloud or scanning interference
- [SIL.Windows.Forms] Fixed error in BetterGrid.OnCellContentClick to make it so the delete button works correctly if there is no "new row."

### Removed

- [SIL.Windows.Forms] ImageGalleryControl.InSomeoneElesesDesignMode (seemingly unused and misspelled)
- [SIL.Windows.Forms] Checkbox for `IntergovernmentalOrganizationQualifier` from `MetadataEditorControl`

## [12.0.1] - 2023-05-26

### Fixed

- [SIL.Windows.Forms] Make `PalasoImage.FromFile(Robustly)` methods more robust
- [SIL.Windows.Forms] Update dll to `libdl.so.2` to make compatible with Ubuntu 22.x. Affects multiple projects.
- [SIL.Core] Fixed `BulkObservableList.MoveRange` method when moving a single item forward.

## [12.0.0] - 2023-02-14

### Added

- [SIL.Core.Desktop] Added aiff, m4a, voc, and amr formats to AudioFileExtensions
- [SIL.Core.Desktop] Added webm and mkv formats to VideoFileExtensions
- [SIL.Media] MediaInfo.AnalysisData property
- [SIL.Media] MediaInfo.FFprobeFolder

### Changed

- [SIL.Core.Desktop] Fixed typo in list of AudioFileExtensions: "acc" changed to "aac"
- [SIL.Media] FFmpegRunner will now also look for and use a version of FFmpeg installed using chocolatey
- [SIL.Media] MediaInfo now used FFprobe instead of FFmpeg to get media information. Depends on FFMpegCore library.

### Removed

- [SIL.Media] MediaInfo.RawData property (replaced by AnalysisData)

## [11.0.1] - 2023-01-27

### Fixed

- [SIL.Windows.Forms] Prevent changing row in ContributorsListControl if the row is dirty and is not in a valid state to commit edit (SP-2297)

## [11.0.0] - 2023-01-19

### Added

- [SIL.Core] Added `SIL.Reporting.FontAnalytics` class.
- [SIL.Core] Added `ObjectModel.ObservableISet` as a parent class to the existing `ObservableHashSet`
- [SIL.Core] Added `ObjectModel.ObservableSortedSet` (child class of `ObservableISet`)
- [SIL.DblBundle] Added const strings to UsxNode for the various USX element names.
- [SIL.DblBundle] Added protected method GetAttribute to UsxNode.
- [SIL.DblBundle] Added sealed subclasses of UsxNode: UsxPara and UsxChar.
- [SIL.DblBundle] Added property IsChapterStart to UsxChapter.
- [SIL.Reporting] Added TypeOfExistingHandler property to ExceptionHandler.

### Fixed

- [SIL.DblBundle] Attempting to construct a UsxNode based on an invalid XmlNode now throws an exception in the constructor in most cases rather than later when properties are accessed.
- [SIL.DblBundle] Accessing UsxChapter.ChapterNumber on a chapter end node returns the chapter number (from the eid attribute) instead of throwing an exception.
- [SIL.WritingSystems] Prevent (and clean up) duplicate URLs in LDML files for Fonts, Keyboards, and Spell Check Dictionaries.
- [SIL.Archiving] Set UseZip64WhenSaving to Zip64Option.AsNecessary to prevent crash with large archives

### Changed

- [SIL.Archiving] Changed REAP access protocol label from "Insite users" to "REAP users"
- [SIL.Archiving] Fixed typo in name of ArchiveAccessProtocol.GetDocumentationUri methods
- [SIL.Archiving] Changed ArchiveAccessProtocol.GetDocumentationUri methods
- [SIL.Archiving] Changed ArchiveAccessProtocol.SetChoicesFromCsv to throw ArgumentNullException instead of NullReferenceException. Also made it discard duplicate choices if the list contains duplicates.
- [SIL.Core] `FileLocationUtilities.GetDirectoryDistributedWithApplication` checks not only in
  `DistFiles`, `common`, and `src` subdirectories, but also directly in the application or solution directory.
- [SIL.Core] Store URLs in Sets instead of Lists in `IKeyboardDefinition` (to prevent duplicates)
- [SIL.DblBundle.Tests] Made GetChaptersAndParasForMarkOneContaining2Verses private.
- [SIL.DblBundle] Made UsxNode abstract.
- [SIL.DblBundle] Made UsxNode.StyleTag virtual. Calling UsxChapter.StyleTag on a chapter end node returns null instead of throwing an exception.
- [SIL.DblBundle] Made UsxChapter sealed.
- [SIL.Core] Store URLs in Sets instead of Lists in `FontDefinition` and `SpellCheckDictionaryDefinition` (to prevent duplicates)
- [SIL.Windows.Forms] Upgraded to L10nSharp 6.0.0
- [SIL.Windows.Forms.DblBundle] Upgraded to L10nSharp 6.0.0
- [SIL.Windows.Forms.WritingSystems] Upgraded to L10nSharp 6.0.0

### Removed

- [SIL.Core.Desktop] Removed deprecated properties and methods from `FileLocator`:
  `DirectoryOfApplicationOrSolution`, `DirectoryOfTheApplicationExecutable`, `LocateExecutable`,
  `GetFileDistributedWithApplication`, `GetDirectoryDistributedWithApplication`,
  and `LocateInProgramFiles`.
- [SIL.Core.Desktop] Removed deprecated methods from `DirectoryUtilities`:
  `CopyDirectoryWithException`, `AreDirectoriesEquivalent`, `MoveDirectorySafely`,
  `GetSafeDirectories`, `DeleteDirectoryRobust`, `GetUniqueFolderPath`. and `DirectoryIsEmpty`.
- [SIL.Core.Desktop] Removed deprecated methods from `FileUtils`: `IsFileLocked`,
  `GrepFile`, `CheckValidPathname`, `ReplaceByCopyDelete`, `MakePathSafeFromEncodingProblems`,
  `NormalizePath`, and `StripFilePrefix`.
- [SIL.Core] Removed deprecated class `CoreSetup`.
- [SIL.Core] Removed deprecated method `CreateResultsWithNoDuplicates` from `ResultSet`.
- [SIL.Core] Removed deprecated extension method `IEnumerable<T>.Concat<T>(string)`.
- [SIL.Core] Removed deprecated methods from `PathUtilities`: `GetDeviceNumber`,
  `PathsAreOnSameVolume`, `PathContainsDirectory`.
- [SIL.Core] Removed deprecated class `HttpUtilityFromMono`.
- [SIL.Core] Removed deprecated parameterless `Init` method from `ExceptionHandler`.
- [SIL.Core] Removed deprecated `Init` method from `UsageReporter` (the one without
  the `reportAsDeveloper` parameter).
- [SIL.Core] Removed deprecated methods from `XmlUtils`: `GetAttributeValue`,
  `GetManditoryAttributeValue`, and `AppendAttribute`.
- [SIL.DblBundle] Removed deprecated methods from `TextBundle`: `CopyVersificationFile`,
  `CopyFontFiles`, and `CopyLdmlFile`.
- [SIL.DictionaryServices.Tests] Removed deprecated `AssertEqualsCanonicalString`
  method from `LiftWriterTests`.
- [SIL.Media] Removed deprecated `AudioSession` method from `AudioFactory`.
- [SIL.TestUtilities] Removed deprecated c'tor, properties and methods from
  `TemporaryFolder`: `TemporaryFolder()`, `FolderPath`, `Delete`, and `GetTemporaryFile`.
- [SIL.Windows.Forms] Removed deprecated `GetSummaryParagraph(string)` method from
  `MetaData`.
- [SIL.Windows.Forms] Removed deprecated `UseComboButtonStyle` from PushButtonColumn`.

## [10.1.0] - 2022-08-26

### Added

- [SIL.Core] Added SIL.PlatformUtilities.Platform.IsFlatpak property.
- [SIL.Core.Desktop] Added Testing channel to UpdateSettings.

### Fixed

- [SIL.Archiving] Fixed formatting of DateTimes
- [SIL.Core] Fixed SIL.IO.PathUtilities.DeleteToRecycleBin and .GetDefaultFileManager to work in a flatpak environment.
- [SIL.Lexicon] Fixed crash caused by incorrect processing of keyboard data
- [SIL.Scripture] Fixed SIL.Scripture.MultilingScrBooks.VerseRefRegex to make punctuation more specific
- [SIL.Windows.Forms] Fixed ImageToolbox.ImageGallery.ImageCollectionManager.FromStandardLocations to work in a flatpak environment.
- [SIL.WritingSystems] Fixed SLDR initialization for users with European number formats.

## [10.0.0] - 2022-08-04

### Added

- [SIL.Windows.Forms] Added extension method InitializeWithAvailableUILocales.
- [SIL.Windows.Forms] Added LocalizationIncompleteDlg and LocalizationIncompleteViewModel classes
- [SIL.Windows.Forms] Added property SummaryDisplayMember to CheckedComboBox.
- [SIL.Core] ErrorReport now has a GetErrorReporter() getter function.
- [SIL.Core] ErrorReport exposes a NotifyUserOfProblemWrapper() protected function, which is designed to make it easier for subclasses to add additional NotifyUserOfProblem options
- [SIL.Core] Added AltImplGetUnicodeCategory function to StringExtensions
- [SIL.WritingSystems] Added static class IcuUCharCategoryExtensions with a method ToUnicodeCategory to translate from Character.UCharCategory to System.Globalization.UnicodeCategory.
- [SIL.Windows.Forms.Scripture] Added event InvalidReferencePasted to VerseControl, which is fired whenever an attempt to paste an invalid scripture reference is made.

### Changed

- [SIL.Windows.Forms.WritingSystems] Moved (internal) extension method InitializeWithAvailableUILocales to SIL.Windows.Forms.
- [SIL.Windows.Forms.WritingSystems] Added additional optional localizationIncompleteViewModel parameter to ToolStripExtensions.InitializeWithAvailableUILocales.
- [SIL.Core] If NotifyUserOfProblem is called with a null exception, it will no longer call UsageReporter.ReportException
- Replace deprecated `Mono.Posix` dependency with `Mono.Unix` (#1186)

### Removed

- Removed the "new" DisplayMember property from CheckedComboBox (which overrode the base class member). I don't believe this is a breaking change.

## [9.0.0] - 2022-06-03

### Added

- [SIL.Core] NamePrefix setting and CleanupTempFolder method added to TempFile
- [SIL.Core] Utility methods to remove XML namespaces
- [SIL.Core.Desktop] Serializable class `UpdateSettings` (settings for getting updates)
- [SIL.Windows.Forms] `CssLinkHref` property to `ShowReleaseNotesDialog` to allow linking to CSS
  file for displaying Markdown output.
- [SIL.Scripture] `IScrVerseRef` interface (largely extracted from `VerseRef`)
- [SIL.Windows.Forms] `ParentFormBase` to allow showing a child form that is modal with respect to
  the parent but not application modal
- [SIL.Windows.Forms] `GraphicsManager` class that allows to select desired GTK version.
  Default: GTK2
- [SIL.Windows.Forms] Options for `FlexibleMessageBox` to show in the taskbar and to show on top of other windows
- [SIL.Windows.Forms.DblBundle] virtual method `SelectProjectDlgBase.CreateFileDialog()` to allow
  customization in derived class (#797)
- [SIL.Windows.Forms.SettingProtection] overload of SetSettingsProtection method that takes a ToolStripItem
- [SIL.WritingSystems] Allow specifying an alias to another Writing System for changing between upper- and lowercase
- [SIL.Core] Extension method to get longest useful substring
- [SIL.Core] Extension method IsLikelyWordForming to include letters, format characters, PUA and marks (diacritics, etc.)
- [SIL.Core.Desktop, SIL.Lift, SIL.Linux.Logging] Added .NET Standard 2.0 target.
- [SIL.Core.Desktop] USBDrive API is only supported in .NET Framework.
- [SIL.Windows.Forms] Caller can override the default save image metadata action from the image toolbox
- [SIL.Core, SIL.Windows.Forms] `IErrorReporter` interface added a simpler overload of NotifyUserOfProblem method, which must be implemented by IErrorReporters.
  (It is acceptable for implementers to just fill some parameters then call the original method)
  `ConsoleErrorReporter` and `WinFormsErrorReporter` implement `IErrorReporter`'s new interface method
- [SIL.Core] Added overload of SerializeToFileWithWriteThrough to simplify error handling.
- [SIL.Windows.Forms] Added a CheckedComboBox control
- [SIL.WritingSystems] Added several methods to IetfLanguageTag class to support getting language names.
- [SIL.Windows.Forms.WritingSystems] Added extension method InitializeWithAvailableUILocales
- [SIL.WritingSystems] Added WellKnownSubtag zh-TW.

### Changed

- [SIL.WritingSystems] Update `langtags.json` to the latest
- [SIL.Scripture] Made `VerseRef` class implement new `IScrVerseRef` interface
- [SIL.Forms.Scripture] Changed VerseControl to use `IScrVerseRef` and not depend directly on
  `ScrVerse`
- [SIL.Windows.Forms] Removed dependency on gtk-sharp/gdk-sharp; unmanaged libgtk/libgdk libraries
  get loaded dynamically at runtime
- [SIL.Windows.Forms] `PortableClipboard` uses unmanaged libgtk/libgdk methods instead of using
  gtk-sharp
- [SIL.Windows.Forms.SettingProtection] Deprecated ManageComponent method
- [SIL.Scripture] VerseRef.TrySetVerseUnicode: Improve handling of non-decimal numerals and surrogate pair numerals (#1000)
- [SIL.Windows.Forms.WritingSystems] Ignore deprecated region subtags in `ScriptRegionVariantView`(#763)
- [SIL.Windows.Forms.DblBundle] Upgraded to version 5.0 (beta) of `L10NSharp.dll`
- [SIL.Windows.Forms.Keyboarding] Upgraded to version 5.0 (beta) of `L10NSharp.dll`
- [SIL.Windows.Forms.WritingSystems] Upgraded to version 5.0 (beta) of `L10NSharp.dll`
- [SIL.Windows.Forms] Upgraded to version 5.0 (beta) of `L10NSharp.dll`
- [SIL.Core] Corrected logic in extension method GetLongestUsefulCommonSubstring
- [SIL.Windows.Forms.ClearShare.WinFormsUI] Default to CC-BY for new CC licenses
- [SIL.Media] Allow RecordingDeviceIndicator to find new sound input device when there was no selected device (state == NotYetStarted)
- [SIL.Windows.Forms] Internationalized the ExceptionReportingDialog.
- [SIL.Windows.Forms] Corrected typo in the name of AcquireImageControl.SetInitialSearchString
- [SIL.Core] ConsoleErrorReporter logs exception if available
- [SIL.Core, SIL.Windows.Forms] If WinFormsErrorReporter is set as the ErrorReporter, and ErrorReporter.NotifyUserOfProblem(IRepeatNoticePolicy, Exception, String, params object[]) is passed null for the exception, the "Details" button will no longer appear, making this consistent with the no-Exception overload of this method
- [SIL.WritingSystems] Changed behavior of IetfLanguageTag to better handle zh-TW.

### Fixed

- [SIL.Windows.Forms] Fix bug where changing `ImageCollection` search language too soon could crash.
- [SIL.Windows.Forms] Fix bug where image license could not be changed from Creative Commons.
- [SIL.Windows.Forms] Fix bug where `PalasoImage` disposes of its `Image` prematurely
- [SIL.Windows.Forms] Save non-CC licenses properly in images
- [SIL.Windows.Forms.Keyboarding] Avoid crashes in cases where Ibus connection dropped
- [SIL.Windows.Forms.Keyboarding] Copy `SIL.Windows.Forms.Keyboarding.dll.config` to output directory
- [SIL.WritingSystems] Fix case mismatch with `needsCompiling` attribute
- [SIL.Windows.Forms.ClearShare.WinFormsUI] Restore default version (4.0) for CC licenses after CC0 was used
- [SIL.Windows.Forms] Layout issues in the ExceptionReportingDialog to prevent overlapping text.

## [8.0.0] - 2021-03-04

### Added

- [SIL.DblBundle] `DblMetadata.Load` overload to allow deserialization from a `TextReader`.
- [SIL.Scripture] `Versification.Table.Load` overload to allow deserialization from a `TextReader`.
- [SIL.DblBundle] `TextBundle<TM, TL>.GetVersification` (to replace deprecated `CopyVersificationFile`)
- [SIL.DblBundle] `TextBundle<TM, TL>.GetFonts` (to replace deprecated `CopyFontFiles`)
- [SIL.DblBundle] `TextBundle<TM, TL>.GetLdml` (to replace deprecated `CopyLdmlFile`)
- [SIL.Scripture] `ScrVers.Save` overload to allow serialization to a `TextWriter`.
- [SIL.Scripture] `VerseRef.TrySetVerseUnicode` to set 'verse' and 'verseRef' variables with non-Roman numerals.
- [SIL.Core] `XmlSerializationHelper.Serialize<T>` to allow serialization to a `TextWriter`.
- [SIL.Core] `XmlSerializationHelper.Deserialize<T>` to allow deserialization from a `TextReader`.
- [SIL.Core] `Platform.IsGnomeShell` to detect if executing in a Gnome Shell
- [SIL.Core] `XmlSerializationHelper.SerializeToString<T>` overload to allow caller to specify encoding.
- [SIL.Core] Additional parameter to `ProcessExtensions.RunProcess` to allow redirecting stderr.

### Changed

- Add build number to `AssemblyFileVersion`
- Improve nuget symbol packages
- Use NUnit 3 for unit tests
- [SIL.Core, SIL.Core.Desktop] Move several classes back to `SIL.Core` from `SIL.Core.Desktop` to
  make them available to .NET Standard clients:
  - IO/PathUtilities
  - IO/TempFileForSafeWriting
  - Reporting/AnalyticsEventSender
  - Reporting/ConfigurationException
  - Reporting/ConsoleErrorReporter
  - Reporting/ConsoleExceptionHandler
  - Reporting/ErrorReport
  - Reporting/ExceptionHandler
  - Reporting/ExceptionHelper
  - Reporting/Logger
  - Reporting/ReportingSettings
  - Reporting/UsageReporter
- [SIL.Windows.Forms] Remove unnecessary dependency on `NAudio`
- [SIL.Core] Move `HandleUnhandledException()` method from derived classes to base class
- [SIL.Core] `ConsoleExceptionHandler` class is now public
- [SIL.DblBundle.Tests] Create nuget package
- [SIL.Windows.Forms] Use the new Registered trademark logo (in About Box). Remove 132x148 logo.
- [SIL.Windows.Forms] Use [Markdig](https://github.com/lunet-io/markdig) instead of
  [MarkdownDeep.NET](https://www.toptensoftware.com/markdowndeep/)

### Fixed

- [SIL.Windows.Forms.Keyboarding] Use signed version of `Keyman*Interop.dll` (#865)
- [SIL.Windows.Forms.Keyboarding] Fixed keyboard switching for Ubuntu 18.04 (#887)
- [SIL.Windows.Forms] Use signed versions of `ibusdotnet.dll`, `Interop.WIA.dll`,
  `DialogAdapters.dll`, and `MarkdownDeep.dll` (#865)
- [SIL.Media] Fix missing `irrKlang.NET4.dll` exception by copying it to `lib` folder in output

### Deprecated

- [SIL.Core] Deprecate `ExceptionHandler.Init()` method in favor of more explicit version
  `ExceptionHandler.Init(ExceptionHandler)`, e.g. `ExceptionHandler.Init(new WinFormsExceptionHandler())`
- [SIL.Core] Deprecate `HttpUtilityFromMono` class. Use `System.Web.HttpUtility` instead.
- [SIL.DblBundle] Deprecate `TextBundle.CopyVersificationFile`, `CopyFontFiles` and
  `CopyLdmlFile` in favor of `GetVersificationFile`, `GetFontFiles`, and `GetLdmlFile`.

### Removed

- [SIL.NUnit3Compatibility] Remove this project because we're using NUnit 3 now.

## [7.0.0] - 2019-08-29

### Changed

- Create nuget packages
- [SIL.Media] `IAudioRecorder.SelectedDevice` now returns a `IRecordingDevice` which both the
  NAudio and AlsaAudio `RecordingDevice` implement. This allows to use the same assembly
  on both Windows and Linux (although the limitations what works and what doesn't work remain the
  same)
- [SIL.Media] cleanup of `AudioSession` API: rename `AudioIrrKlangSession` to `WindowsAudioSession`.
  `AudioAlsaSession` and `WindowsAudioSession` are now internal (they were never intended to
  be used directly)
- [SIL.Media] move some interfaces around so that they live in `SIL.Media` instead of
  `SIL.Media.Naudio`: `IAudioRecorder`, `RecordingState`, `IAudioPlayer`

### Added

- [SIL.Core] new properties for processor architecture: `Platform.ProcessArchitecture` and
  `Platform.IsRunning64Bit`
- [SIL.NUnit3Compatibility] new project/package that allows to use NUnit3 syntax with NUnit2
  projects

[Unreleased]: https://github.com/sillsdev/libpalaso/compare/v14.1.1...master
[15.0.0]: https://github.com/sillsdev/libpalaso/compare/v14.1.1...v15.0.0
[14.1.1]: https://github.com/sillsdev/libpalaso/compare/v14.1.0...v14.1.1
[14.1.0]: https://github.com/sillsdev/libpalaso/compare/v14.0.0...v14.1.0
[14.0.0]: https://github.com/sillsdev/libpalaso/compare/v13.0.1...v14.0.0
[13.0.1]: https://github.com/sillsdev/libpalaso/compare/v13.0.0...v13.0.1
[13.0.0]: https://github.com/sillsdev/libpalaso/compare/v12.0.1...v13.0.0
[12.0.1]: https://github.com/sillsdev/libpalaso/compare/v12.0.0...v12.0.1
[12.0.0]: https://github.com/sillsdev/libpalaso/compare/v11.0.1...v12.0.0
[11.0.1]: https://github.com/sillsdev/libpalaso/compare/v11.0.0...v11.0.1
[11.0.0]: https://github.com/sillsdev/libpalaso/compare/v10.1.0...v11.0.0
[10.1.0]: https://github.com/sillsdev/libpalaso/compare/v10.0.0...v10.1.0
[10.0.0]: https://github.com/sillsdev/libpalaso/compare/v9.0.0...v10.0.0
[9.0.0]: https://github.com/sillsdev/libpalaso/compare/v8.0.0...v9.0.0
[8.0.0]: https://github.com/sillsdev/libpalaso/compare/v7.0.0...v8.0.0
[7.0.0]: https://github.com/sillsdev/libpalaso/compare/v5.0...v7.0.0<|MERGE_RESOLUTION|>--- conflicted
+++ resolved
@@ -22,11 +22,8 @@
 - [SIL.Core] Add environment variable to disable `GlobalMutex` across processes. Helpful for snap packages in Linux.
 - [SIL.Core] Added string extension method SplitLines.
 - [SIL.Windows.Forms] Added ContributorsListControl.Initialize method to allow the model to be set later when using the (existing) parameterless constructor in Designer.
-<<<<<<< HEAD
+- [SIL.Windows.Forms] In class SettingsLauncherButton, added property Link to expose the link label. This enables changing its color, font, etc.
 - [SIL.Windows.Forms.Scripture] Added VerseControl.TabKeyPressedInVerseField event to VerseControl to support tabbing out of the verse field of a VerseControl into the next control in the tab order rather than cycling back to the book field.
-=======
-- [SIL.Windows.Forms] In class SettingsLauncherButton, added property Link to expose the link label. This enables changing its color, font, etc.
->>>>>>> 57d6ed4b
 
 ### Changed
 
