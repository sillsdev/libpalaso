# Change Log

All notable changes to this project will be documented in this file.

The format is based on [Keep a Changelog](http://keepachangelog.com/)
and this project adheres to [Semantic Versioning](http://semver.org/).

<!-- Available types of changes:
### Added
### Fixed
### Changed
### Deprecated
### Removed
### Security
-->

## [Unreleased]

### Added

- [SIL.Windows.Forms] Added PortableClipboard.CanGetImage()
- [ClipboardTestApp] Restored this test program and added tests for PortableClipboard.CanGetImage() and GetImageFromClipboard()
<<<<<<< HEAD
- [SIL.Windows.Forms] Added KeysExtensions class with the IsNavigationKey extension method.
=======
>>>>>>> 5a3933d7

### Fixed

- [SIL.Windows.Forms] In `CustomDropDown.OnOpening`, fixed check that triggers timer to stop.
- [SIL.Windows.Keyboarding] Fixed a subtle bug in IbusKeyboardSwitchingAdaptor when determining whether IBus would have handled a key event while a pre-edit is active. The code now accounts for the possibility of modifier keys (particularly Ctrl), which IBus would presumably have handled when in combination with navigation keys, Backspace, and Delete.

### Changed

- [SIL.WritingSystems] Updated embedded langtags.json
- [SIL.WritingSystems] Updated embedded ianaSubtagRegistry.txt


## [16.0.0] - 2025-05-20

### Added

- [SIL.WritingSystems] Added public DownloadLanguageTags method for updating the cached langtags.json from the SLDR repository.
- [SIL.Core] Add environment variable to disable `GlobalMutex` across processes. Helpful for snap packages in Linux.
- [SIL.Core] Added string extension method SplitLines.
- [SIL.Windows.Forms] Added ContributorsListControl.Initialize method to allow the model to be set later when using the (existing) parameterless constructor in Designer.
- [SIL.Windows.Forms] In class SettingsLauncherButton, added property Link to expose the link label. This enables changing its color, font, etc.
- [SIL.Windows.Forms.Scripture] Added VerseControl.TabKeyPressedInVerseField event to VerseControl to support tabbing out of the verse field of a VerseControl into the next control in the tab order rather than cycling back to the book field.
- [SIL.Windows.Forms] Added OtherKeysToTreatAsInputKeys property to EnterTextBox.
- [SIL.DictionaryServices] Added Fields property to LexEntry. Modified LiftWriter.Add(LexEntry entry) to also write the content of entry.Fields.
- [SIL.Windows.Forms] Added correctly spelled HeaderLabel.ShowWindowBackgroundOnTopAndRightEdge.
- [SIL.Core] Added correctly spelled XmlUtils.ConvertMultiParagraphToSafeXml.
- [SIL.Core] Added DateTimeExtensions.ParseModernPastDateTimePermissivelyWithException (as the most probable replacement for the deprecated version of ParseDateTimePermissivelyWithException).
- [SIL.Core] Added DateTimeExtensions.ParsePastDateTimePermissivelyWithException as a convenience method.
- [SIL.Core] Added overload of DateTimeExtensions.ParseDateTimePermissivelyWithException that takes parameters `reasonableMin` and `reasonableMax`.

### Fixed

- [SIL.Windows.Forms] Changed build date in SILAboutBox to be computed using the last write time instead of creation time.
- [SIL.Windows.Forms] Made FadingMessageWindow implement all UI logic on the main UI thread in a thread-safe way. Fixes crashes like SP-2340.
- [SIL.Windows.Forms] Made ContributorsListControl more threadsafe. Possibly fixes crashes like SP-2353 or at least makes them less likely.
- [SIL.WritingSystems] Added check to Subtag.Equals to ensure two subtags being compared are of same derived type. This could potentially be a subtle breaking change in the unlikely event that someone was intentionally relying on the previous errant behavior.
- [SIL.Windows.Forms] Fix loss of precision in Animator.FrameRate getter.
- [SIL.Core] Changed ReplaceSubstringInAttr.Visit to use StringComparison.Ordinal rather than the default (StringComparison.CurrentCulture), and also made it correctly return true when the replacement was made successfully. Although either of these could potentially be a BREAKING CHANGE, in practice, it seems unlikely that anyone would have been relying on CurrentCulture comparisons, and although the return value is used, it seems to be used merely to set a flag that is returned from the callers, and the callers I could find for those methods all appear to ignore the returned value. In any case, if someone were relying on the return value, it's unlikely they could have found it helpful to have it return false unconditionally.

### Changed

- [SIL.TestUtilities] Made FluentAssertXml classes use "Assert.That" so they can work in clients that use NUnit 4.
- [SIL.Windows.Forms] Removed protected members from FadingMessageWindow: MsgThread, MsgForm, Text, MsgPoint, and ShowForm. (The underlying implementation needed to be changed, and the existing implementation was such that these members would be unlikely to have been meaningful or helpful in a derived class anyway.)
- [SIL.Windows.Forms] Added the stated requirement that FadingMessageWindow.Show be called on the UI thread.
- [SIL.WritingSystems] Changed optional parameter of SLDR's Initialize from offlineMode to offlineTestMode (technically a breaking change).
- [SIL.WritingSystems] Added optional parameter to InitializeLanguageTags: bool downloadLanguageTags (default true).
- [SIL.WritingSystems] Download of langtags.json handled with ETag and If-None-Match headers instead of If-Modified-Since.
- [SIL.WritingSystems] Added version number to the UserAgent string used for LDML and langtags.json requests.
- [SIL.DictionaryServices] In class LiftLexEntryRepository, renamed private method GetTrimmedElementsSeperatedBySemiColon to GetTrimmedElementsSeparatedBySemiColon and private method CheckIfTokenHasAlreadyBeenReturnedForThisSemanticDomain parameter fieldsandValuesForRecordTokens to fieldsAndValuesForRecordTokens.
- [SIL.DictionaryServices.Tests] Renamed test class LiftLexEntryRepositoryStateUnitializedTests to LiftLexEntryRepositoryStateUninitializedTests.
- [SIL.DictionaryServices.Tests.Lift] Renamed test class LiftRepositoryStateUnitializedTests to LiftRepositoryStateUninitializedTests.
- [SIL.Tests.Data] Renamed test interface IRepositoryStateUnitializedTests to IRepositoryStateUninitializedTests and test class MemoryRepositoryStateUnitializedTests to MemoryRepositoryStateUninitializedTests.
- [SIL.Tests.Spelling] Renamed test class SpellingwordTokenizerTests to SpellingWordTokenizerTests.
- [SIL.Tests.Text] In test class MultiTextBaseTests, renamed method AnnotationOfMisssingAlternative to AnnotationOfMissingAlternative.
- [SIL.Windows.Forms.Keyboarding.Tests] In test class XkbKeyboardAdapterTests, renamed method Errorkeyboards to ErrorKeyboards.
- [SIL.Windows.Forms.Keyboarding.Windows] In internal interface ITfInputProcessorProfileMgr, renamed method RegisterProfile parameter hklsubstitute to hklSubstitute.
- [SIL.Windows.Forms.Reporting] In class ProblemNotificationDialog, renamed internal property \_reoccurenceMessage to \_reoccurrenceMessage.
- [SIL.Windows.Forms.Widgets] Fix loss of precision in drawing arrows within HorizontalSpinner.OnPaint.
- [SIL.WritingSystems] In class LanguageLookup changed private method AddLanguage parameter threelettercode to threeLetterCode.
- [SIL.WritingSystems] Updated langtags.json and ianaSubtagRegistry.txt in Resources.
- [SIL.Xml] BREAKING CHANGE: In class XmlUtils, renamed method GetIndendentedXml to GetIndentedXml.
- [SIL.UsbDrive.Linux] BREAKING CHANGE: In interface IUDiskDevice renamed method DriveAtaSmartInitiateSelftest to DriveAtaSmartInitiateSelfTest and property DevicePresentationNopolicy to DevicePresentationNoPolicy.
- [SIL.DictionaryServices.Model] BREAKING CHANGE: In class LexEntry, renamed WellKnownProperties.FlagSkipBaseform to WellKnownProperties.FlagSkipBaseForm and GetSomeMeaningToUseInAbsenseOfHeadWord to GetSomeMeaningToUseInAbsenceOfHeadWord.
- [SIL.DictionaryServices.Model] BREAKING CHANGE: In classes LexEntry and LexSense, renamed method CleanUpAfterEditting to CleanUpAfterEditing.
- [SIL.Lift] BREAKING CHANGE: In abstract class PalasoDataObject, renamed method CleanUpAfterEditting to CleanUpAfterEditing.
- [SIL.Reporting] BREAKING CHANGE: In classes ErrorReport and ExceptionHelper, renamed methed GetHiearchicalExceptionInfo to GetHierarchicalExceptionInfo.
- [SIL.Reporting] BREAKING CHANGE: In interface IRepeatNoticePolicy and classes ShowAlwaysPolicy and ShowOncePerSessionBasedOnExactMessagePolicy, renamed property ReoccurenceMessage to ReoccurrenceMessage.
- [SIL.Reporting] BREAKING CHANGE: In class FontAnalytics, renamed property MinumumInterval to MinimumInterval.
- [SIL.Scripture] BREAKING CHANGE: In class BCVRef method MakeReferenceString, renamed parameter supressChapterForIntroMatter to suppressChapterForIntroMatter.
- [SIL.Windows.Forms.ImageToolbox] BREAKING CHANGE: Changed class PalsoImageNotDisposed to PalasoImageNotDisposed.
- [SIL.Windows.Forms.Reporting] BREAKING CHANGE: In class ProblemNotificationDialog, renamed method ReoccurenceMessage to ReoccurrenceMessage.
- [SIL.WritingSystems] BREAKING CHANGE: A new FontDefinition now has .Role default to FontRoles.None rather than FontRoles.Default. Likewise, the method LdmlDataMapper.Read now reads in a font with no type as FontRoles.None instead of FontRoles.Default.
- [SIL.WritingSystems] Added UI to enum FontRoles; the methods LdmlDataMapper.Read and LdmlDataMapper.Write now support fonts with type "ui". Also, if the ldml file has a font type not covered in FontRoles, LdmlDataMapper.Read will add it as FontRoles.Default.
- [SIL.Windows.Forms] BREAKING CHANGE: Upgraded dependency on L10nSharp. See note regarding creating LocalizationManager before calling localization methods. In tests, it may be expedient to set `LocalizationManager.StrictInitializationMode` to false.
- [SIL.Windows.Forms.Keyboarding] BREAKING CHANGE: Upgraded dependency on L10nSharp. See note regarding creating LocalizationManager before calling localization methods. In tests, it may be expedient to set `LocalizationManager.StrictInitializationMode` to false.
- [SIL.Core] Improved efficiency in XmlUtils methods: MakeSafeXml and ConvertMultiParagraphToSafeXml (name corrected), and MakeSafeXmlAttribute.
- [SIL.Core] BREAKING CHANGE (potentially): Made ParseDateTimePermissivelyWithException into an extension method (on string).
- [SIL.Core] BREAKING CHANGE (potentially): Changed behavior of DateTimeExtensions.ParseDateTimePermissivelyWithException (now deprecated) to try to interpret the date according to either the Gregorian calendar or the Buddhist calender in order to get the date to fall within a reasonable expected range (from 1/1/1900 through one day in the future). This means that depending on the current culture, dates might be interpreted differently from before. The known places in SIL code where this method is used seems to be for dates in the recent past (modern times); hence the default range. A new overload was added that will allow callers with other needs to specify a different range.
- [SIL.Windows.Forms] BREAKING CHANGE: ImageToolbox Removed support for Linux due to no longer using DialogAdapters. Affects `OpenFileDialogWithViews`
- [SIL.Windows.Forms.Keyboarding] BREAKING CHANGE: Moved Keyman legacy libraries to Nuget to fix runtime errors in modern .NET builds.

### Deprecated

- [SIL.DictionaryServices] Deprecated the second parameter of GetHumanReadableIdWithAnyIllegalUnicodeEscaped: Added GetHumanReadableIdWithAnyIllegalUnicodeEscaped(LexEntry entry) and marked GetHumanReadableIdWithAnyIllegalUnicodeEscaped(LexEntry entry, Dictionary<string, int> idsAndCounts) as [Obsolete].
- [SIL.Windows.Forms] Marked the misspelled HeaderLabel.ShowWindowBackgroudOnTopAndRightEdge as [Obsolete] in favor of correctly spelled ShowWindowBackgroundOnTopAndRightEdge.
- [SIL.Core] Marked the misspelled XmlUtils.ConvertMultiparagraphToSafeXml as [Obsolete] in favor of correctly spelled ConvertMultiParagraphToSafeXml.
- [SIL.Core] Marked GetAttributeValue as deprecated in favor of GetOptionalAttributeValue. (According to the summary, this has been deprecated for a long time, but it was not officially marked as obsolete.)
- [SIL.Core] Marked DateTimeExtensions.ParseDateTimePermissivelyWithException as [Obsolete] in favor of ParseModernPastDateTimePermissivelyWithException (or ParsePastDateTimePermissivelyWithException or the new overload of ParseDateTimePermissivelyWithException).


## [15.0.0] - 2025-01-06

### Added

- [SIL.Core] Added optional parameter, preserveNamespaces, to XmlUtils.WriteNode
- [SIL.Core] Added optional parameter, includeSystemLibraries, to AcknowledgementsProvider.CollectAcknowledgements
- [SIL.Windows.Forms] Added ability to select which SIL logo(s) to use in SILAboutBox.
- [SIL.Windows.Forms] Added public enum Widgets.SilLogoVariant
- [SIL.Windows.Forms] Added to Widgets.SilResources: AllLogoVariants, GetLogo, and SilLogoRandom (to replace SilLogo101x113)
- [SIL.Core] Added macOS support for `GlobalMutex`
- [SIL.Archiving] Added ArchivingDlgViewModel.Standard and ArchivingDlgViewModel.StringId enumerations.
- [SIL.Archiving] Added public delegate ArchivingDlgViewModel.ExceptionHandler and event ArchivingDlgViewModel.OnExceptionDuringLaunch.
- [SIL.Archiving] Added IArchivingProgressDisplay interface.
- [SIL.Archiving] Added overload of ArchivingDlgViewModel.DisplayMessage to take format parameters.
- [SIL.Archiving] Added public overload of ArchivingDlgViewModel.LaunchArchivingProgram.
- [SIL.Archiving] Added protected methods to ArchivingDlgViewModel: ReportMajorProgressPoint, ReportProgress, CleanUp
- [SIL.Windows.Forms.Archiving] Added protected virtual properties ArchiveTypeForTitleBar and InformativeText to ArchivingDlg.
- [SIL.Windows.Forms.Archiving] Added public virtual method GetMessage to ArchivingDlg.
- [SIL.Windows.Forms.Archiving] Added public virtual property ArchiveTypeName to ArchivingDlg.
- [SIL.Windows.Forms.Archiving] Added protected methods DisplayMessage and Initialize (async) to ArchivingDlg.
- [SIL.Windows.Forms.Archiving] Added protected virtual method PackageCreationComplete to ArchivingDlg.
- [SIL.Windows.Forms.Archiving] Added (public) override of property ArchiveTypeName to IMDIArchivingDlg.
- [SIL.Windows.Forms.Archiving] Added (protected) override of property InformativeText to IMDIArchivingDlg.
- [SIL.Windows.Forms.Archiving] Added (protected) override of method PackageCreationComplete to IMDIArchivingDlg.
- [SIL.Windows.Forms.Archiving] Added (public) override of method GetMessage to IMDIArchivingDlg.
- [SIL.Windows.Forms.Archiving] Added public extensions class LinkLabelExtensions with some methods that were formerly in Extensions class (now in SIL.Archiving).
- [SIL.Archiving] Added public property isValid to IMDIPackage.
- [SIL.Archiving] Added public event InitializationFailed to IMDIArchivingDlgViewModel.
- [SIL.Archiving] Added the following properties to ArchivingDlgViewModel as an alternative way to customize the initial summary displayed: GetOverriddenPreArchivingMessages, InitialFileGroupDisplayMessageType, OverrideGetFileGroupDisplayMessage
- [SIL.Media] Added FFmpegRunner.MinimumVersion property (also used by MediaInfo for FFprobe).
- [SIL.Windows.Forms.WritingSystems] Added Caption property to LanguageLookupDialog.

### Fixed

- [SIL.Archiving] Fixed typo in RampArchivingDlgViewModel for Ethnomusicology performance collection.
- [SIL.Archiving] Changed URLs that used http: to https: in resource EmptyMets.xml.
- [SIL.Core.Desktop] Implemented GetDefaultProgramForFileType (as trenamed) in a way that works on Windows 11, Mono (probably) and MacOS (untested).
- [SIL.Media] MediaInfo.HaveNecessaryComponents properly returns true if FFprobe is on the system path.
- [SIL.Media] Made MediaInfo.FFprobeFolder look for and return the folder when first accessed, even if no prior call to the setter or other action had caused it t be found.
- [SIL.Core] Made GetSafeDirectories not crash and simply not return any subdirectory the user does not have permission to access.
- [SIL.Core] In GetDirectoryDistributedWithApplication, prevented a failure in accessing one of the specified subfolders from allowing it to try the others.
- [SIL.Window.Forms] When choosing a file in the ImageToolbox.AcquireImageControl, a FileOk handler is simulated that verifies the selected file passes the given filter. Users can defeat the filter mechanism by pasting or typing the file name. While the returned filename does not pass the filter, the dialog is reopened until the user either chooses a proper filename or cancels the dialog. The native FileOk handler can prevent the dialog from closing: we can't achieve that. (See BL-13552.)

### Changed

- BREAKING CHANGE: Replaced dependency on DotNetZip with System.IO.Compression.ZipFile (Client installers will need to be changed.)
- BREAKING CHANGE: Changed to target .Net Framework 4.6.2 instead of 4.6.1
- [SIL.Windows.Forms] Look for PNG data on clipboard before checking for plain image in WindowsClipboard.GetImageFromClipboard() in order to preserve transparency in copied images.
- [SIL.Windows.Forms] Changed layout of SILAboutBox to accommodate wider SIL logo.
- [SIL.Windows.Forms.Archiving] Split SIL.Archiving, moving Winforms portions (including dependency on L10nSharp) to SIL.Windows.Forms.Archiving.
- [SIL.Archiving] Changed IMDIArchivingDlgViewModel.ArchivingPackage to return an IMDIPackage (instead of an IArchivingPackage).
- [SIL.Archiving] Required ArchivingDlgViewModel implementations to implement IDisposable.
- [SIL.Archiving] Made protected members in ArchivingDlgViewModel private, adding protected accessors as needed.
- [SIL.Archiving] In ArchivingDlgViewModel, renamed DisplayMessageEventHandler to MessageEventHandler, OnDisplayMessage to OnReportMessage, DisplayErrorEventHandler to ErrorEventHandler, and OnDisplayError to OnError.
- [SIL.Archiving] Changed signature of ArchivingDlgViewModel.OverrideDisplayInitialSummary to include a CancellationToken.
- [SIL.Archiving] Made ArchivingDlgViewModel.ArchiveType property public and changed it from a string to Standard (new enum).
- [SIL.Archiving] Changed signature of setFilesToArchive delegate in ArchivingDlgViewModel's protected constructor.
- [SIL.Archiving] Changed return type of ArchivingDlgViewModel.Initialize (to make it async) and added two parameters.
- [SIL.Archiving] Changed the signature of protected methods in ArchivingDlgViewModel: LaunchArchivingProgram, GetFileExcludedMsg.
- [SIL.Archiving] Changed the signature of the public method ArchivingDlgViewModel.CreatePackage.
- [SIL.Archiving] Changed underlying type of public enums VernacularMaterialsType and SilDomain from ulong to long.
- [SIL.Archiving] Replaced protected \_keys field (now private) in abstract class ArchivingPackage with protected accessor property Keys.
- [SIL.Archiving] IMDIArchivingDlgViewModel (subclass of ArchivingDlgViewModel) affected by many of the changes to the base class.
- [SIL.Archiving] IMDIArchivingDlgViewModel and RampArchivingDlgViewModel (subclasses of ArchivingDlgViewModel) affected by many of the changes to the base class.
- [SIL.Archiving] IMDIArchivingDlgViewModel constructor signature changed.
- [SIL.Archiving] RampArchivingDlgViewModel constructor signature changed.
- [SIL.Windows.Forms.Archiving] Made ArchivingDlg implement IArchivingProgressDisplay.
- [SIL.Windows.Forms.Archiving] ArchivingDlg constructor signature changed: removed localizationManagerId; added optional archiveInfoHyperlinkText; made some other parameters optional.
- [SIL.Windows.Forms.Archiving] IMDIArchivingDlg constructor signature changed: added appSpecificArchivalProcessInfo.
- [SIL.Windows.Forms] Split ClearShare code, moving non-Winforms portions to SIL.Core (SIL.Core.ClearShare namespace)
- [SIL.Core] Added optional parameter to OlacSystem.GetRoles to allow caller to provide its own XML with role definitions.
- [SIL.Windows.Forms] Split License into a base class called License and a derived LicenseWithLogo, so that License could be in SIL.Core.
- [SIL.Archiving] Changed IArchivingSession.Files (and Session.Files) into an IReadonlyList.
- [SIL.Archiving] Made IMDIPackage.CreateIMDIPackage asynchronous, changing its signature to take a CancellationToken parameter and return Task<bool>.
- [SIL.Archiving] Made MetaTranscript.WriteCorpusImdiFile asynchronous, changing its signature to return Task<bool>.
- [SIL.Archiving] Changed the name of the third parameter in ArchivingDlgViewModel.AddFileGroup from progressMessage to addingToArchiveProgressMessage.
- [SIL.Windows.Forms.Archiving] Changed Cancel Button to say Close instead in IMDIArchivingDlg.
- [SIL.Core.Desktop] Renamed GetFromRegistryProgramThatOpensFileType to GetDefaultProgramForFileType.
- [SIL.Media] Made FFmpegRunner able to use version of FFmpeg found on the path.
- [SIL.Media] Upgraded irrKlang to v. 1.6.
- [SIL.Media] In FFmpegRunner, changed ExtractMp3Audio, ExtractOggAudio, ExtractAudio, and ChangeNumberOfAudioChannels to use LocateAndRememberFFmpeg instead of LocateFFmpeg. This is potentially a breaking change but only in the edge case where an app does not install FFmpeg and the user installs it while running the app.
- [SIL.Media] Made the Windows implementation of ISimpleAudioSession more robust in that it will attempt to create an irrKlang-based recorder even if there is no audio output device enabled.
- [SIL.Media] Made FFmpegRunner explicitly a static class (technically a breaking change, though all methods were already static).
- [SIL.Media] Made FFmpegRunner look for the exe on the path before trying to find a version installed for Audacity (which is unlikely to succeed anyway).
- [SIL.Media] Made MediaInfo look for the FFprobe exe in the same location as FFmpeg when the application has specified the location for it or when it was previously located in one of the expected locations. Also made it more robust by making it more likely to find FFprobe (when it is on the system path).

### Removed

- Support for .Net Framework 4.6.1
- [SIL.Windows.Forms] Removed SilLogo101x113 from Widgets.SilResources. Use SilLogoRandom or specify desired variant instead.
- [SIL.Windows.Forms] Removed previously deprecated CreativeCommonsLicense.IntergovernmentalOriganizationQualifier
- [SIL.Archiving] Removed abstract properties from ArchivingDlgViewModel: InformativeText and ArchiveInfoHyperlinkText.
- [SIL.Archiving] Removed public method ArchivingDlgViewModel.Cancel. (Now handled via cancellation tokens.)
- [SIL.Archiving] Removed protected methods from ArchivingDlgViewModel: PreparingFilesMsg, GetSavingFilesMsg
- [SIL.Archiving] Removed protected fields (renamed and made private) from ArchivingLanguage: \_iso3Code, \_englishName
- [SIL.Archiving] Removed protected fields (made private) from ArchivingFile: \_fullName, \_fileName, \_fileSize, \_mimeType, \_descriptions, \_accessProtocol
- [SIL.Archiving] Removed public methods CreateMetsFile and CreateRampPackage from RampArchivingDlgViewModel (made internal).
- [SIL.Archiving] Removed ArchivingPackage and AddSession from ArchivingDlgViewModel and RampArchivingDlgViewModel (where they threw NotImplementedExceptions)


## [14.1.1] - 2024-05-23

### Fixed

- [SIL.Windows.Forms.DblBundle] Fixed bug in ProjectsListBase that made it impossible to select a project after double-clicking a column header. (See HT-475)


## [14.1.0] - 2024-05-13

### Added

- [SIL.Windows.Forms] Added static SilResources class with property SilLogo101x113.

### Fixed

- [SIL.Windows.Forms] Fixed backwards logic for LocalizationIncompleteViewModel.ShouldShowDialog (Technically this is a breaking contractual change, since effectively the behavior is the opposite of the original implementation, but the name so clearly indicates the desired behavior that it seems unlikely any subclass implementation would have implemented the logic according to the previously expected backwards behavior.)


## [14.0.0] - 2024-04-09

### Changed

- [SIL.Archiving] Upgraded to L10nSharp 7.0.0
- [SIL.Windows.Forms] Upgraded to L10nSharp 7.0.0
- [SIL.Windows.Forms.DblBundle] Upgraded to L10nSharp 7.0.0
- [SIL.Windows.Forms.Keyboarding] Upgraded to L10nSharp 7.0.0
- [SIL.Windows.Forms.WritingSystems] Upgraded to L10nSharp 7.0.0
- [SIL.Core] `RaiseExceptionIfFailed` no longer throws an exception if user cancelled


## [13.0.1] - 2024-01-09

### Fixed

- [SIL.Core] Fixed bug in extension method GetLongestUsefulCommonSubstring when string ends with an Object replacement character
- [SIL.Core] LogBox: Checked for disposed log box or caller-requested cancel in SafeInvoke so we don't try to write messages or scroll.


## [13.0.0] - 2023-12-07

### Added

- [SIL.Core] `RobustFile.Open`, `RobustFile.AppendAllText`, `RobustFile.WriteAllLines`, `RobustFile.GetAccessControl`, `RobustIO.EnumerateFilesInDirectory`, `RobustIO.EnumerateDirectoriesInDirectory`, `RobustIO.EnumerateEntriesInDirectory`, `RobustIO.RequireThatDirectoryExists`, `RobustIO.GetFileStream`, `RobustIO.ReadAllTextFromFileWhichMightGetWrittenTo`, and `RobustIO.IsFileLocked` methods
- [SIL.Core.Desktop] `RobustImageIO.GetImageFromFile` method
- [SIL.Windows.Forms] `ImageToolboxControl.ImageChanged` (selected or cropped) and `ImageToolboxControl.MetadataChanged` events
- [SIL.Windows.Forms] Text box to edit `AttributionUrl` in `MetadataEditorControl`
- [SIL.Windows.Forms] Interop.WIA.dll for MSIL (doesn't seem to work with 32-bit apps, so the existing dll remains unchanged)
- [SIL.Scripture] Made static methods TryGetVerseNum, ParseVerseNumberRange, and ParseVerseNumber public
- [SIL.Core] `CanWriteToDirectories` and `CanWriteToDirectory`
- [SIL.Windows.Forms] `CanWriteToDirectories`, `CanWriteToDirectory` and `ReportDefenderProblem`
- [SIL.Core] `StrLengthComparer`, IEnumerable<T>.ToString extension methods, IList<T>.ContainsSequence<T> extension method
- [SIL.Windows.Forms] `ConfirmFileOverwriteDlg`
- [SIL.Windows.Forms] several constructors and `Restore` method to `WaitCursor`
- [SIL.Media.NAudio] added an overload to `BeginMonitoring` with `catchAndReportExceptions` parameter

### Fixed

- [SIL.Windows.Forms.ClearShare] Fixed Metadata.LoadProperties to catch the ArgumentOutOfRangeException thrown by TagLib.File.Create when unknown data is found in the IPTC profile segment. The rest of the metadata (Exif / XMP) is likely to be okay, but won't be available until TagLib is fixed to allow this. Not having the metadata available shouldn't prevent using the image. Note that clients can now read the exception caught while loading if so desired.
- [SIL.Windows.Forms.WritingSystem.WSIdentifiers] Changed ComboBox controls in WSIdentifierView and ScriptRegionVariantView to DropDownList style to prevent accidental editing that shouldn't happen
- [SIL.Windows.Forms.ClearShare] Make Metadata.Write (and a few other methods) more robust
- [SIL.Core.Desktop] Make FileUtils.ReplaceFileWithUserInteractionIfNeeded robust
- [SIL.Core] Make RobustFile.ReplaceByCopyDelete truly robust
- [SIL.Core] Make RetryUtility retry for exceptions that are subclasses of the ones listed to try. For example, by default (IOException) it will now retry for FileNotFoundException.
- [SIL.Windows.Forms] Spelling of `CreativeCommonsLicense.IntergovernmentalOrganizationQualifier`
- [SIL.Windows.Forms] Fixed internationalization problem: SettingsProtection.LauncherButtonLabel was used as ID for two different strings.
- [SIL.Windows.Forms] Fix 4 img metadata methods that could fail due to cloud or scanning interference
- [SIL.Windows.Forms] Fixed error in BetterGrid.OnCellContentClick to make it so the delete button works correctly if there is no "new row."

### Changed

- [SIL.DictionaryServices] Renamed parameter of LiftWriter.WriteHeader from headerConentsNotIncludingHeaderElement to headerContentsNotIncludingHeaderElement
- [SIL.WritingSystems] Updated langtags.json and ianaSubtagRegistry.txt
- [SIL.Core] Enhanced ErrorReport.GetOperatingSystemLabel method to report Windows 11+ and list the version as well.
- [SIL.Core] Enhanced RetryUtility.Retry methods to optionally improve debugging messages, and fixed existing RobustFile and RobustIO methods to use the new optional debugging parameter
- [SIL.Media] Changed the FrameRate reported in VideoInfo from FrameRate to AvgFrameRate.
- [SIL.Windows.Forms] Fixed spelling error in ImageGalleryControl, renaming SetIntialSearchTerm to SetInitialSearchTerm.
- [SIL.Windows.Forms] Made `WaitCursor` class (which used to contain only static methods) implement IDisposable

### Removed

- [SIL.Windows.Forms] ImageGalleryControl.InSomeoneElesesDesignMode (seemingly unused and misspelled)
- [SIL.Windows.Forms] Checkbox for `IntergovernmentalOrganizationQualifier` from `MetadataEditorControl`


## [12.0.1] - 2023-05-26

### Fixed

- [SIL.Windows.Forms] Make `PalasoImage.FromFile(Robustly)` methods more robust
- [SIL.Windows.Forms] Update dll to `libdl.so.2` to make compatible with Ubuntu 22.x. Affects multiple projects.
- [SIL.Core] Fixed `BulkObservableList.MoveRange` method when moving a single item forward.


## [12.0.0] - 2023-02-14

### Added

- [SIL.Core.Desktop] Added aiff, m4a, voc, and amr formats to AudioFileExtensions
- [SIL.Core.Desktop] Added webm and mkv formats to VideoFileExtensions
- [SIL.Media] MediaInfo.AnalysisData property
- [SIL.Media] MediaInfo.FFprobeFolder

### Changed

- [SIL.Core.Desktop] Fixed typo in list of AudioFileExtensions: "acc" changed to "aac"
- [SIL.Media] FFmpegRunner will now also look for and use a version of FFmpeg installed using chocolatey
- [SIL.Media] MediaInfo now used FFprobe instead of FFmpeg to get media information. Depends on FFMpegCore library.

### Removed

- [SIL.Media] MediaInfo.RawData property (replaced by AnalysisData)


## [11.0.1] - 2023-01-27

### Fixed

- [SIL.Windows.Forms] Prevent changing row in ContributorsListControl if the row is dirty and is not in a valid state to commit edit (SP-2297)


## [11.0.0] - 2023-01-19

### Added

- [SIL.Core] Added `SIL.Reporting.FontAnalytics` class.
- [SIL.Core] Added `ObjectModel.ObservableISet` as a parent class to the existing `ObservableHashSet`
- [SIL.Core] Added `ObjectModel.ObservableSortedSet` (child class of `ObservableISet`)
- [SIL.DblBundle] Added const strings to UsxNode for the various USX element names.
- [SIL.DblBundle] Added protected method GetAttribute to UsxNode.
- [SIL.DblBundle] Added sealed subclasses of UsxNode: UsxPara and UsxChar.
- [SIL.DblBundle] Added property IsChapterStart to UsxChapter.
- [SIL.Reporting] Added TypeOfExistingHandler property to ExceptionHandler.

### Fixed

- [SIL.DblBundle] Attempting to construct a UsxNode based on an invalid XmlNode now throws an exception in the constructor in most cases rather than later when properties are accessed.
- [SIL.DblBundle] Accessing UsxChapter.ChapterNumber on a chapter end node returns the chapter number (from the eid attribute) instead of throwing an exception.
- [SIL.WritingSystems] Prevent (and clean up) duplicate URLs in LDML files for Fonts, Keyboards, and Spell Check Dictionaries.
- [SIL.Archiving] Set UseZip64WhenSaving to Zip64Option.AsNecessary to prevent crash with large archives

### Changed

- [SIL.Archiving] Changed REAP access protocol label from "Insite users" to "REAP users"
- [SIL.Archiving] Fixed typo in name of ArchiveAccessProtocol.GetDocumentationUri methods
- [SIL.Archiving] Changed ArchiveAccessProtocol.GetDocumentationUri methods
- [SIL.Archiving] Changed ArchiveAccessProtocol.SetChoicesFromCsv to throw ArgumentNullException instead of NullReferenceException. Also made it discard duplicate choices if the list contains duplicates.
- [SIL.Core] `FileLocationUtilities.GetDirectoryDistributedWithApplication` checks not only in
  `DistFiles`, `common`, and `src` subdirectories, but also directly in the application or solution directory.
- [SIL.Core] Store URLs in Sets instead of Lists in `IKeyboardDefinition` (to prevent duplicates)
- [SIL.DblBundle.Tests] Made GetChaptersAndParasForMarkOneContaining2Verses private.
- [SIL.DblBundle] Made UsxNode abstract.
- [SIL.DblBundle] Made UsxNode.StyleTag virtual. Calling UsxChapter.StyleTag on a chapter end node returns null instead of throwing an exception.
- [SIL.DblBundle] Made UsxChapter sealed.
- [SIL.Core] Store URLs in Sets instead of Lists in `FontDefinition` and `SpellCheckDictionaryDefinition` (to prevent duplicates)
- [SIL.Windows.Forms] Upgraded to L10nSharp 6.0.0
- [SIL.Windows.Forms.DblBundle] Upgraded to L10nSharp 6.0.0
- [SIL.Windows.Forms.WritingSystems] Upgraded to L10nSharp 6.0.0

### Removed

- [SIL.Core.Desktop] Removed deprecated properties and methods from `FileLocator`:
  `DirectoryOfApplicationOrSolution`, `DirectoryOfTheApplicationExecutable`, `LocateExecutable`,
  `GetFileDistributedWithApplication`, `GetDirectoryDistributedWithApplication`,
  and `LocateInProgramFiles`.
- [SIL.Core.Desktop] Removed deprecated methods from `DirectoryUtilities`:
  `CopyDirectoryWithException`, `AreDirectoriesEquivalent`, `MoveDirectorySafely`,
  `GetSafeDirectories`, `DeleteDirectoryRobust`, `GetUniqueFolderPath`. and `DirectoryIsEmpty`.
- [SIL.Core.Desktop] Removed deprecated methods from `FileUtils`: `IsFileLocked`,
  `GrepFile`, `CheckValidPathname`, `ReplaceByCopyDelete`, `MakePathSafeFromEncodingProblems`,
  `NormalizePath`, and `StripFilePrefix`.
- [SIL.Core] Removed deprecated class `CoreSetup`.
- [SIL.Core] Removed deprecated method `CreateResultsWithNoDuplicates` from `ResultSet`.
- [SIL.Core] Removed deprecated extension method `IEnumerable<T>.Concat<T>(string)`.
- [SIL.Core] Removed deprecated methods from `PathUtilities`: `GetDeviceNumber`,
  `PathsAreOnSameVolume`, `PathContainsDirectory`.
- [SIL.Core] Removed deprecated class `HttpUtilityFromMono`.
- [SIL.Core] Removed deprecated parameterless `Init` method from `ExceptionHandler`.
- [SIL.Core] Removed deprecated `Init` method from `UsageReporter` (the one without
  the `reportAsDeveloper` parameter).
- [SIL.Core] Removed deprecated methods from `XmlUtils`: `GetAttributeValue`,
  `GetManditoryAttributeValue`, and `AppendAttribute`.
- [SIL.DblBundle] Removed deprecated methods from `TextBundle`: `CopyVersificationFile`,
  `CopyFontFiles`, and `CopyLdmlFile`.
- [SIL.DictionaryServices.Tests] Removed deprecated `AssertEqualsCanonicalString`
  method from `LiftWriterTests`.
- [SIL.Media] Removed deprecated `AudioSession` method from `AudioFactory`.
- [SIL.TestUtilities] Removed deprecated c'tor, properties and methods from
  `TemporaryFolder`: `TemporaryFolder()`, `FolderPath`, `Delete`, and `GetTemporaryFile`.
- [SIL.Windows.Forms] Removed deprecated `GetSummaryParagraph(string)` method from
  `MetaData`.
- [SIL.Windows.Forms] Removed deprecated `UseComboButtonStyle` from PushButtonColumn`.


## [10.1.0] - 2022-08-26

### Added

- [SIL.Core] Added SIL.PlatformUtilities.Platform.IsFlatpak property.
- [SIL.Core.Desktop] Added Testing channel to UpdateSettings.

### Fixed

- [SIL.Archiving] Fixed formatting of DateTimes
- [SIL.Core] Fixed SIL.IO.PathUtilities.DeleteToRecycleBin and .GetDefaultFileManager to work in a flatpak environment.
- [SIL.Lexicon] Fixed crash caused by incorrect processing of keyboard data
- [SIL.Scripture] Fixed SIL.Scripture.MultilingScrBooks.VerseRefRegex to make punctuation more specific
- [SIL.Windows.Forms] Fixed ImageToolbox.ImageGallery.ImageCollectionManager.FromStandardLocations to work in a flatpak environment.
- [SIL.WritingSystems] Fixed SLDR initialization for users with European number formats.


## [10.0.0] - 2022-08-04

### Added

- [SIL.Windows.Forms] Added extension method InitializeWithAvailableUILocales.
- [SIL.Windows.Forms] Added LocalizationIncompleteDlg and LocalizationIncompleteViewModel classes
- [SIL.Windows.Forms] Added property SummaryDisplayMember to CheckedComboBox.
- [SIL.Core] ErrorReport now has a GetErrorReporter() getter function.
- [SIL.Core] ErrorReport exposes a NotifyUserOfProblemWrapper() protected function, which is designed to make it easier for subclasses to add additional NotifyUserOfProblem options
- [SIL.Core] Added AltImplGetUnicodeCategory function to StringExtensions
- [SIL.WritingSystems] Added static class IcuUCharCategoryExtensions with a method ToUnicodeCategory to translate from Character.UCharCategory to System.Globalization.UnicodeCategory.
- [SIL.Windows.Forms.Scripture] Added event InvalidReferencePasted to VerseControl, which is fired whenever an attempt to paste an invalid scripture reference is made.

### Changed

- [SIL.Windows.Forms.WritingSystems] Moved (internal) extension method InitializeWithAvailableUILocales to SIL.Windows.Forms.
- [SIL.Windows.Forms.WritingSystems] Added additional optional localizationIncompleteViewModel parameter to ToolStripExtensions.InitializeWithAvailableUILocales.
- [SIL.Core] If NotifyUserOfProblem is called with a null exception, it will no longer call UsageReporter.ReportException
- Replace deprecated `Mono.Posix` dependency with `Mono.Unix` (#1186)

### Removed

- Removed the "new" DisplayMember property from CheckedComboBox (which overrode the base class member). I don't believe this is a breaking change.


## [9.0.0] - 2022-06-03

### Added

- [SIL.Core] NamePrefix setting and CleanupTempFolder method added to TempFile
- [SIL.Core] Utility methods to remove XML namespaces
- [SIL.Core.Desktop] Serializable class `UpdateSettings` (settings for getting updates)
- [SIL.Windows.Forms] `CssLinkHref` property to `ShowReleaseNotesDialog` to allow linking to CSS
  file for displaying Markdown output.
- [SIL.Scripture] `IScrVerseRef` interface (largely extracted from `VerseRef`)
- [SIL.Windows.Forms] `ParentFormBase` to allow showing a child form that is modal with respect to
  the parent but not application modal
- [SIL.Windows.Forms] `GraphicsManager` class that allows to select desired GTK version.
  Default: GTK2
- [SIL.Windows.Forms] Options for `FlexibleMessageBox` to show in the taskbar and to show on top of other windows
- [SIL.Windows.Forms.DblBundle] virtual method `SelectProjectDlgBase.CreateFileDialog()` to allow
  customization in derived class (#797)
- [SIL.Windows.Forms.SettingProtection] overload of SetSettingsProtection method that takes a ToolStripItem
- [SIL.WritingSystems] Allow specifying an alias to another Writing System for changing between upper- and lowercase
- [SIL.Core] Extension method to get longest useful substring
- [SIL.Core] Extension method IsLikelyWordForming to include letters, format characters, PUA and marks (diacritics, etc.)
- [SIL.Core.Desktop, SIL.Lift, SIL.Linux.Logging] Added .NET Standard 2.0 target.
- [SIL.Core.Desktop] USBDrive API is only supported in .NET Framework.
- [SIL.Windows.Forms] Caller can override the default save image metadata action from the image toolbox
- [SIL.Core, SIL.Windows.Forms] `IErrorReporter` interface added a simpler overload of NotifyUserOfProblem method, which must be implemented by IErrorReporters.
  (It is acceptable for implementers to just fill some parameters then call the original method)
  `ConsoleErrorReporter` and `WinFormsErrorReporter` implement `IErrorReporter`'s new interface method
- [SIL.Core] Added overload of SerializeToFileWithWriteThrough to simplify error handling.
- [SIL.Windows.Forms] Added a CheckedComboBox control
- [SIL.WritingSystems] Added several methods to IetfLanguageTag class to support getting language names.
- [SIL.Windows.Forms.WritingSystems] Added extension method InitializeWithAvailableUILocales
- [SIL.WritingSystems] Added WellKnownSubtag zh-TW.

### Fixed

- [SIL.Windows.Forms] Fix bug where changing `ImageCollection` search language too soon could crash.
- [SIL.Windows.Forms] Fix bug where image license could not be changed from Creative Commons.
- [SIL.Windows.Forms] Fix bug where `PalasoImage` disposes of its `Image` prematurely
- [SIL.Windows.Forms] Save non-CC licenses properly in images
- [SIL.Windows.Forms.Keyboarding] Avoid crashes in cases where Ibus connection dropped
- [SIL.Windows.Forms.Keyboarding] Copy `SIL.Windows.Forms.Keyboarding.dll.config` to output directory
- [SIL.WritingSystems] Fix case mismatch with `needsCompiling` attribute
- [SIL.Windows.Forms.ClearShare.WinFormsUI] Restore default version (4.0) for CC licenses after CC0 was used
- [SIL.Windows.Forms] Layout issues in the ExceptionReportingDialog to prevent overlapping text.

### Changed

- [SIL.WritingSystems] Update `langtags.json` to the latest
- [SIL.Scripture] Made `VerseRef` class implement new `IScrVerseRef` interface
- [SIL.Forms.Scripture] Changed VerseControl to use `IScrVerseRef` and not depend directly on
  `ScrVerse`
- [SIL.Windows.Forms] Removed dependency on gtk-sharp/gdk-sharp; unmanaged libgtk/libgdk libraries
  get loaded dynamically at runtime
- [SIL.Windows.Forms] `PortableClipboard` uses unmanaged libgtk/libgdk methods instead of using
  gtk-sharp
- [SIL.Windows.Forms.SettingProtection] Deprecated ManageComponent method
- [SIL.Scripture] VerseRef.TrySetVerseUnicode: Improve handling of non-decimal numerals and surrogate pair numerals (#1000)
- [SIL.Windows.Forms.WritingSystems] Ignore deprecated region subtags in `ScriptRegionVariantView`(#763)
- [SIL.Windows.Forms.DblBundle] Upgraded to version 5.0 (beta) of `L10NSharp.dll`
- [SIL.Windows.Forms.Keyboarding] Upgraded to version 5.0 (beta) of `L10NSharp.dll`
- [SIL.Windows.Forms.WritingSystems] Upgraded to version 5.0 (beta) of `L10NSharp.dll`
- [SIL.Windows.Forms] Upgraded to version 5.0 (beta) of `L10NSharp.dll`
- [SIL.Core] Corrected logic in extension method GetLongestUsefulCommonSubstring
- [SIL.Windows.Forms.ClearShare.WinFormsUI] Default to CC-BY for new CC licenses
- [SIL.Media] Allow RecordingDeviceIndicator to find new sound input device when there was no selected device (state == NotYetStarted)
- [SIL.Windows.Forms] Internationalized the ExceptionReportingDialog.
- [SIL.Windows.Forms] Corrected typo in the name of AcquireImageControl.SetInitialSearchString
- [SIL.Core] ConsoleErrorReporter logs exception if available
- [SIL.Core, SIL.Windows.Forms] If WinFormsErrorReporter is set as the ErrorReporter, and ErrorReporter.NotifyUserOfProblem(IRepeatNoticePolicy, Exception, String, params object[]) is passed null for the exception, the "Details" button will no longer appear, making this consistent with the no-Exception overload of this method
- [SIL.WritingSystems] Changed behavior of IetfLanguageTag to better handle zh-TW.


## [8.0.0] - 2021-03-04

### Added

- [SIL.DblBundle] `DblMetadata.Load` overload to allow deserialization from a `TextReader`.
- [SIL.Scripture] `Versification.Table.Load` overload to allow deserialization from a `TextReader`.
- [SIL.DblBundle] `TextBundle<TM, TL>.GetVersification` (to replace deprecated `CopyVersificationFile`)
- [SIL.DblBundle] `TextBundle<TM, TL>.GetFonts` (to replace deprecated `CopyFontFiles`)
- [SIL.DblBundle] `TextBundle<TM, TL>.GetLdml` (to replace deprecated `CopyLdmlFile`)
- [SIL.Scripture] `ScrVers.Save` overload to allow serialization to a `TextWriter`.
- [SIL.Scripture] `VerseRef.TrySetVerseUnicode` to set 'verse' and 'verseRef' variables with non-Roman numerals.
- [SIL.Core] `XmlSerializationHelper.Serialize<T>` to allow serialization to a `TextWriter`.
- [SIL.Core] `XmlSerializationHelper.Deserialize<T>` to allow deserialization from a `TextReader`.
- [SIL.Core] `Platform.IsGnomeShell` to detect if executing in a Gnome Shell
- [SIL.Core] `XmlSerializationHelper.SerializeToString<T>` overload to allow caller to specify encoding.
- [SIL.Core] Additional parameter to `ProcessExtensions.RunProcess` to allow redirecting stderr.

### Fixed

- [SIL.Windows.Forms.Keyboarding] Use signed version of `Keyman*Interop.dll` (#865)
- [SIL.Windows.Forms.Keyboarding] Fixed keyboard switching for Ubuntu 18.04 (#887)
- [SIL.Windows.Forms] Use signed versions of `ibusdotnet.dll`, `Interop.WIA.dll`,
  `DialogAdapters.dll`, and `MarkdownDeep.dll` (#865)
- [SIL.Media] Fix missing `irrKlang.NET4.dll` exception by copying it to `lib` folder in output

### Changed

- Add build number to `AssemblyFileVersion`
- Improve nuget symbol packages
- Use NUnit 3 for unit tests
- [SIL.Core, SIL.Core.Desktop] Move several classes back to `SIL.Core` from `SIL.Core.Desktop` to
  make them available to .NET Standard clients:
  - IO/PathUtilities
  - IO/TempFileForSafeWriting
  - Reporting/AnalyticsEventSender
  - Reporting/ConfigurationException
  - Reporting/ConsoleErrorReporter
  - Reporting/ConsoleExceptionHandler
  - Reporting/ErrorReport
  - Reporting/ExceptionHandler
  - Reporting/ExceptionHelper
  - Reporting/Logger
  - Reporting/ReportingSettings
  - Reporting/UsageReporter
- [SIL.Windows.Forms] Remove unnecessary dependency on `NAudio`
- [SIL.Core] Move `HandleUnhandledException()` method from derived classes to base class
- [SIL.Core] `ConsoleExceptionHandler` class is now public
- [SIL.DblBundle.Tests] Create nuget package
- [SIL.Windows.Forms] Use the new Registered trademark logo (in About Box). Remove 132x148 logo.
- [SIL.Windows.Forms] Use [Markdig](https://github.com/lunet-io/markdig) instead of
  [MarkdownDeep.NET](https://www.toptensoftware.com/markdowndeep/)

### Deprecated

- [SIL.Core] Deprecate `ExceptionHandler.Init()` method in favor of more explicit version
  `ExceptionHandler.Init(ExceptionHandler)`, e.g. `ExceptionHandler.Init(new WinFormsExceptionHandler())`
- [SIL.Core] Deprecate `HttpUtilityFromMono` class. Use `System.Web.HttpUtility` instead.
- [SIL.DblBundle] Deprecate `TextBundle.CopyVersificationFile`, `CopyFontFiles` and
  `CopyLdmlFile` in favor of `GetVersificationFile`, `GetFontFiles`, and `GetLdmlFile`.

### Removed

- [SIL.NUnit3Compatibility] Remove this project because we're using NUnit 3 now.


## [7.0.0] - 2019-08-29

### Added

- [SIL.Core] new properties for processor architecture: `Platform.ProcessArchitecture` and
  `Platform.IsRunning64Bit`
- [SIL.NUnit3Compatibility] new project/package that allows to use NUnit3 syntax with NUnit2
  projects

[Unreleased]: https://github.com/sillsdev/libpalaso/compare/v16.0.0...master
[16.0.0]: https://github.com/sillsdev/libpalaso/compare/v15.0.0...v16.0.0
[15.0.0]: https://github.com/sillsdev/libpalaso/compare/v14.1.1...v15.0.0
[14.1.1]: https://github.com/sillsdev/libpalaso/compare/v14.1.0...v14.1.1
[14.1.0]: https://github.com/sillsdev/libpalaso/compare/v14.0.0...v14.1.0
[14.0.0]: https://github.com/sillsdev/libpalaso/compare/v13.0.1...v14.0.0
[13.0.1]: https://github.com/sillsdev/libpalaso/compare/v13.0.0...v13.0.1
[13.0.0]: https://github.com/sillsdev/libpalaso/compare/v12.0.1...v13.0.0
[12.0.1]: https://github.com/sillsdev/libpalaso/compare/v12.0.0...v12.0.1
[12.0.0]: https://github.com/sillsdev/libpalaso/compare/v11.0.1...v12.0.0
[11.0.1]: https://github.com/sillsdev/libpalaso/compare/v11.0.0...v11.0.1
[11.0.0]: https://github.com/sillsdev/libpalaso/compare/v10.1.0...v11.0.0
[10.1.0]: https://github.com/sillsdev/libpalaso/compare/v10.0.0...v10.1.0
[10.0.0]: https://github.com/sillsdev/libpalaso/compare/v9.0.0...v10.0.0
[9.0.0]: https://github.com/sillsdev/libpalaso/compare/v8.0.0...v9.0.0
[8.0.0]: https://github.com/sillsdev/libpalaso/compare/v7.0.0...v8.0.0
[7.0.0]: https://github.com/sillsdev/libpalaso/compare/v5.0...v7.0.0

### Changed

- Create nuget packages
- [SIL.Media] `IAudioRecorder.SelectedDevice` now returns a `IRecordingDevice` which both the
  NAudio and AlsaAudio `RecordingDevice` implement. This allows to use the same assembly
  on both Windows and Linux (although the limitations what works and what doesn't work remain the
  same)
- [SIL.Media] cleanup of `AudioSession` API: rename `AudioIrrKlangSession` to `WindowsAudioSession`.
  `AudioAlsaSession` and `WindowsAudioSession` are now internal (they were never intended to
  be used directly)
- [SIL.Media] move some interfaces around so that they live in `SIL.Media` instead of
  `SIL.Media.Naudio`: `IAudioRecorder`, `RecordingState`, `IAudioPlayer`<|MERGE_RESOLUTION|>--- conflicted
+++ resolved
@@ -20,10 +20,7 @@
 
 - [SIL.Windows.Forms] Added PortableClipboard.CanGetImage()
 - [ClipboardTestApp] Restored this test program and added tests for PortableClipboard.CanGetImage() and GetImageFromClipboard()
-<<<<<<< HEAD
 - [SIL.Windows.Forms] Added KeysExtensions class with the IsNavigationKey extension method.
-=======
->>>>>>> 5a3933d7
 
 ### Fixed
 
