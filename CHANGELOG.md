--- conflicted
+++ resolved
@@ -41,11 +41,8 @@
   (It is acceptable for implementers to just fill some parameters then call the original method)
   `ConsoleErrorReporter` and `WinFormsErrorReporter` implement `IErrorReporter`'s new interface method
 - [SIL.Core] Added override of SerializeToFileWithWriteThrough to simplify error handling.
-<<<<<<< HEAD
+- [SIL.Windows.Forms] Added a CheckedComboBox control
 - [SIL.WritingSystems] Added several methods to IetfLanguageTag class to support getting language names.
-=======
-- [SIL.Windows.Forms] Added a CheckedComboBox control
->>>>>>> 1513b9fb
 
 ### Changed
 
