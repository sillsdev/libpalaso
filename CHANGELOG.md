# Change Log

All notable changes to this project will be documented in this file.

The format is based on [Keep a Changelog](http://keepachangelog.com/)
and this project adheres to [Semantic Versioning](http://semver.org/).

<!-- Available types of changes:
### Added
### Changed
### Fixed
### Deprecated
### Removed
### Security
-->

## [Unreleased]

### Added

- [SIL.Windows.Forms] `ImageToolboxControl.ImageChanged` (selected or cropped) and `ImageToolboxControl.MetadataChanged` events
<<<<<<< HEAD
- [SIL.Windows.Forms] `CanWriteToDirectories`, `CanWriteToDirectory` and `ReportDefenderProblem`
=======
- [SIL.Scripture] Made static methods TryGetVerseNum, ParseVerseNumberRange, and ParseVerseNumber public

### Changed

- [SIL.Media] Changed the FrameRate reported in VideoInfo from FrameRate to AvgFrameRate.
>>>>>>> 8af58750

### Fixed

- [SIL.Core] Make RetryUtility retry for exceptions that are subclasses of the ones listed to try. For example, by default (IOException) it will now retry for FileNotFoundException.

## [12.0.1] - 2023-05-26

### Fixed

- [SIL.Windows.Forms] Make `PalasoImage.FromFile(Robustly)` methods more robust
- [SIL.Windows.Forms] Update dll to `libdl.so.2` to make compatible with Ubuntu 22.x.  Affects multiple projects.
- [SIL.Core] Fixed `BulkObservableList.MoveRange` method when moving a single item forward.

## [12.0.0] - 2023-02-14

### Added

- [SIL.Core.Desktop] Added aiff, m4a, voc, and amr formats to AudioFileExtensions
- [SIL.Core.Desktop] Added webm and mkv formats to VideoFileExtensions
- [SIL.Media] MediaInfo.AnalysisData property
- [SIL.Media] MediaInfo.FFprobeFolder

### Changed

- [SIL.Core.Desktop] Fixed typo in list of AudioFileExtensions: "acc" changed to "aac"
- [SIL.Media] FFmpegRunner will now also look for and use a version of FFmpeg installed using chocolatey
- [SIL.Media] MediaInfo now used FFprobe instead of FFmpeg to get media information. Depends on FFMpegCore library.

### Removed

- [SIL.Media] MediaInfo.RawData property (replaced by AnalysisData)

## [11.0.1] - 2023-01-27

### Fixed

- [SIL.Windows.Forms] Prevent changing row in ContributorsListControl if the row is dirty and is not in a valid state to commit edit (SP-2297)

## [11.0.0] - 2023-01-19

### Added

- [SIL.Core] Added `SIL.Reporting.FontAnalytics` class.
- [SIL.Core] Added `ObjectModel.ObservableISet` as a parent class to the existing `ObservableHashSet`
- [SIL.Core] Added `ObjectModel.ObservableSortedSet` (child class of `ObservableISet`)
- [SIL.DblBundle] Added const strings to UsxNode for the various USX element names.
- [SIL.DblBundle] Added protected method GetAttribute to UsxNode.
- [SIL.DblBundle] Added sealed subclasses of UsxNode: UsxPara and UsxChar.
- [SIL.DblBundle] Added property IsChapterStart to UsxChapter.
- [SIL.Reporting] Added TypeOfExistingHandler property to ExceptionHandler.

### Fixed

- [SIL.DblBundle] Attempting to construct a UsxNode based on an invalid XmlNode now throws an exception in the constructor in most cases rather than later when properties are accessed.
- [SIL.DblBundle] Accessing UsxChapter.ChapterNumber on a chapter end node returns the chapter number (from the eid attribute) instead of throwing an exception.
- [SIL.WritingSystems] Prevent (and clean up) duplicate URLs in LDML files for Fonts, Keyboards, and Spell Check Dictionaries.
- [SIL.Archiving] Set UseZip64WhenSaving to Zip64Option.AsNecessary to prevent crash with large archives

### Changed

- [SIL.Archiving] Changed REAP access protocol label from "Insite users" to "REAP users"
- [SIL.Archiving] Fixed typo in name of ArchiveAccessProtocol.GetDocumentationUri methods
- [SIL.Archiving] Changed ArchiveAccessProtocol.GetDocumentationUri methods
- [SIL.Archiving] Changed ArchiveAccessProtocol.SetChoicesFromCsv to thow ArgumentNullException instead of NullReferenceException. Also made it discard duplicate choices if the list contains duplicates.
- [SIL.Core] `FileLocationUtilities.GetDirectoryDistributedWithApplication` checks not only in
  `DistFiles`, `common`, and `src` subdirectories, but also directly in the application or solution directory.
- [SIL.Core] Store URLs in Sets instead of Lists in `IKeyboardDefinition` (to prevent duplicates)
- [SIL.DblBundle.Tests] Made GetChaptersAndParasForMarkOneContaining2Verses private.
- [SIL.DblBundle] Made UsxNode abstract.
- [SIL.DblBundle] Made UsxNode.StyleTag virtual. Calling UsxChapter.StyleTag on a chapter end node returns null instead of throwing an exception.
- [SIL.DblBundle] Made UsxChapter sealed.
- [SIL.Core] Store URLs in Sets instead of Lists in `FontDefinition` and `SpellCheckDictionaryDefinition` (to prevent duplicates)
- [SIL.Windows.Forms] Upgraded to L10nSharp 6.0.0
- [SIL.Windows.Forms.DblBundle] Upgraded to L10nSharp 6.0.0
- [SIL.Windows.Forms.WritingSystems] Upgraded to L10nSharp 6.0.0

### Removed

- [SIL.Core.Desktop] Removed deprecated properties and methods from `FileLocator`:
  `DirectoryOfApplicationOrSolution`, `DirectoryOfTheApplicationExecutable`, `LocateExecutable`,
  `GetFileDistributedWithApplication`, `GetDirectoryDistributedWithApplication`,
  and `LocateInProgramFiles`.
- [SIL.Core.Desktop] Removed deprecated methods from `DirectoryUtilities`:
  `CopyDirectoryWithException`, `AreDirectoriesEquivalent`, `MoveDirectorySafely`,
  `GetSafeDirectories`, `DeleteDirectoryRobust`, `GetUniqueFolderPath`. and `DirectoryIsEmpty`.
- [SIL.Core.Desktop] Removed deprecated methods from `FileUtils`: `IsFileLocked`,
  `GrepFile`, `CheckValidPathname`, `ReplaceByCopyDelete`, `MakePathSafeFromEncodingProblems`,
  `NormalizePath`, and `StripFilePrefix`.
- [SIL.Core] Removed deprecated class `CoreSetup`.
- [SIL.Core] Removed deprecated method `CreateResultsWithNoDuplicates` from `ResultSet`.
- [SIL.Core] Removed deprecated extension method `IEnumerable<T>.Concat<T>(string)`.
- [SIL.Core] Removed deprecated methods from `PathUtilities`: `GetDeviceNumber`,
  `PathsAreOnSameVolume`, `PathContainsDirectory`.
- [SIL.Core] Removed deprecated class `HttpUtilityFromMono`.
- [SIL.Core] Removed deprecated parameterless `Init` method from `ExceptionHandler`.
- [SIL.Core] Removed deprecated `Init` method from `UsageReporter` (the one without
  the `reportAsDeveloper` parameter).
- [SIL.Core] Removed deprecated methods from `XmlUtils`: `GetAttributeValue`,
  `GetManditoryAttributeValue`, and `AppendAttribute`.
- [SIL.DblBundle] Removed deprecated methods from `TextBundle`: `CopyVersificationFile`,
  `CopyFontFiles`, and `CopyLdmlFile`.
- [SIL.DictionaryServices.Tests] Removed deprecated `AssertEqualsCanonicalString`
  method from `LiftWriterTests`.
- [SIL.Media] Removed deprecated `AudioSession` method from `AudioFactory`.
- [SIL.TestUtilities] Removed deprecated c'tor, properties and methods from
  `TemporaryFolder`: `TemporaryFolder()`, `FolderPath`, `Delete`, and `GetTemporaryFile`.
- [SIL.Windows.Forms] Removed deprecated `GetSummaryParagraph(string)` method from
  `MetaData`.
- [SIL.Windows.Forms] Removed deprecated `UseComboButtonStyle` from PushButtonColumn`.

## [10.1.0] - 2022-08-26

### Added

- [SIL.Core] Added SIL.PlatformUtilities.Platform.IsFlatpak property.
- [SIL.Core.Desktop] Added Testing channel to UpdateSettings.

### Fixed
- [SIL.Archiving] Fixed formatting of DateTimes
- [SIL.Core] Fixed SIL.IO.PathUtilities.DeleteToRecycleBin and .GetDefaultFileManager to work in a flatpak environment.
- [SIL.Lexicon] Fixed crash caused by incorrect processing of keyboard data
- [SIL.Scripture] Fixed SIL.Scripture.MultilingScrBooks.VerseRefRegex to make punctuation more specific
- [SIL.Windows.Forms] Fixed ImageToolbox.ImageGallery.ImageCollectionManager.FromStandardLocations to work in a flatpak environment.
- [SIL.WritingSystems] Fixed SLDR initialization for users with European number formats.

## [10.0.0] - 2022-08-04

### Added
- [SIL.Windows.Forms] Added extension method InitializeWithAvailableUILocales.
- [SIL.Windows.Forms] Added LocalizationIncompleteDlg and LocalizationIncompleteViewModel classes
- [SIL.Windows.Forms] Added property SummaryDisplayMember to CheckedComboBox.
- [SIL.Core] ErrorReport now has a GetErrorReporter() getter function.
- [SIL.Core] ErrorReport exposes a NotifyUserOfProblemWrapper() protected function, which is designed to make it easier for subclasses to add additional NotifyUserOfProblem options
- [SIL.Core] Added AltImplGetUnicodeCategory function to StringExtensions
- [SIL.WritingSystems] Added static class IcuUCharCategoryExtensions with a method ToUnicodeCategory to translate from Character.UCharCategory to System.Globalization.UnicodeCategory.
- [SIL.Windows.Forms.Scripture] Added event InvalidReferencePasted to VerseControl, which is fired whenever an attempt to paste an invalid scripture reference is made.

### Changed
- [SIL.Windows.Forms.WritingSystems] Moved (internal) extension method InitializeWithAvailableUILocales to SIL.Windows.Forms.
- [SIL.Windows.Forms.WritingSystems] Added additional optional localizationIncompleteViewModel parameter to ToolStripExtensions.InitializeWithAvailableUILocales.
- [SIL.Core] If NotifyUserOfProblem is called with a null exception, it will no longer call UsageReporter.ReportException
- Replace deprecated `Mono.Posix` dependency with `Mono.Unix` (#1186)

### Removed
- Removed the "new" DisplayMember property from CheckedComboBox (which overrode the base class member). I don't believe this is a breaking change.

## [9.0.0] - 2022-06-03

### Added
- [SIL.Core] NamePrefix setting and CleanupTempFolder method added to TempFile
- [SIL.Core] Utility methods to remove XML namespaces
- [SIL.Core.Desktop] Serializable class `UpdateSettings` (settings for getting updates)
- [SIL.Windows.Forms] `CssLinkHref` property to `ShowReleaseNotesDialog` to allow linking to CSS
  file for displaying Markdown output.
- [SIL.Scripture] `IScrVerseRef` interface (largely extracted from `VerseRef`)
- [SIL.Windows.Forms] `ParentFormBase` to allow showing a child form that is modal with respect to
  the parent but not application modal
- [SIL.Windows.Forms] `GraphicsManager` class that allows to select desired GTK version.
  Default: GTK2
- [SIL.Windows.Forms] Options for `FlexibleMessageBox` to show in the taskbar and to show on top of other windows
- [SIL.Windows.Forms.DblBundle] virtual method `SelectProjectDlgBase.CreateFileDialog()` to allow
  customization in derived class (#797)
- [SIL.Windows.Forms.SettingProtection] overload of SetSettingsProtection method that takes a ToolStripItem
- [SIL.WritingSystems] Allow specifying an alias to another Writing System for changing between upper- and lowercase
- [SIL.Core] Extension method to get longest useful substring
- [SIL.Core] Extension method IsLikelyWordForming to include letters, format characters, PUA and marks (diacritics, etc.)
- [SIL.Core.Desktop, SIL.Lift, SIL.Linux.Logging] Added .NET Standard 2.0 target.
- [SIL.Core.Desktop] USBDrive API is only supported in .NET Framework.
- [SIL.Windows.Forms] Caller can override the default save image metadata action from the image toolbox
- [SIL.Core, SIL.Windows.Forms] `IErrorReporter` interface added a simpler overload of NotifyUserOfProblem method, which must be implemented by IErrorReporters.
  (It is acceptable for implementers to just fill some parameters then call the original method)
  `ConsoleErrorReporter` and `WinFormsErrorReporter` implement `IErrorReporter`'s new interface method
- [SIL.Core] Added override of SerializeToFileWithWriteThrough to simplify error handling.
- [SIL.Windows.Forms] Added a CheckedComboBox control
- [SIL.WritingSystems] Added several methods to IetfLanguageTag class to support getting language names.
- [SIL.Windows.Forms.WritingSystems] Added extension method InitializeWithAvailableUILocales
- [SIL.WritingSystems] Added WellKnownSubtag zh-TW.

### Changed

- [SIL.WritingSystems] Update `langtags.json` to the latest
- [SIL.Scripture] Made `VerseRef` class implement new `IScrVerseRef` interface
- [SIL.Forms.Scripture] Changed VerseControl to use `IScrVerseRef` and not depend directly on
  `ScrVerse`
- [SIL.Windows.Forms] Removed dependency on gtk-sharp/gdk-sharp; unmanaged libgtk/libgdk libraries
  get loaded dynamically at runtime
- [SIL.Windows.Forms] `PortableClipboard` uses unmanaged libgtk/libgdk methods instead of using
  gtk-sharp
- [SIL.Windows.Forms.SettingProtection] Deprecated ManageComponent method
- [SIL.Scripture] VerseRef.TrySetVerseUnicode: Improve handling of non-decimal numerals and surrogate pair numerals (#1000)
- [SIL.Windows.Forms.WritingSystems] Ignore deprecated region subtags in `ScriptRegionVariantView`(#763)
- [SIL.Windows.Forms.DblBundle] Upgraded to version 5.0 (beta) of `L10NSharp.dll`
- [SIL.Windows.Forms.Keyboarding] Upgraded to version 5.0 (beta) of `L10NSharp.dll`
- [SIL.Windows.Forms.WritingSystems] Upgraded to version 5.0 (beta) of `L10NSharp.dll`
- [SIL.Windows.Forms] Upgraded to version 5.0 (beta) of `L10NSharp.dll`
- [SIL.Core] Corrected logic in extension method GetLongestUsefulCommonSubstring
- [SIL.Windows.Forms.ClearShare.WinFormsUI] Default to CC-BY for new CC licenses
- [SIL.Media] Allow RecordingDeviceIndicator to find new sound input device when there was no selected device (state == NotYetStarted)
- [SIL.Windows.Forms] Internationalized the ExceptionReportingDialog.
- [SIL.Windows.Forms] Corrected typo in the name of AcquireImageControl.SetInitialSearchString
- [SIL.Core] ConsoleErrorReporter logs exception if available
- [SIL.Core, SIL.Windows.Forms] If WinFormsErrorReporter is set as the ErrorReporter, and ErrorReporter.NotifyUserOfProblem(IRepeatNoticePolicy, Exception, String, params object[]) is passed null for the exception, the "Details" button will no longer appear, making this consistent with the no-Exception overload of this method
- [SIL.WritingSystems] Changed behavior of IetfLanguageTag to better handle zh-TW.

### Fixed

- [SIL.Windows.Forms] Fix bug where changing `ImageCollection` search language too soon could crash.
- [SIL.Windows.Forms] Fix bug where image license could not be changed from Creative Commons.
- [SIL.Windows.Forms] Fix bug where `PalasoImage` disposes of its `Image` prematurely
- [SIL.Windows.Forms] Save non-CC licenses properly in images
- [SIL.Windows.Forms.Keyboarding] Avoid crashes in cases where Ibus connection dropped
- [SIL.Windows.Forms.Keyboarding] Copy `SIL.Windows.Forms.Keyboarding.dll.config` to output directory
- [SIL.WritingSystems] Fix case mismatch with `needsCompiling` attribute
- [SIL.Windows.Forms.ClearShare.WinFormsUI] Restore default version (4.0) for CC licenses after CC0 was used
- [SIL.Windows.Forms] Layout issues in the ExceptionReportingDialog to prevent overlapping text.

## [8.0.0] - 2021-03-04

### Added

- [SIL.DblBundle] `DblMetadata.Load` overload to allow deserialization from a `TextReader`.
- [SIL.Scripture] `Versification.Table.Load` overload to allow deserialization from a `TextReader`.
- [SIL.DblBundle] `TextBundle<TM, TL>.GetVersification` (to replace deprecated `CopyVersificationFile`)
- [SIL.DblBundle] `TextBundle<TM, TL>.GetFonts` (to replace deprecated `CopyFontFiles`)
- [SIL.DblBundle] `TextBundle<TM, TL>.GetLdml` (to replace deprecated `CopyLdmlFile`)
- [SIL.Scripture] `ScrVers.Save` overload to allow serialization to a `TextWriter`.
- [SIL.Scripture] `VerseRef.TrySetVerseUnicode` to set 'verse' and 'verseRef' variables with non-Roman numerals.
- [SIL.Core] `XmlSerializationHelper.Serialize<T>` to allow serialization to a `TextWriter`.
- [SIL.Core] `XmlSerializationHelper.Deserialize<T>` to allow deserialization from a `TextReader`.
- [SIL.Core] `Platform.IsGnomeShell` to detect if executing in a Gnome Shell
- [SIL.Core] `XmlSerializationHelper.SerializeToString<T>` overload to allow caller to specify encoding.
- [SIL.Core] Additional parameter to `ProcessExtensions.RunProcess` to allow redirecting stderr.

### Changed

- Add build number to `AssemblyFileVersion`
- Improve nuget symbol packages
- Use NUnit 3 for unit tests
- [SIL.Core, SIL.Core.Desktop] Move several classes back to `SIL.Core` from `SIL.Core.Desktop` to
  make them available to .NET Standard clients:
  - IO/PathUtilities
  - IO/TempFileForSafeWriting
  - Reporting/AnalyticsEventSender
  - Reporting/ConfigurationException
  - Reporting/ConsoleErrorReporter
  - Reporting/ConsoleExceptionHandler
  - Reporting/ErrorReport
  - Reporting/ExceptionHandler
  - Reporting/ExceptionHelper
  - Reporting/Logger
  - Reporting/ReportingSettings
  - Reporting/UsageReporter
- [SIL.Windows.Forms] Remove unnecessary dependency on `NAudio`
- [SIL.Core] Move `HandleUnhandledException()` method from derived classes to base class
- [SIL.Core] `ConsoleExceptionHandler` class is now public
- [SIL.DblBundle.Tests] Create nuget package
- [SIL.Windows.Forms] Use the new Registered trademark logo (in About Box). Remove 132x148 logo.
- [SIL.Windows.Forms] Use [Markdig](https://github.com/lunet-io/markdig) instead of
  [MarkdownDeep.NET](https://www.toptensoftware.com/markdowndeep/)

### Fixed

- [SIL.Windows.Forms.Keyboarding] Use signed version of `Keyman*Interop.dll` (#865)
- [SIL.Windows.Forms.Keyboarding] Fixed keyboard switching for Ubuntu 18.04 (#887)
- [SIL.Windows.Forms] Use signed versions of `ibusdotnet.dll`, `Interop.WIA.dll`,
  `DialogAdapters.dll`, and `MarkdownDeep.dll` (#865)
- [SIL.Media] Fix missing `irrKlang.NET4.dll` exception by copying it to `lib` folder in output

### Deprecated

- [SIL.Core] Deprecate `ExceptionHandler.Init()` method in favor of more explicit version
  `ExceptionHandler.Init(ExceptionHandler)`, e.g. `ExceptionHandler.Init(new WinFormsExceptionHandler())`
- [SIL.Core] Deprecate `HttpUtilityFromMono` class. Use `System.Web.HttpUtility` instead.
- [SIL.DblBundle] Deprecate `TextBundle.CopyVersificationFile`, `CopyFontFiles` and
  `CopyLdmlFile` in favor of `GetVersificationFile`, `GetFontFiles`, and `GetLdmlFile`.

### Removed

- [SIL.NUnit3Compatibility] Remove this project because we're using NUnit 3 now.

## [7.0.0] - 2019-08-29

### Changed

- Create nuget packages
- [SIL.Media] `IAudioRecorder.SelectedDevice` now returns a `IRecordingDevice` which both the
  NAudio and AlsaAudio `RecordingDevice` implement. This allows to use the same assembly
  on both Windows and Linux (although the limitations what works and what doesn't work remain the
  same)
- [SIL.Media] cleanup of `AudioSession` API: rename `AudioIrrKlangSession` to `WindowsAudioSession`.
  `AudioAlsaSession` and `WindowsAudioSession` are now internal (they were never intended to
  be used directly)
- [SIL.Media] move some interfaces around so that they live in `SIL.Media` instead of
  `SIL.Media.Naudio`: `IAudioRecorder`, `RecordingState`, `IAudioPlayer`

### Added

- [SIL.Core] new properties for processor architecture: `Platform.ProcessArchitecture` and
  `Platform.IsRunning64Bit`
- [SIL.NUnit3Compatibility] new project/package that allows to use NUnit3 syntax with NUnit2
  projects

[Unreleased]: https://github.com/sillsdev/libpalaso/compare/v12.0.1...master

[12.0.1]: https://github.com/sillsdev/libpalaso/compare/v12.0.0...v12.0.1
[12.0.0]: https://github.com/sillsdev/libpalaso/compare/v11.0.1...v12.0.0
[11.0.1]: https://github.com/sillsdev/libpalaso/compare/v11.0.0...v11.0.1
[11.0.0]: https://github.com/sillsdev/libpalaso/compare/v10.1.0...v11.0.0
[10.1.0]: https://github.com/sillsdev/libpalaso/compare/v10.0.0...v10.1.0
[10.0.0]: https://github.com/sillsdev/libpalaso/compare/v9.0.0...v10.0.0
[9.0.0]: https://github.com/sillsdev/libpalaso/compare/v8.0.0...v9.0.0
[8.0.0]: https://github.com/sillsdev/libpalaso/compare/v7.0.0...v8.0.0
[7.0.0]: https://github.com/sillsdev/libpalaso/compare/v5.0...v7.0.0<|MERGE_RESOLUTION|>--- conflicted
+++ resolved
@@ -19,15 +19,12 @@
 ### Added
 
 - [SIL.Windows.Forms] `ImageToolboxControl.ImageChanged` (selected or cropped) and `ImageToolboxControl.MetadataChanged` events
-<<<<<<< HEAD
+- [SIL.Scripture] Made static methods TryGetVerseNum, ParseVerseNumberRange, and ParseVerseNumber public
 - [SIL.Windows.Forms] `CanWriteToDirectories`, `CanWriteToDirectory` and `ReportDefenderProblem`
-=======
-- [SIL.Scripture] Made static methods TryGetVerseNum, ParseVerseNumberRange, and ParseVerseNumber public
 
 ### Changed
 
 - [SIL.Media] Changed the FrameRate reported in VideoInfo from FrameRate to AvgFrameRate.
->>>>>>> 8af58750
 
 ### Fixed
 
