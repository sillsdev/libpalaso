# Change Log

All notable changes to this project will be documented in this file.

The format is based on [Keep a Changelog](http://keepachangelog.com/)
and this project adheres to [Semantic Versioning](http://semver.org/).

<!-- Available types of changes:
### Added
### Changed
### Fixed
### Deprecated
### Removed
### Security
-->

## [Unreleased]

### Added

- [SIL.WritingSystems] Added public DownloadLanguageTags method for updating the cached langtags.json from the SLDR repository.
- [SIL.Core] Add environment variable to disable `GlobalMutex` across processes. Helpful for snap packages in Linux.
- [SIL.Core] Added string extension method SplitLines.
- [SIL.Windows.Forms] Added ContributorsListControl.Initialize method to allow the model to be set later when using the (existing) parameterless constructor in Designer.
- [SIL.Windows.Forms] In class SettingsLauncherButton, added property Link to expose the link label. This enables changing its color, font, etc.
- [SIL.Windows.Forms.Scripture] Added VerseControl.TabKeyPressedInVerseField event to VerseControl to support tabbing out of the verse field of a VerseControl into the next control in the tab order rather than cycling back to the book field.
- [SIL.Windows.Forms] Added OtherKeysToTreatAsInputKeys property to EnterTextBox.
- [SIL.DictionaryServices] Added Fields property to LexEntry. Modified LiftWriter.Add(LexEntry entry) to also write the content of entry.Fields.
- [SIL.Windows.Forms] Added correctly spelled HeaderLabel.ShowWindowBackgroundOnTopAndRightEdge.

### Changed

- [SIL.TestUtilities] Made FluentAssertXml classes use "Assert.That" so they can work in clients that use NUnit 4.
- [SIL.Windows.Forms] Removed protected members from FadingMessageWindow: MsgThread, MsgForm, Text, MsgPoint, and ShowForm. (The underlying implementation needed to be changed, and the existing implementation was such that these members would be unlikely to have been meaningful or helpful in a derived class anyway.)
- [SIL.Windows.Forms] Added the stated requirement that FadingMessageWindow.Show be called on the UI thread.
- [SIL.WritingSystems] Changed optional parameter of SLDR's Initialize from offlineMode to offlineTestMode (technically a breaking change).
- [SIL.WritingSystems] Added optional parameter to InitializeLanguageTags: bool downloadLanguageTags (default true).
- [SIL.WritingSystems] Download of langtags.json handled with ETag and If-None-Match headers instead of If-Modified-Since.
- [SIL.WritingSystems] Added version number to the UserAgent string used for LDML and langtags.json requests.
- [SIL.DictionaryServices] In class LiftLexEntryRepository, renamed private method GetTrimmedElementsSeperatedBySemiColon to GetTrimmedElementsSeparatedBySemiColon and private method CheckIfTokenHasAlreadyBeenReturnedForThisSemanticDomain parameter fieldsandValuesForRecordTokens to fieldsAndValuesForRecordTokens.
- [SIL.DictionaryServices.Tests] Renamed test class LiftLexEntryRepositoryStateUnitializedTests to LiftLexEntryRepositoryStateUninitializedTests.
- [SIL.DictionaryServices.Tests.Lift] Renamed test class LiftRepositoryStateUnitializedTests to LiftRepositoryStateUninitializedTests.
- [SIL.Tests.Data] Renamed test interface IRepositoryStateUnitializedTests to IRepositoryStateUninitializedTests and test class MemoryRepositoryStateUnitializedTests to MemoryRepositoryStateUninitializedTests.
- [SIL.Tests.Spelling] Renamed test class SpellingwordTokenizerTests to SpellingWordTokenizerTests.
- [SIL.Tests.Text] In test class MultiTextBaseTests, renamed method AnnotationOfMisssingAlternative to AnnotationOfMissingAlternative.
- [SIL.Windows.Forms.Keyboarding.Tests] In test class XkbKeyboardAdapterTests, renamed method Errorkeyboards to ErrorKeyboards.
- [SIL.Windows.Forms.Keyboarding.Windows] In internal interface ITfInputProcessorProfileMgr, renamed method RegisterProfile parameter hklsubstitute to hklSubstitute.
- [SIL.Windows.Forms.Reporting] In class ProblemNotificationDialog, renamed internal property \_reoccurenceMessage to \_reoccurrenceMessage.
- [SIL.Windows.Forms.Widgets] Fix loss of precision in drawing arrows within HorizontalSpinner.OnPaint.
- [SIL.WritingSystems] In class LanguageLookup changed private method AddLanguage parameter threelettercode to threeLetterCode.
- [SIL.WritingSystems] Updated langtags.json and ianaSubtagRegistry.txt in Resources.
- [SIL.Xml] BREAKING CHANGE: In class XmlUtils, renamed method GetIndendentedXml to GetIndentedXml.
- [SIL.UsbDrive.Linux] BREAKING CHANGE: In interface IUDiskDevice renamed method DriveAtaSmartInitiateSelftest to DriveAtaSmartInitiateSelfTest and property DevicePresentationNopolicy to DevicePresentationNoPolicy.
- [SIL.DictionaryServices.Model] BREAKING CHANGE: In class LexEntry, renamed WellKnownProperties.FlagSkipBaseform to WellKnownProperties.FlagSkipBaseForm and GetSomeMeaningToUseInAbsenseOfHeadWord to GetSomeMeaningToUseInAbsenceOfHeadWord.
- [SIL.DictionaryServices.Model] BREAKING CHANGE: In classes LexEntry and LexSense, renamed method CleanUpAfterEditting to CleanUpAfterEditing.
- [SIL.Lift] BREAKING CHANGE: In abstract class PalasoDataObject, renamed method CleanUpAfterEditting to CleanUpAfterEditing.
- [SIL.Reporting] BREAKING CHANGE: In classes ErrorReport and ExceptionHelper, renamed methed GetHiearchicalExceptionInfo to GetHierarchicalExceptionInfo.
- [SIL.Reporting] BREAKING CHANGE: In interface IRepeatNoticePolicy and classes ShowAlwaysPolicy and ShowOncePerSessionBasedOnExactMessagePolicy, renamed property ReoccurenceMessage to ReoccurrenceMessage.
- [SIL.Reporting] BREAKING CHANGE: In class FontAnalytics, renamed property MinumumInterval to MinimumInterval.
- [SIL.Scripture] BREAKING CHANGE: In class BCVRef method MakeReferenceString, renamed parameter supressChapterForIntroMatter to suppressChapterForIntroMatter.
- [SIL.Windows.Forms.ImageToolbox] BREAKING CHANGE: Changed class PalsoImageNotDisposed to PalasoImageNotDisposed.
- [SIL.Windows.Forms.Reporting] BREAKING CHANGE: In class ProblemNotificationDialog, renamed method ReoccurenceMessage to ReoccurrenceMessage.
- [SIL.WritingSystems] BREAKING CHANGE: A new FontDefinition now has .Role default to FontRoles.None rather than FontRoles.Default. Likewise, the method LdmlDataMapper.Read now reads in a font with no type as FontRoles.None instead of FontRoles.Default.
- [SIL.WritingSystems] Added UI to enum FontRoles; the methods LdmlDataMapper.Read and LdmlDataMapper.Write now support fonts with type "ui". Also, if the ldml file has a font type not covered in FontRoles, LdmlDataMapper.Read will add it as FontRoles.Default.
- [SIL.Windows.Forms] BREAKING CHANGE: Upgraded dependency on L10nSharp. See note regarding creating LocalizationManager before calling localization methods. In tests, it may be expedient to set `LocalizationManager.StrictInitializationMode` to false.
- [SIL.Windows.Forms.Keyboarding] BREAKING CHANGE: Upgraded dependency on L10nSharp. See note regarding creating LocalizationManager before calling localization methods. In tests, it may be expedient to set `LocalizationManager.StrictInitializationMode` to false.

### Fixed

- [SIL.Windows.Forms] Changed build date in SILAboutBox to be computed using the last write time instead of creation time.
- [SIL.Windows.Forms] Made FadingMessageWindow implement all UI logic on the main UI thread in a thread-safe way. Fixes crashes like SP-2340.
- [SIL.Windows.Forms] Made ContributorsListControl more threadsafe. Possibly fixes crashes like SP-2353 or at least makes them less likely.
- [SIL.WritingSystems] Added check to Subtag.Equals to ensure two subtags being compared are of same derived type. This could potentially be a subtle breaking change in the unlikely event that someone was intentionally relying on the previous errant behavior.
<<<<<<< HEAD
- [SIL.Core] Changed ReplaceSubstringInAttr.Visit to use StringComparison.Ordinal rather than the default (StringComparison.CurrentCulture), and also made it correctly return true when the replacement was made successfully. Although either of these could potentially be a BREAKING CHANGE, in practice, it seems unlikely that anyone would have been relying on CurrentCulture comparisons, and although the return value is used, it seems to be used merely to set a flag that is returned from the callers, and the callers I could find for those methods all appear to ignore the returned value. In any case, if someone were relying on the return value, it's unlikely they could have found it helpful to have it return false unconditionally.
=======
- [SIL.Windows.Forms] Fix loss of precision in Animator.FrameRate getter.
>>>>>>> b3dc7f25

### Deprecated

- [SIL.DictionaryServices] Deprecated the second parameter of GetHumanReadableIdWithAnyIllegalUnicodeEscaped: Added GetHumanReadableIdWithAnyIllegalUnicodeEscaped(LexEntry entry) and marked GetHumanReadableIdWithAnyIllegalUnicodeEscaped(LexEntry entry, Dictionary<string, int> idsAndCounts) as [Obsolete].
- [SIL.Windows.Forms] Marked the misspelled HeaderLabel.ShowWindowBackgroudOnTopAndRightEdge as [Obsolete] in favor of correctly spelled ShowWindowBackgroundOnTopAndRightEdge.

## [15.0.0] - 2025-01-06

### Added

- [SIL.Core] Added optional parameter, preserveNamespaces, to XmlUtils.WriteNode
- [SIL.Core] Added optional parameter, includeSystemLibraries, to AcknowledgementsProvider.CollectAcknowledgements
- [SIL.Windows.Forms] Added ability to select which SIL logo(s) to use in SILAboutBox.
- [SIL.Windows.Forms] Added public enum Widgets.SilLogoVariant
- [SIL.Windows.Forms] Added to Widgets.SilResources: AllLogoVariants, GetLogo, and SilLogoRandom (to replace SilLogo101x113)
- [SIL.Core] Added macOS support for `GlobalMutex`
- [SIL.Archiving] Added ArchivingDlgViewModel.Standard and ArchivingDlgViewModel.StringId enumerations.
- [SIL.Archiving] Added public delegate ArchivingDlgViewModel.ExceptionHandler and event ArchivingDlgViewModel.OnExceptionDuringLaunch.
- [SIL.Archiving] Added IArchivingProgressDisplay interface.
- [SIL.Archiving] Added overload of ArchivingDlgViewModel.DisplayMessage to take format parameters.
- [SIL.Archiving] Added public overload of ArchivingDlgViewModel.LaunchArchivingProgram.
- [SIL.Archiving] Added protected methods to ArchivingDlgViewModel: ReportMajorProgressPoint, ReportProgress, CleanUp
- [SIL.Windows.Forms.Archiving] Added protected virtual properties ArchiveTypeForTitleBar and InformativeText to ArchivingDlg.
- [SIL.Windows.Forms.Archiving] Added public virtual method GetMessage to ArchivingDlg.
- [SIL.Windows.Forms.Archiving] Added public virtual property ArchiveTypeName to ArchivingDlg.
- [SIL.Windows.Forms.Archiving] Added protected methods DisplayMessage and Initialize (async) to ArchivingDlg.
- [SIL.Windows.Forms.Archiving] Added protected virtual method PackageCreationComplete to ArchivingDlg.
- [SIL.Windows.Forms.Archiving] Added (public) override of property ArchiveTypeName to IMDIArchivingDlg.
- [SIL.Windows.Forms.Archiving] Added (protected) override of property InformativeText to IMDIArchivingDlg.
- [SIL.Windows.Forms.Archiving] Added (protected) override of method PackageCreationComplete to IMDIArchivingDlg.
- [SIL.Windows.Forms.Archiving] Added (public) override of method GetMessage to IMDIArchivingDlg.
- [SIL.Windows.Forms.Archiving] Added public extensions class LinkLabelExtensions with some methods that were formerly in Extensions class (now in SIL.Archiving).
- [SIL.Archiving] Added public property isValid to IMDIPackage.
- [SIL.Archiving] Added public event InitializationFailed to IMDIArchivingDlgViewModel.
- [SIL.Archiving] Added the following properties to ArchivingDlgViewModel as an alternative way to customize the initial summary displayed: GetOverriddenPreArchivingMessages, InitialFileGroupDisplayMessageType, OverrideGetFileGroupDisplayMessage
- [SIL.Media] Added FFmpegRunner.MinimumVersion property (also used by MediaInfo for FFprobe).
- [SIL.Windows.Forms.WritingSystems] Added Caption property to LanguageLookupDialog.

### Changed

- BREAKING CHANGE: Replaced dependency on DotNetZip with System.IO.Compression.ZipFile (Client installers will need to be changed.)
- BREAKING CHANGE: Changed to target .Net Framework 4.6.2 instead of 4.6.1
- [SIL.Windows.Forms] Look for PNG data on clipboard before checking for plain image in WindowsClipboard.GetImageFromClipboard() in order to preserve transparency in copied images.
- [SIL.Windows.Forms] Changed layout of SILAboutBox to accommodate wider SIL logo.
- [SIL.Windows.Forms.Archiving] Split SIL.Archiving, moving Winforms portions (including dependency on L10nSharp) to SIL.Windows.Forms.Archiving.
- [SIL.Archiving] Changed IMDIArchivingDlgViewModel.ArchivingPackage to return an IMDIPackage (instead of an IArchivingPackage).
- [SIL.Archiving] Required ArchivingDlgViewModel implementations to implement IDisposable.
- [SIL.Archiving] Made protected members in ArchivingDlgViewModel private, adding protected accessors as needed.
- [SIL.Archiving] In ArchivingDlgViewModel, renamed DisplayMessageEventHandler to MessageEventHandler, OnDisplayMessage to OnReportMessage, DisplayErrorEventHandler to ErrorEventHandler, and OnDisplayError to OnError.
- [SIL.Archiving] Changed signature of ArchivingDlgViewModel.OverrideDisplayInitialSummary to include a CancellationToken.
- [SIL.Archiving] Made ArchivingDlgViewModel.ArchiveType property public and changed it from a string to Standard (new enum).
- [SIL.Archiving] Changed signature of setFilesToArchive delegate in ArchivingDlgViewModel's protected constructor.
- [SIL.Archiving] Changed return type of ArchivingDlgViewModel.Initialize (to make it async) and added two parameters.
- [SIL.Archiving] Changed the signature of protected methods in ArchivingDlgViewModel: LaunchArchivingProgram, GetFileExcludedMsg.
- [SIL.Archiving] Changed the signature of the public method ArchivingDlgViewModel.CreatePackage.
- [SIL.Archiving] Changed underlying type of public enums VernacularMaterialsType and SilDomain from ulong to long.
- [SIL.Archiving] Replaced protected \_keys field (now private) in abstract class ArchivingPackage with protected accessor property Keys.
- [SIL.Archiving] IMDIArchivingDlgViewModel (subclass of ArchivingDlgViewModel) affected by many of the changes to the base class.
- [SIL.Archiving] IMDIArchivingDlgViewModel and RampArchivingDlgViewModel (subclasses of ArchivingDlgViewModel) affected by many of the changes to the base class.
- [SIL.Archiving] IMDIArchivingDlgViewModel constructor signature changed.
- [SIL.Archiving] RampArchivingDlgViewModel constructor signature changed.
- [SIL.Windows.Forms.Archiving] Made ArchivingDlg implement IArchivingProgressDisplay.
- [SIL.Windows.Forms.Archiving] ArchivingDlg constructor signature changed: removed localizationManagerId; added optional archiveInfoHyperlinkText; made some other parameters optional.
- [SIL.Windows.Forms.Archiving] IMDIArchivingDlg constructor signature changed: added appSpecificArchivalProcessInfo.
- [SIL.Windows.Forms] Split ClearShare code, moving non-Winforms portions to SIL.Core (SIL.Core.ClearShare namespace)
- [SIL.Core] Added optional parameter to OlacSystem.GetRoles to allow caller to provide its own XML with role definitions.
- [SIL.Windows.Forms] Split License into a base class called License and a derived LicenseWithLogo, so that License could be in SIL.Core.
- [SIL.Archiving] Changed IArchivingSession.Files (and Session.Files) into an IReadonlyList.
- [SIL.Archiving] Made IMDIPackage.CreateIMDIPackage asynchronous, changing its signature to take a CancellationToken parameter and return Task<bool>.
- [SIL.Archiving] Made MetaTranscript.WriteCorpusImdiFile asynchronous, changing its signature to return Task<bool>.
- [SIL.Archiving] Changed the name of the third parameter in ArchivingDlgViewModel.AddFileGroup from progressMessage to addingToArchiveProgressMessage.
- [SIL.Windows.Forms.Archiving] Changed Cancel Button to say Close instead in IMDIArchivingDlg.
- [SIL.Core.Desktop] Renamed GetFromRegistryProgramThatOpensFileType to GetDefaultProgramForFileType.
- [SIL.Media] Made FFmpegRunner able to use version of FFmpeg found on the path.
- [SIL.Media] Upgraded irrKlang to v. 1.6.
- [SIL.Media] In FFmpegRunner, changed ExtractMp3Audio, ExtractOggAudio, ExtractAudio, and ChangeNumberOfAudioChannels to use LocateAndRememberFFmpeg instead of LocateFFmpeg. This is potentially a breaking change but only in the edge case where an app does not install FFmpeg and the user installs it while running the app.
- [SIL.Media] Made the Windows implementation of ISimpleAudioSession more robust in that it will attempt to create an irrKlang-based recorder even if there is no audio output device enabled.
- [SIL.Media] Made FFmpegRunner explicitly a static class (technically a breaking change, though all methods were already static).
- [SIL.Media] Made FFmpegRunner look for the exe on the path before trying to find a version installed for Audacity (which is unlikely to succeed anyway).
- [SIL.Media] Made MediaInfo look for the FFprobe exe in the same location as FFmpeg when the application has specified the location for it or when it was previously located in one of the expected locations. Also made it more robust by making it more likely to find FFprobe (when it is on the system path).

### Fixed

- [SIL.Archiving] Fixed typo in RampArchivingDlgViewModel for Ethnomusicology performance collection.
- [SIL.Archiving] Changed URLs that used http: to https: in resource EmptyMets.xml.
- [SIL.Core.Desktop] Implemented GetDefaultProgramForFileType (as trenamed) in a way that works on Windows 11, Mono (probably) and MacOS (untested).
- [SIL.Media] MediaInfo.HaveNecessaryComponents properly returns true if FFprobe is on the system path.
- [SIL.Media] Made MediaInfo.FFprobeFolder look for and return the folder when first accessed, even if no prior call to the setter or other action had caused it t be found.
- [SIL.Core] Made GetSafeDirectories not crash and simply not return any subdirectory the user does not have permission to access.
- [SIL.Core] In GetDirectoryDistributedWithApplication, prevented a failure in accessing one of the specified subfolders from allowing it to try the others.

### Removed

- Support for .Net Framework 4.6.1
- [SIL.Windows.Forms] Removed SilLogo101x113 from Widgets.SilResources. Use SilLogoRandom or specify desired variant instead.
- [SIL.Windows.Forms] Removed previously deprecated CreativeCommonsLicense.IntergovernmentalOriganizationQualifier
- [SIL.Archiving] Removed abstract properties from ArchivingDlgViewModel: InformativeText and ArchiveInfoHyperlinkText.
- [SIL.Archiving] Removed public method ArchivingDlgViewModel.Cancel. (Now handled via cancellation tokens.)
- [SIL.Archiving] Removed protected methods from ArchivingDlgViewModel: PreparingFilesMsg, GetSavingFilesMsg
- [SIL.Archiving] Removed protected fields (renamed and made private) from ArchivingLanguage: \_iso3Code, \_englishName
- [SIL.Archiving] Removed protected fields (made private) from ArchivingFile: \_fullName, \_fileName, \_fileSize, \_mimeType, \_descriptions, \_accessProtocol
- [SIL.Archiving] Removed public methods CreateMetsFile and CreateRampPackage from RampArchivingDlgViewModel (made internal).
- [SIL.Archiving] Removed ArchivingPackage and AddSession from ArchivingDlgViewModel and RampArchivingDlgViewModel (where they threw NotImplementedExceptions)

### Fixed

- [SIL.Window.Forms] When choosing a file in the ImageToolbox.AcquireImageControl, a FileOk handler is simulated that verifies the selected file passes the given filter. Users can defeat the filter mechanism by pasting or typing the file name. While the returned filename does not pass the filter, the dialog is reopened until the user either chooses a proper filename or cancels the dialog. The native FileOk handler can prevent the dialog from closing: we can't achieve that. (See BL-13552.)

## [14.1.1] - 2024-05-23

### Fixed

- [SIL.Windows.Forms.DblBundle] Fixed bug in ProjectsListBase that made it impossible to select a project after double-clicking a column header. (See HT-475)

## [14.1.0] - 2024-05-13

### Added

- [SIL.Windows.Forms] Added static SilResources class with property SilLogo101x113.

### Fixed

- [SIL.Windows.Forms] Fixed backwards logic for LocalizationIncompleteViewModel.ShouldShowDialog (Technically this is a breaking contractual change, since effectively the behavior is the opposite of the original implementation, but the name so clearly indicates the desired behavior that it seems unlikely any subclass implementation would have implemented the logic according to the previously expected backwards behavior.)

## [14.0.0] - 2024-04-09

### Changed

- [SIL.Archiving] Upgraded to L10nSharp 7.0.0
- [SIL.Windows.Forms] Upgraded to L10nSharp 7.0.0
- [SIL.Windows.Forms.DblBundle] Upgraded to L10nSharp 7.0.0
- [SIL.Windows.Forms.Keyboarding] Upgraded to L10nSharp 7.0.0
- [SIL.Windows.Forms.WritingSystems] Upgraded to L10nSharp 7.0.0
- [SIL.Core] `RaiseExceptionIfFailed` no longer throws an exception if user cancelled

## [13.0.1] - 2024-01-09

### Fixed

- [SIL.Core] Fixed bug in extension method GetLongestUsefulCommonSubstring when string ends with an Object replacement character
- [SIL.Core] LogBox: Checked for disposed log box or caller-requested cancel in SafeInvoke so we don't try to write messages or scroll.

## [13.0.0] - 2023-12-07

### Added

- [SIL.Core] `RobustFile.Open`, `RobustFile.AppendAllText`, `RobustFile.WriteAllLines`, `RobustFile.GetAccessControl`, `RobustIO.EnumerateFilesInDirectory`, `RobustIO.EnumerateDirectoriesInDirectory`, `RobustIO.EnumerateEntriesInDirectory`, `RobustIO.RequireThatDirectoryExists`, `RobustIO.GetFileStream`, `RobustIO.ReadAllTextFromFileWhichMightGetWrittenTo`, and `RobustIO.IsFileLocked` methods
- [SIL.Core.Desktop] `RobustImageIO.GetImageFromFile` method
- [SIL.Windows.Forms] `ImageToolboxControl.ImageChanged` (selected or cropped) and `ImageToolboxControl.MetadataChanged` events
- [SIL.Windows.Forms] Text box to edit `AttributionUrl` in `MetadataEditorControl`
- [SIL.Windows.Forms] Interop.WIA.dll for MSIL (doesn't seem to work with 32-bit apps, so the existing dll remains unchanged)
- [SIL.Scripture] Made static methods TryGetVerseNum, ParseVerseNumberRange, and ParseVerseNumber public
- [SIL.Core] `CanWriteToDirectories` and `CanWriteToDirectory`
- [SIL.Windows.Forms] `CanWriteToDirectories`, `CanWriteToDirectory` and `ReportDefenderProblem`
- [SIL.Core] `StrLengthComparer`, IEnumerable<T>.ToString extension methods, IList<T>.ContainsSequence<T> extension method
- [SIL.Windows.Forms] `ConfirmFileOverwriteDlg`
- [SIL.Windows.Forms] several constructors and `Restore` method to `WaitCursor`
- [SIL.Media.NAudio] added an overload to `BeginMonitoring` with `catchAndReportExceptions` parameter

### Changed

- [SIL.DictionaryServices] Renamed parameter of LiftWriter.WriteHeader from headerConentsNotIncludingHeaderElement to headerContentsNotIncludingHeaderElement
- [SIL.WritingSystems] Updated langtags.json and ianaSubtagRegistry.txt
- [SIL.Core] Enhanced ErrorReport.GetOperatingSystemLabel method to report Windows 11+ and list the version as well.
- [SIL.Core] Enhanced RetryUtility.Retry methods to optionally improve debugging messages, and fixed existing RobustFile and RobustIO methods to use the new optional debugging parameter
- [SIL.Media] Changed the FrameRate reported in VideoInfo from FrameRate to AvgFrameRate.
- [SIL.Windows.Forms] Fixed spelling error in ImageGalleryControl, renaming SetIntialSearchTerm to SetInitialSearchTerm.
- [SIL.Windows.Forms] Made `WaitCursor` class (which used to contain only static methods) implement IDisposable

### Fixed

- [SIL.Windows.Forms.ClearShare] Fixed Metadata.LoadProperties to catch the ArgumentOutOfRangeException thrown by TagLib.File.Create when unknown data is found in the IPTC profile segment. The rest of the metadata (Exif / XMP) is likely to be okay, but won't be available until TagLib is fixed to allow this. Not having the metadata available shouldn't prevent using the image. Note that clients can now read the exception caught while loading if so desired.
- [SIL.Windows.Forms.WritingSystem.WSIdentifiers] Changed ComboBox controls in WSIdentifierView and ScriptRegionVariantView to DropDownList style to prevent accidental editing that shouldn't happen
- [SIL.Windows.Forms.ClearShare] Make Metadata.Write (and a few other methods) more robust
- [SIL.Core.Desktop] Make FileUtils.ReplaceFileWithUserInteractionIfNeeded robust
- [SIL.Core] Make RobustFile.ReplaceByCopyDelete truly robust
- [SIL.Core] Make RetryUtility retry for exceptions that are subclasses of the ones listed to try. For example, by default (IOException) it will now retry for FileNotFoundException.
- [SIL.Windows.Forms] Spelling of `CreativeCommonsLicense.IntergovernmentalOrganizationQualifier`
- [SIL.Windows.Forms] Fixed internationalization problem: SettingsProtection.LauncherButtonLabel was used as ID for two different strings.
- [SIL.Windows.Forms] Fix 4 img metadata methods that could fail due to cloud or scanning interference
- [SIL.Windows.Forms] Fixed error in BetterGrid.OnCellContentClick to make it so the delete button works correctly if there is no "new row."

### Removed

- [SIL.Windows.Forms] ImageGalleryControl.InSomeoneElesesDesignMode (seemingly unused and misspelled)
- [SIL.Windows.Forms] Checkbox for `IntergovernmentalOrganizationQualifier` from `MetadataEditorControl`

## [12.0.1] - 2023-05-26

### Fixed

- [SIL.Windows.Forms] Make `PalasoImage.FromFile(Robustly)` methods more robust
- [SIL.Windows.Forms] Update dll to `libdl.so.2` to make compatible with Ubuntu 22.x. Affects multiple projects.
- [SIL.Core] Fixed `BulkObservableList.MoveRange` method when moving a single item forward.

## [12.0.0] - 2023-02-14

### Added

- [SIL.Core.Desktop] Added aiff, m4a, voc, and amr formats to AudioFileExtensions
- [SIL.Core.Desktop] Added webm and mkv formats to VideoFileExtensions
- [SIL.Media] MediaInfo.AnalysisData property
- [SIL.Media] MediaInfo.FFprobeFolder

### Changed

- [SIL.Core.Desktop] Fixed typo in list of AudioFileExtensions: "acc" changed to "aac"
- [SIL.Media] FFmpegRunner will now also look for and use a version of FFmpeg installed using chocolatey
- [SIL.Media] MediaInfo now used FFprobe instead of FFmpeg to get media information. Depends on FFMpegCore library.

### Removed

- [SIL.Media] MediaInfo.RawData property (replaced by AnalysisData)

## [11.0.1] - 2023-01-27

### Fixed

- [SIL.Windows.Forms] Prevent changing row in ContributorsListControl if the row is dirty and is not in a valid state to commit edit (SP-2297)

## [11.0.0] - 2023-01-19

### Added

- [SIL.Core] Added `SIL.Reporting.FontAnalytics` class.
- [SIL.Core] Added `ObjectModel.ObservableISet` as a parent class to the existing `ObservableHashSet`
- [SIL.Core] Added `ObjectModel.ObservableSortedSet` (child class of `ObservableISet`)
- [SIL.DblBundle] Added const strings to UsxNode for the various USX element names.
- [SIL.DblBundle] Added protected method GetAttribute to UsxNode.
- [SIL.DblBundle] Added sealed subclasses of UsxNode: UsxPara and UsxChar.
- [SIL.DblBundle] Added property IsChapterStart to UsxChapter.
- [SIL.Reporting] Added TypeOfExistingHandler property to ExceptionHandler.

### Fixed

- [SIL.DblBundle] Attempting to construct a UsxNode based on an invalid XmlNode now throws an exception in the constructor in most cases rather than later when properties are accessed.
- [SIL.DblBundle] Accessing UsxChapter.ChapterNumber on a chapter end node returns the chapter number (from the eid attribute) instead of throwing an exception.
- [SIL.WritingSystems] Prevent (and clean up) duplicate URLs in LDML files for Fonts, Keyboards, and Spell Check Dictionaries.
- [SIL.Archiving] Set UseZip64WhenSaving to Zip64Option.AsNecessary to prevent crash with large archives

### Changed

- [SIL.Archiving] Changed REAP access protocol label from "Insite users" to "REAP users"
- [SIL.Archiving] Fixed typo in name of ArchiveAccessProtocol.GetDocumentationUri methods
- [SIL.Archiving] Changed ArchiveAccessProtocol.GetDocumentationUri methods
- [SIL.Archiving] Changed ArchiveAccessProtocol.SetChoicesFromCsv to throw ArgumentNullException instead of NullReferenceException. Also made it discard duplicate choices if the list contains duplicates.
- [SIL.Core] `FileLocationUtilities.GetDirectoryDistributedWithApplication` checks not only in
  `DistFiles`, `common`, and `src` subdirectories, but also directly in the application or solution directory.
- [SIL.Core] Store URLs in Sets instead of Lists in `IKeyboardDefinition` (to prevent duplicates)
- [SIL.DblBundle.Tests] Made GetChaptersAndParasForMarkOneContaining2Verses private.
- [SIL.DblBundle] Made UsxNode abstract.
- [SIL.DblBundle] Made UsxNode.StyleTag virtual. Calling UsxChapter.StyleTag on a chapter end node returns null instead of throwing an exception.
- [SIL.DblBundle] Made UsxChapter sealed.
- [SIL.Core] Store URLs in Sets instead of Lists in `FontDefinition` and `SpellCheckDictionaryDefinition` (to prevent duplicates)
- [SIL.Windows.Forms] Upgraded to L10nSharp 6.0.0
- [SIL.Windows.Forms.DblBundle] Upgraded to L10nSharp 6.0.0
- [SIL.Windows.Forms.WritingSystems] Upgraded to L10nSharp 6.0.0

### Removed

- [SIL.Core.Desktop] Removed deprecated properties and methods from `FileLocator`:
  `DirectoryOfApplicationOrSolution`, `DirectoryOfTheApplicationExecutable`, `LocateExecutable`,
  `GetFileDistributedWithApplication`, `GetDirectoryDistributedWithApplication`,
  and `LocateInProgramFiles`.
- [SIL.Core.Desktop] Removed deprecated methods from `DirectoryUtilities`:
  `CopyDirectoryWithException`, `AreDirectoriesEquivalent`, `MoveDirectorySafely`,
  `GetSafeDirectories`, `DeleteDirectoryRobust`, `GetUniqueFolderPath`. and `DirectoryIsEmpty`.
- [SIL.Core.Desktop] Removed deprecated methods from `FileUtils`: `IsFileLocked`,
  `GrepFile`, `CheckValidPathname`, `ReplaceByCopyDelete`, `MakePathSafeFromEncodingProblems`,
  `NormalizePath`, and `StripFilePrefix`.
- [SIL.Core] Removed deprecated class `CoreSetup`.
- [SIL.Core] Removed deprecated method `CreateResultsWithNoDuplicates` from `ResultSet`.
- [SIL.Core] Removed deprecated extension method `IEnumerable<T>.Concat<T>(string)`.
- [SIL.Core] Removed deprecated methods from `PathUtilities`: `GetDeviceNumber`,
  `PathsAreOnSameVolume`, `PathContainsDirectory`.
- [SIL.Core] Removed deprecated class `HttpUtilityFromMono`.
- [SIL.Core] Removed deprecated parameterless `Init` method from `ExceptionHandler`.
- [SIL.Core] Removed deprecated `Init` method from `UsageReporter` (the one without
  the `reportAsDeveloper` parameter).
- [SIL.Core] Removed deprecated methods from `XmlUtils`: `GetAttributeValue`,
  `GetManditoryAttributeValue`, and `AppendAttribute`.
- [SIL.DblBundle] Removed deprecated methods from `TextBundle`: `CopyVersificationFile`,
  `CopyFontFiles`, and `CopyLdmlFile`.
- [SIL.DictionaryServices.Tests] Removed deprecated `AssertEqualsCanonicalString`
  method from `LiftWriterTests`.
- [SIL.Media] Removed deprecated `AudioSession` method from `AudioFactory`.
- [SIL.TestUtilities] Removed deprecated c'tor, properties and methods from
  `TemporaryFolder`: `TemporaryFolder()`, `FolderPath`, `Delete`, and `GetTemporaryFile`.
- [SIL.Windows.Forms] Removed deprecated `GetSummaryParagraph(string)` method from
  `MetaData`.
- [SIL.Windows.Forms] Removed deprecated `UseComboButtonStyle` from PushButtonColumn`.

## [10.1.0] - 2022-08-26

### Added

- [SIL.Core] Added SIL.PlatformUtilities.Platform.IsFlatpak property.
- [SIL.Core.Desktop] Added Testing channel to UpdateSettings.

### Fixed

- [SIL.Archiving] Fixed formatting of DateTimes
- [SIL.Core] Fixed SIL.IO.PathUtilities.DeleteToRecycleBin and .GetDefaultFileManager to work in a flatpak environment.
- [SIL.Lexicon] Fixed crash caused by incorrect processing of keyboard data
- [SIL.Scripture] Fixed SIL.Scripture.MultilingScrBooks.VerseRefRegex to make punctuation more specific
- [SIL.Windows.Forms] Fixed ImageToolbox.ImageGallery.ImageCollectionManager.FromStandardLocations to work in a flatpak environment.
- [SIL.WritingSystems] Fixed SLDR initialization for users with European number formats.

## [10.0.0] - 2022-08-04

### Added

- [SIL.Windows.Forms] Added extension method InitializeWithAvailableUILocales.
- [SIL.Windows.Forms] Added LocalizationIncompleteDlg and LocalizationIncompleteViewModel classes
- [SIL.Windows.Forms] Added property SummaryDisplayMember to CheckedComboBox.
- [SIL.Core] ErrorReport now has a GetErrorReporter() getter function.
- [SIL.Core] ErrorReport exposes a NotifyUserOfProblemWrapper() protected function, which is designed to make it easier for subclasses to add additional NotifyUserOfProblem options
- [SIL.Core] Added AltImplGetUnicodeCategory function to StringExtensions
- [SIL.WritingSystems] Added static class IcuUCharCategoryExtensions with a method ToUnicodeCategory to translate from Character.UCharCategory to System.Globalization.UnicodeCategory.
- [SIL.Windows.Forms.Scripture] Added event InvalidReferencePasted to VerseControl, which is fired whenever an attempt to paste an invalid scripture reference is made.

### Changed

- [SIL.Windows.Forms.WritingSystems] Moved (internal) extension method InitializeWithAvailableUILocales to SIL.Windows.Forms.
- [SIL.Windows.Forms.WritingSystems] Added additional optional localizationIncompleteViewModel parameter to ToolStripExtensions.InitializeWithAvailableUILocales.
- [SIL.Core] If NotifyUserOfProblem is called with a null exception, it will no longer call UsageReporter.ReportException
- Replace deprecated `Mono.Posix` dependency with `Mono.Unix` (#1186)

### Removed

- Removed the "new" DisplayMember property from CheckedComboBox (which overrode the base class member). I don't believe this is a breaking change.

## [9.0.0] - 2022-06-03

### Added

- [SIL.Core] NamePrefix setting and CleanupTempFolder method added to TempFile
- [SIL.Core] Utility methods to remove XML namespaces
- [SIL.Core.Desktop] Serializable class `UpdateSettings` (settings for getting updates)
- [SIL.Windows.Forms] `CssLinkHref` property to `ShowReleaseNotesDialog` to allow linking to CSS
  file for displaying Markdown output.
- [SIL.Scripture] `IScrVerseRef` interface (largely extracted from `VerseRef`)
- [SIL.Windows.Forms] `ParentFormBase` to allow showing a child form that is modal with respect to
  the parent but not application modal
- [SIL.Windows.Forms] `GraphicsManager` class that allows to select desired GTK version.
  Default: GTK2
- [SIL.Windows.Forms] Options for `FlexibleMessageBox` to show in the taskbar and to show on top of other windows
- [SIL.Windows.Forms.DblBundle] virtual method `SelectProjectDlgBase.CreateFileDialog()` to allow
  customization in derived class (#797)
- [SIL.Windows.Forms.SettingProtection] overload of SetSettingsProtection method that takes a ToolStripItem
- [SIL.WritingSystems] Allow specifying an alias to another Writing System for changing between upper- and lowercase
- [SIL.Core] Extension method to get longest useful substring
- [SIL.Core] Extension method IsLikelyWordForming to include letters, format characters, PUA and marks (diacritics, etc.)
- [SIL.Core.Desktop, SIL.Lift, SIL.Linux.Logging] Added .NET Standard 2.0 target.
- [SIL.Core.Desktop] USBDrive API is only supported in .NET Framework.
- [SIL.Windows.Forms] Caller can override the default save image metadata action from the image toolbox
- [SIL.Core, SIL.Windows.Forms] `IErrorReporter` interface added a simpler overload of NotifyUserOfProblem method, which must be implemented by IErrorReporters.
  (It is acceptable for implementers to just fill some parameters then call the original method)
  `ConsoleErrorReporter` and `WinFormsErrorReporter` implement `IErrorReporter`'s new interface method
- [SIL.Core] Added overload of SerializeToFileWithWriteThrough to simplify error handling.
- [SIL.Windows.Forms] Added a CheckedComboBox control
- [SIL.WritingSystems] Added several methods to IetfLanguageTag class to support getting language names.
- [SIL.Windows.Forms.WritingSystems] Added extension method InitializeWithAvailableUILocales
- [SIL.WritingSystems] Added WellKnownSubtag zh-TW.

### Changed

- [SIL.WritingSystems] Update `langtags.json` to the latest
- [SIL.Scripture] Made `VerseRef` class implement new `IScrVerseRef` interface
- [SIL.Forms.Scripture] Changed VerseControl to use `IScrVerseRef` and not depend directly on
  `ScrVerse`
- [SIL.Windows.Forms] Removed dependency on gtk-sharp/gdk-sharp; unmanaged libgtk/libgdk libraries
  get loaded dynamically at runtime
- [SIL.Windows.Forms] `PortableClipboard` uses unmanaged libgtk/libgdk methods instead of using
  gtk-sharp
- [SIL.Windows.Forms.SettingProtection] Deprecated ManageComponent method
- [SIL.Scripture] VerseRef.TrySetVerseUnicode: Improve handling of non-decimal numerals and surrogate pair numerals (#1000)
- [SIL.Windows.Forms.WritingSystems] Ignore deprecated region subtags in `ScriptRegionVariantView`(#763)
- [SIL.Windows.Forms.DblBundle] Upgraded to version 5.0 (beta) of `L10NSharp.dll`
- [SIL.Windows.Forms.Keyboarding] Upgraded to version 5.0 (beta) of `L10NSharp.dll`
- [SIL.Windows.Forms.WritingSystems] Upgraded to version 5.0 (beta) of `L10NSharp.dll`
- [SIL.Windows.Forms] Upgraded to version 5.0 (beta) of `L10NSharp.dll`
- [SIL.Core] Corrected logic in extension method GetLongestUsefulCommonSubstring
- [SIL.Windows.Forms.ClearShare.WinFormsUI] Default to CC-BY for new CC licenses
- [SIL.Media] Allow RecordingDeviceIndicator to find new sound input device when there was no selected device (state == NotYetStarted)
- [SIL.Windows.Forms] Internationalized the ExceptionReportingDialog.
- [SIL.Windows.Forms] Corrected typo in the name of AcquireImageControl.SetInitialSearchString
- [SIL.Core] ConsoleErrorReporter logs exception if available
- [SIL.Core, SIL.Windows.Forms] If WinFormsErrorReporter is set as the ErrorReporter, and ErrorReporter.NotifyUserOfProblem(IRepeatNoticePolicy, Exception, String, params object[]) is passed null for the exception, the "Details" button will no longer appear, making this consistent with the no-Exception overload of this method
- [SIL.WritingSystems] Changed behavior of IetfLanguageTag to better handle zh-TW.

### Fixed

- [SIL.Windows.Forms] Fix bug where changing `ImageCollection` search language too soon could crash.
- [SIL.Windows.Forms] Fix bug where image license could not be changed from Creative Commons.
- [SIL.Windows.Forms] Fix bug where `PalasoImage` disposes of its `Image` prematurely
- [SIL.Windows.Forms] Save non-CC licenses properly in images
- [SIL.Windows.Forms.Keyboarding] Avoid crashes in cases where Ibus connection dropped
- [SIL.Windows.Forms.Keyboarding] Copy `SIL.Windows.Forms.Keyboarding.dll.config` to output directory
- [SIL.WritingSystems] Fix case mismatch with `needsCompiling` attribute
- [SIL.Windows.Forms.ClearShare.WinFormsUI] Restore default version (4.0) for CC licenses after CC0 was used
- [SIL.Windows.Forms] Layout issues in the ExceptionReportingDialog to prevent overlapping text.

## [8.0.0] - 2021-03-04

### Added

- [SIL.DblBundle] `DblMetadata.Load` overload to allow deserialization from a `TextReader`.
- [SIL.Scripture] `Versification.Table.Load` overload to allow deserialization from a `TextReader`.
- [SIL.DblBundle] `TextBundle<TM, TL>.GetVersification` (to replace deprecated `CopyVersificationFile`)
- [SIL.DblBundle] `TextBundle<TM, TL>.GetFonts` (to replace deprecated `CopyFontFiles`)
- [SIL.DblBundle] `TextBundle<TM, TL>.GetLdml` (to replace deprecated `CopyLdmlFile`)
- [SIL.Scripture] `ScrVers.Save` overload to allow serialization to a `TextWriter`.
- [SIL.Scripture] `VerseRef.TrySetVerseUnicode` to set 'verse' and 'verseRef' variables with non-Roman numerals.
- [SIL.Core] `XmlSerializationHelper.Serialize<T>` to allow serialization to a `TextWriter`.
- [SIL.Core] `XmlSerializationHelper.Deserialize<T>` to allow deserialization from a `TextReader`.
- [SIL.Core] `Platform.IsGnomeShell` to detect if executing in a Gnome Shell
- [SIL.Core] `XmlSerializationHelper.SerializeToString<T>` overload to allow caller to specify encoding.
- [SIL.Core] Additional parameter to `ProcessExtensions.RunProcess` to allow redirecting stderr.

### Changed

- Add build number to `AssemblyFileVersion`
- Improve nuget symbol packages
- Use NUnit 3 for unit tests
- [SIL.Core, SIL.Core.Desktop] Move several classes back to `SIL.Core` from `SIL.Core.Desktop` to
  make them available to .NET Standard clients:
  - IO/PathUtilities
  - IO/TempFileForSafeWriting
  - Reporting/AnalyticsEventSender
  - Reporting/ConfigurationException
  - Reporting/ConsoleErrorReporter
  - Reporting/ConsoleExceptionHandler
  - Reporting/ErrorReport
  - Reporting/ExceptionHandler
  - Reporting/ExceptionHelper
  - Reporting/Logger
  - Reporting/ReportingSettings
  - Reporting/UsageReporter
- [SIL.Windows.Forms] Remove unnecessary dependency on `NAudio`
- [SIL.Core] Move `HandleUnhandledException()` method from derived classes to base class
- [SIL.Core] `ConsoleExceptionHandler` class is now public
- [SIL.DblBundle.Tests] Create nuget package
- [SIL.Windows.Forms] Use the new Registered trademark logo (in About Box). Remove 132x148 logo.
- [SIL.Windows.Forms] Use [Markdig](https://github.com/lunet-io/markdig) instead of
  [MarkdownDeep.NET](https://www.toptensoftware.com/markdowndeep/)

### Fixed

- [SIL.Windows.Forms.Keyboarding] Use signed version of `Keyman*Interop.dll` (#865)
- [SIL.Windows.Forms.Keyboarding] Fixed keyboard switching for Ubuntu 18.04 (#887)
- [SIL.Windows.Forms] Use signed versions of `ibusdotnet.dll`, `Interop.WIA.dll`,
  `DialogAdapters.dll`, and `MarkdownDeep.dll` (#865)
- [SIL.Media] Fix missing `irrKlang.NET4.dll` exception by copying it to `lib` folder in output

### Deprecated

- [SIL.Core] Deprecate `ExceptionHandler.Init()` method in favor of more explicit version
  `ExceptionHandler.Init(ExceptionHandler)`, e.g. `ExceptionHandler.Init(new WinFormsExceptionHandler())`
- [SIL.Core] Deprecate `HttpUtilityFromMono` class. Use `System.Web.HttpUtility` instead.
- [SIL.DblBundle] Deprecate `TextBundle.CopyVersificationFile`, `CopyFontFiles` and
  `CopyLdmlFile` in favor of `GetVersificationFile`, `GetFontFiles`, and `GetLdmlFile`.

### Removed

- [SIL.NUnit3Compatibility] Remove this project because we're using NUnit 3 now.

## [7.0.0] - 2019-08-29

### Changed

- Create nuget packages
- [SIL.Media] `IAudioRecorder.SelectedDevice` now returns a `IRecordingDevice` which both the
  NAudio and AlsaAudio `RecordingDevice` implement. This allows to use the same assembly
  on both Windows and Linux (although the limitations what works and what doesn't work remain the
  same)
- [SIL.Media] cleanup of `AudioSession` API: rename `AudioIrrKlangSession` to `WindowsAudioSession`.
  `AudioAlsaSession` and `WindowsAudioSession` are now internal (they were never intended to
  be used directly)
- [SIL.Media] move some interfaces around so that they live in `SIL.Media` instead of
  `SIL.Media.Naudio`: `IAudioRecorder`, `RecordingState`, `IAudioPlayer`

### Added

- [SIL.Core] new properties for processor architecture: `Platform.ProcessArchitecture` and
  `Platform.IsRunning64Bit`
- [SIL.NUnit3Compatibility] new project/package that allows to use NUnit3 syntax with NUnit2
  projects

[Unreleased]: https://github.com/sillsdev/libpalaso/compare/v14.1.1...master
[15.0.0]: https://github.com/sillsdev/libpalaso/compare/v14.1.1...v15.0.0
[14.1.1]: https://github.com/sillsdev/libpalaso/compare/v14.1.0...v14.1.1
[14.1.0]: https://github.com/sillsdev/libpalaso/compare/v14.0.0...v14.1.0
[14.0.0]: https://github.com/sillsdev/libpalaso/compare/v13.0.1...v14.0.0
[13.0.1]: https://github.com/sillsdev/libpalaso/compare/v13.0.0...v13.0.1
[13.0.0]: https://github.com/sillsdev/libpalaso/compare/v12.0.1...v13.0.0
[12.0.1]: https://github.com/sillsdev/libpalaso/compare/v12.0.0...v12.0.1
[12.0.0]: https://github.com/sillsdev/libpalaso/compare/v11.0.1...v12.0.0
[11.0.1]: https://github.com/sillsdev/libpalaso/compare/v11.0.0...v11.0.1
[11.0.0]: https://github.com/sillsdev/libpalaso/compare/v10.1.0...v11.0.0
[10.1.0]: https://github.com/sillsdev/libpalaso/compare/v10.0.0...v10.1.0
[10.0.0]: https://github.com/sillsdev/libpalaso/compare/v9.0.0...v10.0.0
[9.0.0]: https://github.com/sillsdev/libpalaso/compare/v8.0.0...v9.0.0
[8.0.0]: https://github.com/sillsdev/libpalaso/compare/v7.0.0...v8.0.0
[7.0.0]: https://github.com/sillsdev/libpalaso/compare/v5.0...v7.0.0<|MERGE_RESOLUTION|>--- conflicted
+++ resolved
@@ -71,11 +71,8 @@
 - [SIL.Windows.Forms] Made FadingMessageWindow implement all UI logic on the main UI thread in a thread-safe way. Fixes crashes like SP-2340.
 - [SIL.Windows.Forms] Made ContributorsListControl more threadsafe. Possibly fixes crashes like SP-2353 or at least makes them less likely.
 - [SIL.WritingSystems] Added check to Subtag.Equals to ensure two subtags being compared are of same derived type. This could potentially be a subtle breaking change in the unlikely event that someone was intentionally relying on the previous errant behavior.
-<<<<<<< HEAD
+- [SIL.Windows.Forms] Fix loss of precision in Animator.FrameRate getter.
 - [SIL.Core] Changed ReplaceSubstringInAttr.Visit to use StringComparison.Ordinal rather than the default (StringComparison.CurrentCulture), and also made it correctly return true when the replacement was made successfully. Although either of these could potentially be a BREAKING CHANGE, in practice, it seems unlikely that anyone would have been relying on CurrentCulture comparisons, and although the return value is used, it seems to be used merely to set a flag that is returned from the callers, and the callers I could find for those methods all appear to ignore the returned value. In any case, if someone were relying on the return value, it's unlikely they could have found it helpful to have it return false unconditionally.
-=======
-- [SIL.Windows.Forms] Fix loss of precision in Animator.FrameRate getter.
->>>>>>> b3dc7f25
 
 ### Deprecated
 
