--- conflicted
+++ resolved
@@ -53,11 +53,8 @@
 - [SIL.Windows.Forms.WritingSystems] Upgraded to version 5.0 (beta) of `L10NSharp.dll`
 - [SIL.Windows.Forms] Upgraded to version 5.0 (beta) of `L10NSharp.dll`
 - [SIL.Core] Corrected logic in extension method GetLongestUsefulCommonSubstring
-<<<<<<< HEAD
+- [SIL.Windows.Forms.ClearShare.WinFormsUI] Default to CC-BY for new CC licenses
 - [SIL.Media] Allow RecordingDeviceIndicator to find new sound input device when there was no selected device (state == NotYetStarted)
-=======
-- [SIL.Windows.Forms.ClearShare.WinFormsUI] Default to CC-BY for new CC licenses
->>>>>>> c4fd324c
 
 ### Fixed
 
