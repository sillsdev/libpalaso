# Change Log

All notable changes to this project will be documented in this file.

The format is based on [Keep a Changelog](http://keepachangelog.com/)
and this project adheres to [Semantic Versioning](http://semver.org/).

<!-- Available types of changes:
### Added
### Fixed
### Changed
### Deprecated
### Removed
### Security
-->

## [Unreleased]

### Added
- [SIL.Core.Clearshare] Added new classes MetadataCore, CreativeCommonsLicenseInfo, and CustomLicenseInfo; these are Winforms-free base versions of the classes Metadata, CreativeCommonsLicense, and CustomLicense.

- [SIL.Core.Clearshare and SIL.Windows.Forms.Clearshare] Added LicenseUtils and LicenseWithImageUtils to handle the FromXmp method for creating a license. LicenseUtils constructs a bare license object that is Winforms-independent; LicenseWithImageUtils constructs a Winforms-dependent license object with access to license images. 
- [SIL.Core.Clearshare] New methods "GetIsStringAvailableForLangId" and "GetDynamicStringOrEnglish" were added to Localizer for use in LicenseInfo's "GetBestLicenseTranslation" method, to remove LicenseInfo's L10NSharp dependency.
- [SIL.Windows.Forms.Clearshare] New ILicenseWithImage interface handles "GetImage" method for Winforms-dependent licenses, implemented in CreativeCommonsLicense and CustomLicense, and formerly included in LicenseInfo.
- [SIL.Core.Clearshare] New tests MetadataBareTests are based on previous MetadataTests in SIL.Windows.Forms.Clearshare. The tests were updated to use ImageSharp instead of Winforms for handling images.

### Fixed
- [SIL.WritingSystems] Fix IetfLanguageTag.GetGeneralCode to handle cases when zh-CN or zh-TW is a prefix and not the whole string.
- [SIL.Windows.Forms] Prevent BetterLabel from responding to OnTextChanged when it has been disposed.
- [SIL.Windows.Forms] Prevent ContributorsListControl.GetContributionFromRow from throwing an exception when the DataGridView has no valid rows selected.

### Changed
- [SIL.Windows.Forms.i18n, SIL.Core.Desktop.i18n] BREAKING CHANGE: Move L10NSharpLocalizer from Windows.Forms to Core.Desktop so it can be accessed without Winforms dependency.
- [SIL.Windows.Forms.Clearshare] BREAKING CHANGE: Made LicenseInfo class independent of Windows Forms and moved it from SIL.Windows.Forms.Clearshare to SIL.Core.Clearshare.
	- The FromXmp method was moved to LicenseUtils and LicenseWithImageUtils to construct Winforms-independent and Winforms-dependent license types respectively.
	- The FromToken method was moved from LicenseInfo to LicenseWithLogo, so it can return the Winforms-dependent license types. FromToken is only used in libpalaso tests and examples, and a Winforms-independent version of this method is not needed.
	- The GetImage method from LicenseInfo was moved to the ILicenseWithImage interface, which is implemented by CreativeCommonsLicense and CustomLicense.
    - GetBestLicenseTranslation in LicenseInfo now uses Localizer instead of using L10NSharp.LocalizationManager.

- [SIL.Windows.Forms.Clearshare] Winforms-independent metadata and license functionality of Metadata, CreativeCommonsLicense, and CustomLicense were moved to new classes MetadataCore, CreativeCommonsLicenseInfo, and CustomLicenseInfo in SIL.Core.Clearshare. Metadata, CreativeCommonsLicense, and CustomLicense inherit from the Bare Winforms-free metadata and license versions.
- [SIL.Windows.Forms.Tests.Clearshare] Many tests from MetadataTests in SIL.Windows.Forms.Clearshare were moved to MetadataCoreTests in Core.Clearshare. Tests that use Winforms-specific versions of methods (e.g. Metadata.FromFile) were retained. Added checks to test that the correct (Winforms-dependent) License objects are created when loading from xmp, round tripping a license in a png, or saving metadata to tag.
- [SIL.Windows.Forms.Tests.Clearshare] LicenseInfoTests renamed LicenseWithLogoTests.
- [SIL.Windows.Forms] BREAKING CHANGE: Upgraded to L10nSharp v9. Any clients which also use L10nSharp must also upgrade to v9.
- [SIL.Windows.Forms] Add a reference to L10nSharp.Windows.Forms v9.
- [SIL.Windows.Forms.Keyboarding] BREAKING CHANGE: Upgraded to L10nSharp v9. Any clients which also use L10nSharp must also upgrade to v9.
- [SIL.Windows.Forms.Keyboarding] Add a reference to L10nSharp.Windows.Forms v9.
- [SIL.Windows.Forms] BREAKING CHANGE: ToolStripExtensions.InitializeWithAvailableUILocales() removed the ILocalizationManager parameter.  This method no longer provides functionality to display the localization dialog box in response to the user clicking More.

### Removed

- [SIL.Windows.Forms] In .NET 8 builds, removed Scanner and Camera options from the Image Toolbox.

## [16.2.0] - 2025-09-24

### Added
- [SIL.libpalaso.l10ns] Added a number of languages to Crowdin that are used in Bloom, together with any translations that had been made in that project
- [SIL.libpalaso.l10ns] Add English xlf file to the package
- [SIL.TestUtilities] Added a Create method to TemporaryFolder that takes a TestContext
<<<<<<< HEAD
- [SIL.Windows.Forms] Added KeysExtensions class with the IsNavigationKey extension method.

### Fixed

- [SIL.Windows.Keyboarding] Fixed a subtle bug in IbusKeyboardSwitchingAdaptor when determining whether IBus would have handled a key event while a pre-edit is active. The code now accounts for the possibility of modifier keys (particularly Ctrl), which IBus would presumably have handled when in combination with navigation keys, Backspace, and Delete.
=======
- [SIL.Media] Added .NET 8-Windows target (though it does not support AudioFactory.CreateAudioSession or anything that would require IrrKlang)
- [SIL.Core] Support for RobustFile.GetAccessControl in all builds

### Fixed

- [SIL.Windows.Forms] Made ContributorsListControl.GetCurrentContribution() return null in the case when a valid row is not selected.
- [SIL.WritingSystems] Make the English names for Chinese (Simplified) and Chinese (Traditional) consistent regardless of differences in Windows CultureInfo 
>>>>>>> d0101038

## [16.1.0] - 2025-07-18

### Added

- [SIL.Windows.Forms] Added PortableClipboard.CanGetImage()
- [ClipboardTestApp] Restored this test program and added tests for PortableClipboard.CanGetImage() and GetImageFromClipboard()
- [SIL.Windows.Forms] Added SILAboutBox.Navigating and SILAboutBox.Navigated events to allow callers to customize how HTML links in the embedded browser are handled.
- [SIL.Windows.Forms] Added SILAboutBox.AllowExternalLinksToOpenInsideAboutBox property to control whether a `<base target="_blank" rel="noopener noreferrer">` line is automatically added to the HTML (if missing) to ensure links open in the system browser rather than within the About dialog box.
- [SIL.Core] Added static HtmlUtils class with methods for handling HTML to be displayed in browser controls (e.g., `SILAboutBox`), including support for fixing missing target attributes on links and copying simple asset files when creating a temp HTML file to display.

### Fixed

- [SIL.Windows.Forms] In `CustomDropDown.OnOpening`, fixed check that triggers timer to stop.
- [SIL.Windows.Forms] Fixed HtmlBrowserHandled.OnNewWindow to open external URLs (`target="_blank"`) in the system’s default browser instead of Internet Explorer. This improves behavior in SILAboutBox and other components that use the embedded browser.

### Changed

- [SIL.WritingSystems] Updated embedded langtags.json
- [SIL.WritingSystems] Updated embedded ianaSubtagRegistry.txt
- [SIL.Windows.Forms] Improved SILAboutBox to help prevent navigation issues when the supplied HTML contains links but lacks both a `<base target="_blank">` element and explicit `target="_blank"` attributes on the links. If the Navigating event is not handled, such links would otherwise open within the About box itself, often resulting in unexpected behavior. A sensible fallback is now applied automatically to the HTML, and in debug mode, a developer warning is shown.
- [SIL.Windows.Forms] Documented previously undocumented feature: SILAboutBox constructor can accept either a filename or a file URI.

## [16.0.0] - 2025-05-20

### Added

- [SIL.WritingSystems] Added public DownloadLanguageTags method for updating the cached langtags.json from the SLDR repository.
- [SIL.Core] Add environment variable to disable `GlobalMutex` across processes. Helpful for snap packages in Linux.
- [SIL.Core] Added string extension method SplitLines.
- [SIL.Windows.Forms] Added ContributorsListControl.Initialize method to allow the model to be set later when using the (existing) parameterless constructor in Designer.
- [SIL.Windows.Forms] In class SettingsLauncherButton, added property Link to expose the link label. This enables changing its color, font, etc.
- [SIL.Windows.Forms.Scripture] Added VerseControl.TabKeyPressedInVerseField event to VerseControl to support tabbing out of the verse field of a VerseControl into the next control in the tab order rather than cycling back to the book field.
- [SIL.Windows.Forms] Added OtherKeysToTreatAsInputKeys property to EnterTextBox.
- [SIL.DictionaryServices] Added Fields property to LexEntry. Modified LiftWriter.Add(LexEntry entry) to also write the content of entry.Fields.
- [SIL.Windows.Forms] Added correctly spelled HeaderLabel.ShowWindowBackgroundOnTopAndRightEdge.
- [SIL.Core] Added correctly spelled XmlUtils.ConvertMultiParagraphToSafeXml.
- [SIL.Core] Added DateTimeExtensions.ParseModernPastDateTimePermissivelyWithException (as the most probable replacement for the deprecated version of ParseDateTimePermissivelyWithException).
- [SIL.Core] Added DateTimeExtensions.ParsePastDateTimePermissivelyWithException as a convenience method.
- [SIL.Core] Added overload of DateTimeExtensions.ParseDateTimePermissivelyWithException that takes parameters `reasonableMin` and `reasonableMax`.

### Fixed

- [SIL.Windows.Forms] Changed build date in SILAboutBox to be computed using the last write time instead of creation time.
- [SIL.Windows.Forms] Made FadingMessageWindow implement all UI logic on the main UI thread in a thread-safe way. Fixes crashes like SP-2340.
- [SIL.Windows.Forms] Made ContributorsListControl more threadsafe. Possibly fixes crashes like SP-2353 or at least makes them less likely.
- [SIL.WritingSystems] Added check to Subtag.Equals to ensure two subtags being compared are of same derived type. This could potentially be a subtle breaking change in the unlikely event that someone was intentionally relying on the previous errant behavior.
- [SIL.Windows.Forms] Fix loss of precision in Animator.FrameRate getter.
- [SIL.Core] Changed ReplaceSubstringInAttr.Visit to use StringComparison.Ordinal rather than the default (StringComparison.CurrentCulture), and also made it correctly return true when the replacement was made successfully. Although either of these could potentially be a BREAKING CHANGE, in practice, it seems unlikely that anyone would have been relying on CurrentCulture comparisons, and although the return value is used, it seems to be used merely to set a flag that is returned from the callers, and the callers I could find for those methods all appear to ignore the returned value. In any case, if someone were relying on the return value, it's unlikely they could have found it helpful to have it return false unconditionally.

### Changed

- [SIL.TestUtilities] Made FluentAssertXml classes use "Assert.That" so they can work in clients that use NUnit 4.
- [SIL.Windows.Forms] Removed protected members from FadingMessageWindow: MsgThread, MsgForm, Text, MsgPoint, and ShowForm. (The underlying implementation needed to be changed, and the existing implementation was such that these members would be unlikely to have been meaningful or helpful in a derived class anyway.)
- [SIL.Windows.Forms] Added the stated requirement that FadingMessageWindow.Show be called on the UI thread.
- [SIL.WritingSystems] Changed optional parameter of SLDR's Initialize from offlineMode to offlineTestMode (technically a breaking change).
- [SIL.WritingSystems] Added optional parameter to InitializeLanguageTags: bool downloadLanguageTags (default true).
- [SIL.WritingSystems] Download of langtags.json handled with ETag and If-None-Match headers instead of If-Modified-Since.
- [SIL.WritingSystems] Added version number to the UserAgent string used for LDML and langtags.json requests.
- [SIL.DictionaryServices] In class LiftLexEntryRepository, renamed private method GetTrimmedElementsSeperatedBySemiColon to GetTrimmedElementsSeparatedBySemiColon and private method CheckIfTokenHasAlreadyBeenReturnedForThisSemanticDomain parameter fieldsandValuesForRecordTokens to fieldsAndValuesForRecordTokens.
- [SIL.DictionaryServices.Tests] Renamed test class LiftLexEntryRepositoryStateUnitializedTests to LiftLexEntryRepositoryStateUninitializedTests.
- [SIL.DictionaryServices.Tests.Lift] Renamed test class LiftRepositoryStateUnitializedTests to LiftRepositoryStateUninitializedTests.
- [SIL.Tests.Data] Renamed test interface IRepositoryStateUnitializedTests to IRepositoryStateUninitializedTests and test class MemoryRepositoryStateUnitializedTests to MemoryRepositoryStateUninitializedTests.
- [SIL.Tests.Spelling] Renamed test class SpellingwordTokenizerTests to SpellingWordTokenizerTests.
- [SIL.Tests.Text] In test class MultiTextBaseTests, renamed method AnnotationOfMisssingAlternative to AnnotationOfMissingAlternative.
- [SIL.Windows.Forms.Keyboarding.Tests] In test class XkbKeyboardAdapterTests, renamed method Errorkeyboards to ErrorKeyboards.
- [SIL.Windows.Forms.Keyboarding.Windows] In internal interface ITfInputProcessorProfileMgr, renamed method RegisterProfile parameter hklsubstitute to hklSubstitute.
- [SIL.Windows.Forms.Reporting] In class ProblemNotificationDialog, renamed internal property \_reoccurenceMessage to \_reoccurrenceMessage.
- [SIL.Windows.Forms.Widgets] Fix loss of precision in drawing arrows within HorizontalSpinner.OnPaint.
- [SIL.WritingSystems] In class LanguageLookup changed private method AddLanguage parameter threelettercode to threeLetterCode.
- [SIL.WritingSystems] Updated langtags.json and ianaSubtagRegistry.txt in Resources.
- [SIL.Xml] BREAKING CHANGE: In class XmlUtils, renamed method GetIndendentedXml to GetIndentedXml.
- [SIL.UsbDrive.Linux] BREAKING CHANGE: In interface IUDiskDevice renamed method DriveAtaSmartInitiateSelftest to DriveAtaSmartInitiateSelfTest and property DevicePresentationNopolicy to DevicePresentationNoPolicy.
- [SIL.DictionaryServices.Model] BREAKING CHANGE: In class LexEntry, renamed WellKnownProperties.FlagSkipBaseform to WellKnownProperties.FlagSkipBaseForm and GetSomeMeaningToUseInAbsenseOfHeadWord to GetSomeMeaningToUseInAbsenceOfHeadWord.
- [SIL.DictionaryServices.Model] BREAKING CHANGE: In classes LexEntry and LexSense, renamed method CleanUpAfterEditting to CleanUpAfterEditing.
- [SIL.Lift] BREAKING CHANGE: In abstract class PalasoDataObject, renamed method CleanUpAfterEditting to CleanUpAfterEditing.
- [SIL.Reporting] BREAKING CHANGE: In classes ErrorReport and ExceptionHelper, renamed methed GetHiearchicalExceptionInfo to GetHierarchicalExceptionInfo.
- [SIL.Reporting] BREAKING CHANGE: In interface IRepeatNoticePolicy and classes ShowAlwaysPolicy and ShowOncePerSessionBasedOnExactMessagePolicy, renamed property ReoccurenceMessage to ReoccurrenceMessage.
- [SIL.Reporting] BREAKING CHANGE: In class FontAnalytics, renamed property MinumumInterval to MinimumInterval.
- [SIL.Scripture] BREAKING CHANGE: In class BCVRef method MakeReferenceString, renamed parameter supressChapterForIntroMatter to suppressChapterForIntroMatter.
- [SIL.Windows.Forms.ImageToolbox] BREAKING CHANGE: Changed class PalsoImageNotDisposed to PalasoImageNotDisposed.
- [SIL.Windows.Forms.Reporting] BREAKING CHANGE: In class ProblemNotificationDialog, renamed method ReoccurenceMessage to ReoccurrenceMessage.
- [SIL.WritingSystems] BREAKING CHANGE: A new FontDefinition now has .Role default to FontRoles.None rather than FontRoles.Default. Likewise, the method LdmlDataMapper.Read now reads in a font with no type as FontRoles.None instead of FontRoles.Default.
- [SIL.WritingSystems] Added UI to enum FontRoles; the methods LdmlDataMapper.Read and LdmlDataMapper.Write now support fonts with type "ui". Also, if the ldml file has a font type not covered in FontRoles, LdmlDataMapper.Read will add it as FontRoles.Default.
- [SIL.Windows.Forms] BREAKING CHANGE: Upgraded dependency on L10nSharp. See note regarding creating LocalizationManager before calling localization methods. In tests, it may be expedient to set `LocalizationManager.StrictInitializationMode` to false.
- [SIL.Windows.Forms.Keyboarding] BREAKING CHANGE: Upgraded dependency on L10nSharp. See note regarding creating LocalizationManager before calling localization methods. In tests, it may be expedient to set `LocalizationManager.StrictInitializationMode` to false.
- [SIL.Core] Improved efficiency in XmlUtils methods: MakeSafeXml and ConvertMultiParagraphToSafeXml (name corrected), and MakeSafeXmlAttribute.
- [SIL.Core] BREAKING CHANGE (potentially): Made ParseDateTimePermissivelyWithException into an extension method (on string).
- [SIL.Core] BREAKING CHANGE (potentially): Changed behavior of DateTimeExtensions.ParseDateTimePermissivelyWithException (now deprecated) to try to interpret the date according to either the Gregorian calendar or the Buddhist calender in order to get the date to fall within a reasonable expected range (from 1/1/1900 through one day in the future). This means that depending on the current culture, dates might be interpreted differently from before. The known places in SIL code where this method is used seems to be for dates in the recent past (modern times); hence the default range. A new overload was added that will allow callers with other needs to specify a different range.
- [SIL.Windows.Forms] BREAKING CHANGE: ImageToolbox Removed support for Linux due to no longer using DialogAdapters. Affects `OpenFileDialogWithViews`
- [SIL.Windows.Forms.Keyboarding] BREAKING CHANGE: Moved Keyman legacy libraries to Nuget to fix runtime errors in modern .NET builds.

### Deprecated

- [SIL.DictionaryServices] Deprecated the second parameter of GetHumanReadableIdWithAnyIllegalUnicodeEscaped: Added GetHumanReadableIdWithAnyIllegalUnicodeEscaped(LexEntry entry) and marked GetHumanReadableIdWithAnyIllegalUnicodeEscaped(LexEntry entry, Dictionary<string, int> idsAndCounts) as [Obsolete].
- [SIL.Windows.Forms] Marked the misspelled HeaderLabel.ShowWindowBackgroudOnTopAndRightEdge as [Obsolete] in favor of correctly spelled ShowWindowBackgroundOnTopAndRightEdge.
- [SIL.Core] Marked the misspelled XmlUtils.ConvertMultiparagraphToSafeXml as [Obsolete] in favor of correctly spelled ConvertMultiParagraphToSafeXml.
- [SIL.Core] Marked GetAttributeValue as deprecated in favor of GetOptionalAttributeValue. (According to the summary, this has been deprecated for a long time, but it was not officially marked as obsolete.)
- [SIL.Core] Marked DateTimeExtensions.ParseDateTimePermissivelyWithException as [Obsolete] in favor of ParseModernPastDateTimePermissivelyWithException (or ParsePastDateTimePermissivelyWithException or the new overload of ParseDateTimePermissivelyWithException).


## [15.0.0] - 2025-01-06

### Added

- [SIL.Core] Added optional parameter, preserveNamespaces, to XmlUtils.WriteNode
- [SIL.Core] Added optional parameter, includeSystemLibraries, to AcknowledgementsProvider.CollectAcknowledgements
- [SIL.Windows.Forms] Added ability to select which SIL logo(s) to use in SILAboutBox.
- [SIL.Windows.Forms] Added public enum Widgets.SilLogoVariant
- [SIL.Windows.Forms] Added to Widgets.SilResources: AllLogoVariants, GetLogo, and SilLogoRandom (to replace SilLogo101x113)
- [SIL.Core] Added macOS support for `GlobalMutex`
- [SIL.Archiving] Added ArchivingDlgViewModel.Standard and ArchivingDlgViewModel.StringId enumerations.
- [SIL.Archiving] Added public delegate ArchivingDlgViewModel.ExceptionHandler and event ArchivingDlgViewModel.OnExceptionDuringLaunch.
- [SIL.Archiving] Added IArchivingProgressDisplay interface.
- [SIL.Archiving] Added overload of ArchivingDlgViewModel.DisplayMessage to take format parameters.
- [SIL.Archiving] Added public overload of ArchivingDlgViewModel.LaunchArchivingProgram.
- [SIL.Archiving] Added protected methods to ArchivingDlgViewModel: ReportMajorProgressPoint, ReportProgress, CleanUp
- [SIL.Windows.Forms.Archiving] Added protected virtual properties ArchiveTypeForTitleBar and InformativeText to ArchivingDlg.
- [SIL.Windows.Forms.Archiving] Added public virtual method GetMessage to ArchivingDlg.
- [SIL.Windows.Forms.Archiving] Added public virtual property ArchiveTypeName to ArchivingDlg.
- [SIL.Windows.Forms.Archiving] Added protected methods DisplayMessage and Initialize (async) to ArchivingDlg.
- [SIL.Windows.Forms.Archiving] Added protected virtual method PackageCreationComplete to ArchivingDlg.
- [SIL.Windows.Forms.Archiving] Added (public) override of property ArchiveTypeName to IMDIArchivingDlg.
- [SIL.Windows.Forms.Archiving] Added (protected) override of property InformativeText to IMDIArchivingDlg.
- [SIL.Windows.Forms.Archiving] Added (protected) override of method PackageCreationComplete to IMDIArchivingDlg.
- [SIL.Windows.Forms.Archiving] Added (public) override of method GetMessage to IMDIArchivingDlg.
- [SIL.Windows.Forms.Archiving] Added public extensions class LinkLabelExtensions with some methods that were formerly in Extensions class (now in SIL.Archiving).
- [SIL.Archiving] Added public property isValid to IMDIPackage.
- [SIL.Archiving] Added public event InitializationFailed to IMDIArchivingDlgViewModel.
- [SIL.Archiving] Added the following properties to ArchivingDlgViewModel as an alternative way to customize the initial summary displayed: GetOverriddenPreArchivingMessages, InitialFileGroupDisplayMessageType, OverrideGetFileGroupDisplayMessage
- [SIL.Media] Added FFmpegRunner.MinimumVersion property (also used by MediaInfo for FFprobe).
- [SIL.Windows.Forms.WritingSystems] Added Caption property to LanguageLookupDialog.

### Fixed

- [SIL.Archiving] Fixed typo in RampArchivingDlgViewModel for Ethnomusicology performance collection.
- [SIL.Archiving] Changed URLs that used http: to https: in resource EmptyMets.xml.
- [SIL.Core.Desktop] Implemented GetDefaultProgramForFileType (as trenamed) in a way that works on Windows 11, Mono (probably) and MacOS (untested).
- [SIL.Media] MediaInfo.HaveNecessaryComponents properly returns true if FFprobe is on the system path.
- [SIL.Media] Made MediaInfo.FFprobeFolder look for and return the folder when first accessed, even if no prior call to the setter or other action had caused it t be found.
- [SIL.Core] Made GetSafeDirectories not crash and simply not return any subdirectory the user does not have permission to access.
- [SIL.Core] In GetDirectoryDistributedWithApplication, prevented a failure in accessing one of the specified subfolders from allowing it to try the others.
- [SIL.Window.Forms] When choosing a file in the ImageToolbox.AcquireImageControl, a FileOk handler is simulated that verifies the selected file passes the given filter. Users can defeat the filter mechanism by pasting or typing the file name. While the returned filename does not pass the filter, the dialog is reopened until the user either chooses a proper filename or cancels the dialog. The native FileOk handler can prevent the dialog from closing: we can't achieve that. (See BL-13552.)

### Changed

- BREAKING CHANGE: Replaced dependency on DotNetZip with System.IO.Compression.ZipFile (Client installers will need to be changed.)
- BREAKING CHANGE: Changed to target .Net Framework 4.6.2 instead of 4.6.1
- [SIL.Windows.Forms] Look for PNG data on clipboard before checking for plain image in WindowsClipboard.GetImageFromClipboard() in order to preserve transparency in copied images.
- [SIL.Windows.Forms] Changed layout of SILAboutBox to accommodate wider SIL logo.
- [SIL.Windows.Forms.Archiving] Split SIL.Archiving, moving Winforms portions (including dependency on L10nSharp) to SIL.Windows.Forms.Archiving.
- [SIL.Archiving] Changed IMDIArchivingDlgViewModel.ArchivingPackage to return an IMDIPackage (instead of an IArchivingPackage).
- [SIL.Archiving] Required ArchivingDlgViewModel implementations to implement IDisposable.
- [SIL.Archiving] Made protected members in ArchivingDlgViewModel private, adding protected accessors as needed.
- [SIL.Archiving] In ArchivingDlgViewModel, renamed DisplayMessageEventHandler to MessageEventHandler, OnDisplayMessage to OnReportMessage, DisplayErrorEventHandler to ErrorEventHandler, and OnDisplayError to OnError.
- [SIL.Archiving] Changed signature of ArchivingDlgViewModel.OverrideDisplayInitialSummary to include a CancellationToken.
- [SIL.Archiving] Made ArchivingDlgViewModel.ArchiveType property public and changed it from a string to Standard (new enum).
- [SIL.Archiving] Changed signature of setFilesToArchive delegate in ArchivingDlgViewModel's protected constructor.
- [SIL.Archiving] Changed return type of ArchivingDlgViewModel.Initialize (to make it async) and added two parameters.
- [SIL.Archiving] Changed the signature of protected methods in ArchivingDlgViewModel: LaunchArchivingProgram, GetFileExcludedMsg.
- [SIL.Archiving] Changed the signature of the public method ArchivingDlgViewModel.CreatePackage.
- [SIL.Archiving] Changed underlying type of public enums VernacularMaterialsType and SilDomain from ulong to long.
- [SIL.Archiving] Replaced protected \_keys field (now private) in abstract class ArchivingPackage with protected accessor property Keys.
- [SIL.Archiving] IMDIArchivingDlgViewModel (subclass of ArchivingDlgViewModel) affected by many of the changes to the base class.
- [SIL.Archiving] IMDIArchivingDlgViewModel and RampArchivingDlgViewModel (subclasses of ArchivingDlgViewModel) affected by many of the changes to the base class.
- [SIL.Archiving] IMDIArchivingDlgViewModel constructor signature changed.
- [SIL.Archiving] RampArchivingDlgViewModel constructor signature changed.
- [SIL.Windows.Forms.Archiving] Made ArchivingDlg implement IArchivingProgressDisplay.
- [SIL.Windows.Forms.Archiving] ArchivingDlg constructor signature changed: removed localizationManagerId; added optional archiveInfoHyperlinkText; made some other parameters optional.
- [SIL.Windows.Forms.Archiving] IMDIArchivingDlg constructor signature changed: added appSpecificArchivalProcessInfo.
- [SIL.Windows.Forms] Split ClearShare code, moving non-Winforms portions to SIL.Core (SIL.Core.ClearShare namespace)
- [SIL.Core] Added optional parameter to OlacSystem.GetRoles to allow caller to provide its own XML with role definitions.
- [SIL.Windows.Forms] Split License into a base class called License and a derived LicenseWithLogo, so that License could be in SIL.Core.
- [SIL.Archiving] Changed IArchivingSession.Files (and Session.Files) into an IReadonlyList.
- [SIL.Archiving] Made IMDIPackage.CreateIMDIPackage asynchronous, changing its signature to take a CancellationToken parameter and return Task<bool>.
- [SIL.Archiving] Made MetaTranscript.WriteCorpusImdiFile asynchronous, changing its signature to return Task<bool>.
- [SIL.Archiving] Changed the name of the third parameter in ArchivingDlgViewModel.AddFileGroup from progressMessage to addingToArchiveProgressMessage.
- [SIL.Windows.Forms.Archiving] Changed Cancel Button to say Close instead in IMDIArchivingDlg.
- [SIL.Core.Desktop] Renamed GetFromRegistryProgramThatOpensFileType to GetDefaultProgramForFileType.
- [SIL.Media] Made FFmpegRunner able to use version of FFmpeg found on the path.
- [SIL.Media] Upgraded irrKlang to v. 1.6.
- [SIL.Media] In FFmpegRunner, changed ExtractMp3Audio, ExtractOggAudio, ExtractAudio, and ChangeNumberOfAudioChannels to use LocateAndRememberFFmpeg instead of LocateFFmpeg. This is potentially a breaking change but only in the edge case where an app does not install FFmpeg and the user installs it while running the app.
- [SIL.Media] Made the Windows implementation of ISimpleAudioSession more robust in that it will attempt to create an irrKlang-based recorder even if there is no audio output device enabled.
- [SIL.Media] Made FFmpegRunner explicitly a static class (technically a breaking change, though all methods were already static).
- [SIL.Media] Made FFmpegRunner look for the exe on the path before trying to find a version installed for Audacity (which is unlikely to succeed anyway).
- [SIL.Media] Made MediaInfo look for the FFprobe exe in the same location as FFmpeg when the application has specified the location for it or when it was previously located in one of the expected locations. Also made it more robust by making it more likely to find FFprobe (when it is on the system path).

### Removed

- Support for .Net Framework 4.6.1
- [SIL.Windows.Forms] Removed SilLogo101x113 from Widgets.SilResources. Use SilLogoRandom or specify desired variant instead.
- [SIL.Windows.Forms] Removed previously deprecated CreativeCommonsLicense.IntergovernmentalOriganizationQualifier
- [SIL.Archiving] Removed abstract properties from ArchivingDlgViewModel: InformativeText and ArchiveInfoHyperlinkText.
- [SIL.Archiving] Removed public method ArchivingDlgViewModel.Cancel. (Now handled via cancellation tokens.)
- [SIL.Archiving] Removed protected methods from ArchivingDlgViewModel: PreparingFilesMsg, GetSavingFilesMsg
- [SIL.Archiving] Removed protected fields (renamed and made private) from ArchivingLanguage: \_iso3Code, \_englishName
- [SIL.Archiving] Removed protected fields (made private) from ArchivingFile: \_fullName, \_fileName, \_fileSize, \_mimeType, \_descriptions, \_accessProtocol
- [SIL.Archiving] Removed public methods CreateMetsFile and CreateRampPackage from RampArchivingDlgViewModel (made internal).
- [SIL.Archiving] Removed ArchivingPackage and AddSession from ArchivingDlgViewModel and RampArchivingDlgViewModel (where they threw NotImplementedExceptions)


## [14.1.1] - 2024-05-23

### Fixed

- [SIL.Windows.Forms.DblBundle] Fixed bug in ProjectsListBase that made it impossible to select a project after double-clicking a column header. (See HT-475)


## [14.1.0] - 2024-05-13

### Added

- [SIL.Windows.Forms] Added static SilResources class with property SilLogo101x113.

### Fixed

- [SIL.Windows.Forms] Fixed backwards logic for LocalizationIncompleteViewModel.ShouldShowDialog (Technically this is a breaking contractual change, since effectively the behavior is the opposite of the original implementation, but the name so clearly indicates the desired behavior that it seems unlikely any subclass implementation would have implemented the logic according to the previously expected backwards behavior.)


## [14.0.0] - 2024-04-09

### Changed

- [SIL.Archiving] Upgraded to L10nSharp 7.0.0
- [SIL.Windows.Forms] Upgraded to L10nSharp 7.0.0
- [SIL.Windows.Forms.DblBundle] Upgraded to L10nSharp 7.0.0
- [SIL.Windows.Forms.Keyboarding] Upgraded to L10nSharp 7.0.0
- [SIL.Windows.Forms.WritingSystems] Upgraded to L10nSharp 7.0.0
- [SIL.Core] `RaiseExceptionIfFailed` no longer throws an exception if user cancelled


## [13.0.1] - 2024-01-09

### Fixed

- [SIL.Core] Fixed bug in extension method GetLongestUsefulCommonSubstring when string ends with an Object replacement character
- [SIL.Core] LogBox: Checked for disposed log box or caller-requested cancel in SafeInvoke so we don't try to write messages or scroll.


## [13.0.0] - 2023-12-07

### Added

- [SIL.Core] `RobustFile.Open`, `RobustFile.AppendAllText`, `RobustFile.WriteAllLines`, `RobustFile.GetAccessControl`, `RobustIO.EnumerateFilesInDirectory`, `RobustIO.EnumerateDirectoriesInDirectory`, `RobustIO.EnumerateEntriesInDirectory`, `RobustIO.RequireThatDirectoryExists`, `RobustIO.GetFileStream`, `RobustIO.ReadAllTextFromFileWhichMightGetWrittenTo`, and `RobustIO.IsFileLocked` methods
- [SIL.Core.Desktop] `RobustImageIO.GetImageFromFile` method
- [SIL.Windows.Forms] `ImageToolboxControl.ImageChanged` (selected or cropped) and `ImageToolboxControl.MetadataChanged` events
- [SIL.Windows.Forms] Text box to edit `AttributionUrl` in `MetadataEditorControl`
- [SIL.Windows.Forms] Interop.WIA.dll for MSIL (doesn't seem to work with 32-bit apps, so the existing dll remains unchanged)
- [SIL.Scripture] Made static methods TryGetVerseNum, ParseVerseNumberRange, and ParseVerseNumber public
- [SIL.Core] `CanWriteToDirectories` and `CanWriteToDirectory`
- [SIL.Windows.Forms] `CanWriteToDirectories`, `CanWriteToDirectory` and `ReportDefenderProblem`
- [SIL.Core] `StrLengthComparer`, IEnumerable<T>.ToString extension methods, IList<T>.ContainsSequence<T> extension method
- [SIL.Windows.Forms] `ConfirmFileOverwriteDlg`
- [SIL.Windows.Forms] several constructors and `Restore` method to `WaitCursor`
- [SIL.Media.NAudio] added an overload to `BeginMonitoring` with `catchAndReportExceptions` parameter

### Fixed

- [SIL.Windows.Forms.ClearShare] Fixed Metadata.LoadProperties to catch the ArgumentOutOfRangeException thrown by TagLib.File.Create when unknown data is found in the IPTC profile segment. The rest of the metadata (Exif / XMP) is likely to be okay, but won't be available until TagLib is fixed to allow this. Not having the metadata available shouldn't prevent using the image. Note that clients can now read the exception caught while loading if so desired.
- [SIL.Windows.Forms.WritingSystem.WSIdentifiers] Changed ComboBox controls in WSIdentifierView and ScriptRegionVariantView to DropDownList style to prevent accidental editing that shouldn't happen
- [SIL.Windows.Forms.ClearShare] Make Metadata.Write (and a few other methods) more robust
- [SIL.Core.Desktop] Make FileUtils.ReplaceFileWithUserInteractionIfNeeded robust
- [SIL.Core] Make RobustFile.ReplaceByCopyDelete truly robust
- [SIL.Core] Make RetryUtility retry for exceptions that are subclasses of the ones listed to try. For example, by default (IOException) it will now retry for FileNotFoundException.
- [SIL.Windows.Forms] Spelling of `CreativeCommonsLicense.IntergovernmentalOrganizationQualifier`
- [SIL.Windows.Forms] Fixed internationalization problem: SettingsProtection.LauncherButtonLabel was used as ID for two different strings.
- [SIL.Windows.Forms] Fix 4 img metadata methods that could fail due to cloud or scanning interference
- [SIL.Windows.Forms] Fixed error in BetterGrid.OnCellContentClick to make it so the delete button works correctly if there is no "new row."

### Changed

- [SIL.DictionaryServices] Renamed parameter of LiftWriter.WriteHeader from headerConentsNotIncludingHeaderElement to headerContentsNotIncludingHeaderElement
- [SIL.WritingSystems] Updated langtags.json and ianaSubtagRegistry.txt
- [SIL.Core] Enhanced ErrorReport.GetOperatingSystemLabel method to report Windows 11+ and list the version as well.
- [SIL.Core] Enhanced RetryUtility.Retry methods to optionally improve debugging messages, and fixed existing RobustFile and RobustIO methods to use the new optional debugging parameter
- [SIL.Media] Changed the FrameRate reported in VideoInfo from FrameRate to AvgFrameRate.
- [SIL.Windows.Forms] Fixed spelling error in ImageGalleryControl, renaming SetIntialSearchTerm to SetInitialSearchTerm.
- [SIL.Windows.Forms] Made `WaitCursor` class (which used to contain only static methods) implement IDisposable

### Removed

- [SIL.Windows.Forms] ImageGalleryControl.InSomeoneElesesDesignMode (seemingly unused and misspelled)
- [SIL.Windows.Forms] Checkbox for `IntergovernmentalOrganizationQualifier` from `MetadataEditorControl`


## [12.0.1] - 2023-05-26

### Fixed

- [SIL.Windows.Forms] Make `PalasoImage.FromFile(Robustly)` methods more robust
- [SIL.Windows.Forms] Update dll to `libdl.so.2` to make compatible with Ubuntu 22.x. Affects multiple projects.
- [SIL.Core] Fixed `BulkObservableList.MoveRange` method when moving a single item forward.


## [12.0.0] - 2023-02-14

### Added

- [SIL.Core.Desktop] Added aiff, m4a, voc, and amr formats to AudioFileExtensions
- [SIL.Core.Desktop] Added webm and mkv formats to VideoFileExtensions
- [SIL.Media] MediaInfo.AnalysisData property
- [SIL.Media] MediaInfo.FFprobeFolder

### Changed

- [SIL.Core.Desktop] Fixed typo in list of AudioFileExtensions: "acc" changed to "aac"
- [SIL.Media] FFmpegRunner will now also look for and use a version of FFmpeg installed using chocolatey
- [SIL.Media] MediaInfo now used FFprobe instead of FFmpeg to get media information. Depends on FFMpegCore library.

### Removed

- [SIL.Media] MediaInfo.RawData property (replaced by AnalysisData)


## [11.0.1] - 2023-01-27

### Fixed

- [SIL.Windows.Forms] Prevent changing row in ContributorsListControl if the row is dirty and is not in a valid state to commit edit (SP-2297)


## [11.0.0] - 2023-01-19

### Added

- [SIL.Core] Added `SIL.Reporting.FontAnalytics` class.
- [SIL.Core] Added `ObjectModel.ObservableISet` as a parent class to the existing `ObservableHashSet`
- [SIL.Core] Added `ObjectModel.ObservableSortedSet` (child class of `ObservableISet`)
- [SIL.DblBundle] Added const strings to UsxNode for the various USX element names.
- [SIL.DblBundle] Added protected method GetAttribute to UsxNode.
- [SIL.DblBundle] Added sealed subclasses of UsxNode: UsxPara and UsxChar.
- [SIL.DblBundle] Added property IsChapterStart to UsxChapter.
- [SIL.Reporting] Added TypeOfExistingHandler property to ExceptionHandler.

### Fixed

- [SIL.DblBundle] Attempting to construct a UsxNode based on an invalid XmlNode now throws an exception in the constructor in most cases rather than later when properties are accessed.
- [SIL.DblBundle] Accessing UsxChapter.ChapterNumber on a chapter end node returns the chapter number (from the eid attribute) instead of throwing an exception.
- [SIL.WritingSystems] Prevent (and clean up) duplicate URLs in LDML files for Fonts, Keyboards, and Spell Check Dictionaries.
- [SIL.Archiving] Set UseZip64WhenSaving to Zip64Option.AsNecessary to prevent crash with large archives

### Changed

- [SIL.Archiving] Changed REAP access protocol label from "Insite users" to "REAP users"
- [SIL.Archiving] Fixed typo in name of ArchiveAccessProtocol.GetDocumentationUri methods
- [SIL.Archiving] Changed ArchiveAccessProtocol.GetDocumentationUri methods
- [SIL.Archiving] Changed ArchiveAccessProtocol.SetChoicesFromCsv to throw ArgumentNullException instead of NullReferenceException. Also made it discard duplicate choices if the list contains duplicates.
- [SIL.Core] `FileLocationUtilities.GetDirectoryDistributedWithApplication` checks not only in
  `DistFiles`, `common`, and `src` subdirectories, but also directly in the application or solution directory.
- [SIL.Core] Store URLs in Sets instead of Lists in `IKeyboardDefinition` (to prevent duplicates)
- [SIL.DblBundle.Tests] Made GetChaptersAndParasForMarkOneContaining2Verses private.
- [SIL.DblBundle] Made UsxNode abstract.
- [SIL.DblBundle] Made UsxNode.StyleTag virtual. Calling UsxChapter.StyleTag on a chapter end node returns null instead of throwing an exception.
- [SIL.DblBundle] Made UsxChapter sealed.
- [SIL.Core] Store URLs in Sets instead of Lists in `FontDefinition` and `SpellCheckDictionaryDefinition` (to prevent duplicates)
- [SIL.Windows.Forms] Upgraded to L10nSharp 6.0.0
- [SIL.Windows.Forms.DblBundle] Upgraded to L10nSharp 6.0.0
- [SIL.Windows.Forms.WritingSystems] Upgraded to L10nSharp 6.0.0

### Removed

- [SIL.Core.Desktop] Removed deprecated properties and methods from `FileLocator`:
  `DirectoryOfApplicationOrSolution`, `DirectoryOfTheApplicationExecutable`, `LocateExecutable`,
  `GetFileDistributedWithApplication`, `GetDirectoryDistributedWithApplication`,
  and `LocateInProgramFiles`.
- [SIL.Core.Desktop] Removed deprecated methods from `DirectoryUtilities`:
  `CopyDirectoryWithException`, `AreDirectoriesEquivalent`, `MoveDirectorySafely`,
  `GetSafeDirectories`, `DeleteDirectoryRobust`, `GetUniqueFolderPath`. and `DirectoryIsEmpty`.
- [SIL.Core.Desktop] Removed deprecated methods from `FileUtils`: `IsFileLocked`,
  `GrepFile`, `CheckValidPathname`, `ReplaceByCopyDelete`, `MakePathSafeFromEncodingProblems`,
  `NormalizePath`, and `StripFilePrefix`.
- [SIL.Core] Removed deprecated class `CoreSetup`.
- [SIL.Core] Removed deprecated method `CreateResultsWithNoDuplicates` from `ResultSet`.
- [SIL.Core] Removed deprecated extension method `IEnumerable<T>.Concat<T>(string)`.
- [SIL.Core] Removed deprecated methods from `PathUtilities`: `GetDeviceNumber`,
  `PathsAreOnSameVolume`, `PathContainsDirectory`.
- [SIL.Core] Removed deprecated class `HttpUtilityFromMono`.
- [SIL.Core] Removed deprecated parameterless `Init` method from `ExceptionHandler`.
- [SIL.Core] Removed deprecated `Init` method from `UsageReporter` (the one without
  the `reportAsDeveloper` parameter).
- [SIL.Core] Removed deprecated methods from `XmlUtils`: `GetAttributeValue`,
  `GetManditoryAttributeValue`, and `AppendAttribute`.
- [SIL.DblBundle] Removed deprecated methods from `TextBundle`: `CopyVersificationFile`,
  `CopyFontFiles`, and `CopyLdmlFile`.
- [SIL.DictionaryServices.Tests] Removed deprecated `AssertEqualsCanonicalString`
  method from `LiftWriterTests`.
- [SIL.Media] Removed deprecated `AudioSession` method from `AudioFactory`.
- [SIL.TestUtilities] Removed deprecated c'tor, properties and methods from
  `TemporaryFolder`: `TemporaryFolder()`, `FolderPath`, `Delete`, and `GetTemporaryFile`.
- [SIL.Windows.Forms] Removed deprecated `GetSummaryParagraph(string)` method from
  `MetaData`.
- [SIL.Windows.Forms] Removed deprecated `UseComboButtonStyle` from PushButtonColumn`.


## [10.1.0] - 2022-08-26

### Added

- [SIL.Core] Added SIL.PlatformUtilities.Platform.IsFlatpak property.
- [SIL.Core.Desktop] Added Testing channel to UpdateSettings.

### Fixed

- [SIL.Archiving] Fixed formatting of DateTimes
- [SIL.Core] Fixed SIL.IO.PathUtilities.DeleteToRecycleBin and .GetDefaultFileManager to work in a flatpak environment.
- [SIL.Lexicon] Fixed crash caused by incorrect processing of keyboard data
- [SIL.Scripture] Fixed SIL.Scripture.MultilingScrBooks.VerseRefRegex to make punctuation more specific
- [SIL.Windows.Forms] Fixed ImageToolbox.ImageGallery.ImageCollectionManager.FromStandardLocations to work in a flatpak environment.
- [SIL.WritingSystems] Fixed SLDR initialization for users with European number formats.


## [10.0.0] - 2022-08-04

### Added

- [SIL.Windows.Forms] Added extension method InitializeWithAvailableUILocales.
- [SIL.Windows.Forms] Added LocalizationIncompleteDlg and LocalizationIncompleteViewModel classes
- [SIL.Windows.Forms] Added property SummaryDisplayMember to CheckedComboBox.
- [SIL.Core] ErrorReport now has a GetErrorReporter() getter function.
- [SIL.Core] ErrorReport exposes a NotifyUserOfProblemWrapper() protected function, which is designed to make it easier for subclasses to add additional NotifyUserOfProblem options
- [SIL.Core] Added AltImplGetUnicodeCategory function to StringExtensions
- [SIL.WritingSystems] Added static class IcuUCharCategoryExtensions with a method ToUnicodeCategory to translate from Character.UCharCategory to System.Globalization.UnicodeCategory.
- [SIL.Windows.Forms.Scripture] Added event InvalidReferencePasted to VerseControl, which is fired whenever an attempt to paste an invalid scripture reference is made.

### Changed

- [SIL.Windows.Forms.WritingSystems] Moved (internal) extension method InitializeWithAvailableUILocales to SIL.Windows.Forms.
- [SIL.Windows.Forms.WritingSystems] Added additional optional localizationIncompleteViewModel parameter to ToolStripExtensions.InitializeWithAvailableUILocales.
- [SIL.Core] If NotifyUserOfProblem is called with a null exception, it will no longer call UsageReporter.ReportException
- Replace deprecated `Mono.Posix` dependency with `Mono.Unix` (#1186)

### Removed

- Removed the "new" DisplayMember property from CheckedComboBox (which overrode the base class member). I don't believe this is a breaking change.


## [9.0.0] - 2022-06-03

### Added

- [SIL.Core] NamePrefix setting and CleanupTempFolder method added to TempFile
- [SIL.Core] Utility methods to remove XML namespaces
- [SIL.Core.Desktop] Serializable class `UpdateSettings` (settings for getting updates)
- [SIL.Windows.Forms] `CssLinkHref` property to `ShowReleaseNotesDialog` to allow linking to CSS
  file for displaying Markdown output.
- [SIL.Scripture] `IScrVerseRef` interface (largely extracted from `VerseRef`)
- [SIL.Windows.Forms] `ParentFormBase` to allow showing a child form that is modal with respect to
  the parent but not application modal
- [SIL.Windows.Forms] `GraphicsManager` class that allows to select desired GTK version.
  Default: GTK2
- [SIL.Windows.Forms] Options for `FlexibleMessageBox` to show in the taskbar and to show on top of other windows
- [SIL.Windows.Forms.DblBundle] virtual method `SelectProjectDlgBase.CreateFileDialog()` to allow
  customization in derived class (#797)
- [SIL.Windows.Forms.SettingProtection] overload of SetSettingsProtection method that takes a ToolStripItem
- [SIL.WritingSystems] Allow specifying an alias to another Writing System for changing between upper- and lowercase
- [SIL.Core] Extension method to get longest useful substring
- [SIL.Core] Extension method IsLikelyWordForming to include letters, format characters, PUA and marks (diacritics, etc.)
- [SIL.Core.Desktop, SIL.Lift, SIL.Linux.Logging] Added .NET Standard 2.0 target.
- [SIL.Core.Desktop] USBDrive API is only supported in .NET Framework.
- [SIL.Windows.Forms] Caller can override the default save image metadata action from the image toolbox
- [SIL.Core, SIL.Windows.Forms] `IErrorReporter` interface added a simpler overload of NotifyUserOfProblem method, which must be implemented by IErrorReporters.
  (It is acceptable for implementers to just fill some parameters then call the original method)
  `ConsoleErrorReporter` and `WinFormsErrorReporter` implement `IErrorReporter`'s new interface method
- [SIL.Core] Added overload of SerializeToFileWithWriteThrough to simplify error handling.
- [SIL.Windows.Forms] Added a CheckedComboBox control
- [SIL.WritingSystems] Added several methods to IetfLanguageTag class to support getting language names.
- [SIL.Windows.Forms.WritingSystems] Added extension method InitializeWithAvailableUILocales
- [SIL.WritingSystems] Added WellKnownSubtag zh-TW.

### Fixed

- [SIL.Windows.Forms] Fix bug where changing `ImageCollection` search language too soon could crash.
- [SIL.Windows.Forms] Fix bug where image license could not be changed from Creative Commons.
- [SIL.Windows.Forms] Fix bug where `PalasoImage` disposes of its `Image` prematurely
- [SIL.Windows.Forms] Save non-CC licenses properly in images
- [SIL.Windows.Forms.Keyboarding] Avoid crashes in cases where Ibus connection dropped
- [SIL.Windows.Forms.Keyboarding] Copy `SIL.Windows.Forms.Keyboarding.dll.config` to output directory
- [SIL.WritingSystems] Fix case mismatch with `needsCompiling` attribute
- [SIL.Windows.Forms.ClearShare.WinFormsUI] Restore default version (4.0) for CC licenses after CC0 was used
- [SIL.Windows.Forms] Layout issues in the ExceptionReportingDialog to prevent overlapping text.

### Changed

- [SIL.WritingSystems] Update `langtags.json` to the latest
- [SIL.Scripture] Made `VerseRef` class implement new `IScrVerseRef` interface
- [SIL.Forms.Scripture] Changed VerseControl to use `IScrVerseRef` and not depend directly on
  `ScrVerse`
- [SIL.Windows.Forms] Removed dependency on gtk-sharp/gdk-sharp; unmanaged libgtk/libgdk libraries
  get loaded dynamically at runtime
- [SIL.Windows.Forms] `PortableClipboard` uses unmanaged libgtk/libgdk methods instead of using
  gtk-sharp
- [SIL.Windows.Forms.SettingProtection] Deprecated ManageComponent method
- [SIL.Scripture] VerseRef.TrySetVerseUnicode: Improve handling of non-decimal numerals and surrogate pair numerals (#1000)
- [SIL.Windows.Forms.WritingSystems] Ignore deprecated region subtags in `ScriptRegionVariantView`(#763)
- [SIL.Windows.Forms.DblBundle] Upgraded to version 5.0 (beta) of `L10NSharp.dll`
- [SIL.Windows.Forms.Keyboarding] Upgraded to version 5.0 (beta) of `L10NSharp.dll`
- [SIL.Windows.Forms.WritingSystems] Upgraded to version 5.0 (beta) of `L10NSharp.dll`
- [SIL.Windows.Forms] Upgraded to version 5.0 (beta) of `L10NSharp.dll`
- [SIL.Core] Corrected logic in extension method GetLongestUsefulCommonSubstring
- [SIL.Windows.Forms.ClearShare.WinFormsUI] Default to CC-BY for new CC licenses
- [SIL.Media] Allow RecordingDeviceIndicator to find new sound input device when there was no selected device (state == NotYetStarted)
- [SIL.Windows.Forms] Internationalized the ExceptionReportingDialog.
- [SIL.Windows.Forms] Corrected typo in the name of AcquireImageControl.SetInitialSearchString
- [SIL.Core] ConsoleErrorReporter logs exception if available
- [SIL.Core, SIL.Windows.Forms] If WinFormsErrorReporter is set as the ErrorReporter, and ErrorReporter.NotifyUserOfProblem(IRepeatNoticePolicy, Exception, String, params object[]) is passed null for the exception, the "Details" button will no longer appear, making this consistent with the no-Exception overload of this method
- [SIL.WritingSystems] Changed behavior of IetfLanguageTag to better handle zh-TW.


## [8.0.0] - 2021-03-04

### Added

- [SIL.DblBundle] `DblMetadata.Load` overload to allow deserialization from a `TextReader`.
- [SIL.Scripture] `Versification.Table.Load` overload to allow deserialization from a `TextReader`.
- [SIL.DblBundle] `TextBundle<TM, TL>.GetVersification` (to replace deprecated `CopyVersificationFile`)
- [SIL.DblBundle] `TextBundle<TM, TL>.GetFonts` (to replace deprecated `CopyFontFiles`)
- [SIL.DblBundle] `TextBundle<TM, TL>.GetLdml` (to replace deprecated `CopyLdmlFile`)
- [SIL.Scripture] `ScrVers.Save` overload to allow serialization to a `TextWriter`.
- [SIL.Scripture] `VerseRef.TrySetVerseUnicode` to set 'verse' and 'verseRef' variables with non-Roman numerals.
- [SIL.Core] `XmlSerializationHelper.Serialize<T>` to allow serialization to a `TextWriter`.
- [SIL.Core] `XmlSerializationHelper.Deserialize<T>` to allow deserialization from a `TextReader`.
- [SIL.Core] `Platform.IsGnomeShell` to detect if executing in a Gnome Shell
- [SIL.Core] `XmlSerializationHelper.SerializeToString<T>` overload to allow caller to specify encoding.
- [SIL.Core] Additional parameter to `ProcessExtensions.RunProcess` to allow redirecting stderr.

### Fixed

- [SIL.Windows.Forms.Keyboarding] Use signed version of `Keyman*Interop.dll` (#865)
- [SIL.Windows.Forms.Keyboarding] Fixed keyboard switching for Ubuntu 18.04 (#887)
- [SIL.Windows.Forms] Use signed versions of `ibusdotnet.dll`, `Interop.WIA.dll`,
  `DialogAdapters.dll`, and `MarkdownDeep.dll` (#865)
- [SIL.Media] Fix missing `irrKlang.NET4.dll` exception by copying it to `lib` folder in output

### Changed

- Add build number to `AssemblyFileVersion`
- Improve nuget symbol packages
- Use NUnit 3 for unit tests
- [SIL.Core, SIL.Core.Desktop] Move several classes back to `SIL.Core` from `SIL.Core.Desktop` to
  make them available to .NET Standard clients:
  - IO/PathUtilities
  - IO/TempFileForSafeWriting
  - Reporting/AnalyticsEventSender
  - Reporting/ConfigurationException
  - Reporting/ConsoleErrorReporter
  - Reporting/ConsoleExceptionHandler
  - Reporting/ErrorReport
  - Reporting/ExceptionHandler
  - Reporting/ExceptionHelper
  - Reporting/Logger
  - Reporting/ReportingSettings
  - Reporting/UsageReporter
- [SIL.Windows.Forms] Remove unnecessary dependency on `NAudio`
- [SIL.Core] Move `HandleUnhandledException()` method from derived classes to base class
- [SIL.Core] `ConsoleExceptionHandler` class is now public
- [SIL.DblBundle.Tests] Create nuget package
- [SIL.Windows.Forms] Use the new Registered trademark logo (in About Box). Remove 132x148 logo.
- [SIL.Windows.Forms] Use [Markdig](https://github.com/lunet-io/markdig) instead of
  [MarkdownDeep.NET](https://www.toptensoftware.com/markdowndeep/)

### Deprecated

- [SIL.Core] Deprecate `ExceptionHandler.Init()` method in favor of more explicit version
  `ExceptionHandler.Init(ExceptionHandler)`, e.g. `ExceptionHandler.Init(new WinFormsExceptionHandler())`
- [SIL.Core] Deprecate `HttpUtilityFromMono` class. Use `System.Web.HttpUtility` instead.
- [SIL.DblBundle] Deprecate `TextBundle.CopyVersificationFile`, `CopyFontFiles` and
  `CopyLdmlFile` in favor of `GetVersificationFile`, `GetFontFiles`, and `GetLdmlFile`.

### Removed

- [SIL.NUnit3Compatibility] Remove this project because we're using NUnit 3 now.


## [7.0.0] - 2019-08-29

### Added

- [SIL.Core] new properties for processor architecture: `Platform.ProcessArchitecture` and
  `Platform.IsRunning64Bit`
- [SIL.NUnit3Compatibility] new project/package that allows to use NUnit3 syntax with NUnit2
  projects

[Unreleased]: https://github.com/sillsdev/libpalaso/compare/v16.2.0...master
[16.2.0]: https://github.com/sillsdev/libpalaso/compare/v16.1.0...v16.2.0
[16.1.0]: https://github.com/sillsdev/libpalaso/compare/v16.0.0...v16.1.0
[16.0.0]: https://github.com/sillsdev/libpalaso/compare/v15.0.0...v16.0.0
[15.0.0]: https://github.com/sillsdev/libpalaso/compare/v14.1.1...v15.0.0
[14.1.1]: https://github.com/sillsdev/libpalaso/compare/v14.1.0...v14.1.1
[14.1.0]: https://github.com/sillsdev/libpalaso/compare/v14.0.0...v14.1.0
[14.0.0]: https://github.com/sillsdev/libpalaso/compare/v13.0.1...v14.0.0
[13.0.1]: https://github.com/sillsdev/libpalaso/compare/v13.0.0...v13.0.1
[13.0.0]: https://github.com/sillsdev/libpalaso/compare/v12.0.1...v13.0.0
[12.0.1]: https://github.com/sillsdev/libpalaso/compare/v12.0.0...v12.0.1
[12.0.0]: https://github.com/sillsdev/libpalaso/compare/v11.0.1...v12.0.0
[11.0.1]: https://github.com/sillsdev/libpalaso/compare/v11.0.0...v11.0.1
[11.0.0]: https://github.com/sillsdev/libpalaso/compare/v10.1.0...v11.0.0
[10.1.0]: https://github.com/sillsdev/libpalaso/compare/v10.0.0...v10.1.0
[10.0.0]: https://github.com/sillsdev/libpalaso/compare/v9.0.0...v10.0.0
[9.0.0]: https://github.com/sillsdev/libpalaso/compare/v8.0.0...v9.0.0
[8.0.0]: https://github.com/sillsdev/libpalaso/compare/v7.0.0...v8.0.0
[7.0.0]: https://github.com/sillsdev/libpalaso/compare/v5.0...v7.0.0

### Changed

- Create nuget packages
- [SIL.Media] `IAudioRecorder.SelectedDevice` now returns a `IRecordingDevice` which both the
  NAudio and AlsaAudio `RecordingDevice` implement. This allows to use the same assembly
  on both Windows and Linux (although the limitations what works and what doesn't work remain the
  same)
- [SIL.Media] cleanup of `AudioSession` API: rename `AudioIrrKlangSession` to `WindowsAudioSession`.
  `AudioAlsaSession` and `WindowsAudioSession` are now internal (they were never intended to
  be used directly)
- [SIL.Media] move some interfaces around so that they live in `SIL.Media` instead of
  `SIL.Media.Naudio`: `IAudioRecorder`, `RecordingState`, `IAudioPlayer`<|MERGE_RESOLUTION|>--- conflicted
+++ resolved
@@ -23,11 +23,13 @@
 - [SIL.Core.Clearshare] New methods "GetIsStringAvailableForLangId" and "GetDynamicStringOrEnglish" were added to Localizer for use in LicenseInfo's "GetBestLicenseTranslation" method, to remove LicenseInfo's L10NSharp dependency.
 - [SIL.Windows.Forms.Clearshare] New ILicenseWithImage interface handles "GetImage" method for Winforms-dependent licenses, implemented in CreativeCommonsLicense and CustomLicense, and formerly included in LicenseInfo.
 - [SIL.Core.Clearshare] New tests MetadataBareTests are based on previous MetadataTests in SIL.Windows.Forms.Clearshare. The tests were updated to use ImageSharp instead of Winforms for handling images.
+- [SIL.Windows.Forms] Added KeysExtensions class with the IsNavigationKey extension method.
 
 ### Fixed
 - [SIL.WritingSystems] Fix IetfLanguageTag.GetGeneralCode to handle cases when zh-CN or zh-TW is a prefix and not the whole string.
 - [SIL.Windows.Forms] Prevent BetterLabel from responding to OnTextChanged when it has been disposed.
 - [SIL.Windows.Forms] Prevent ContributorsListControl.GetContributionFromRow from throwing an exception when the DataGridView has no valid rows selected.
+- [SIL.Windows.Keyboarding] Fixed a subtle bug in IbusKeyboardSwitchingAdaptor when determining whether IBus would have handled a key event while a pre-edit is active. The code now accounts for the possibility of modifier keys (particularly Ctrl), which IBus would presumably have handled when in combination with navigation keys, Backspace, and Delete.
 
 ### Changed
 - [SIL.Windows.Forms.i18n, SIL.Core.Desktop.i18n] BREAKING CHANGE: Move L10NSharpLocalizer from Windows.Forms to Core.Desktop so it can be accessed without Winforms dependency.
@@ -56,21 +58,12 @@
 - [SIL.libpalaso.l10ns] Added a number of languages to Crowdin that are used in Bloom, together with any translations that had been made in that project
 - [SIL.libpalaso.l10ns] Add English xlf file to the package
 - [SIL.TestUtilities] Added a Create method to TemporaryFolder that takes a TestContext
-<<<<<<< HEAD
-- [SIL.Windows.Forms] Added KeysExtensions class with the IsNavigationKey extension method.
-
-### Fixed
-
-- [SIL.Windows.Keyboarding] Fixed a subtle bug in IbusKeyboardSwitchingAdaptor when determining whether IBus would have handled a key event while a pre-edit is active. The code now accounts for the possibility of modifier keys (particularly Ctrl), which IBus would presumably have handled when in combination with navigation keys, Backspace, and Delete.
-=======
 - [SIL.Media] Added .NET 8-Windows target (though it does not support AudioFactory.CreateAudioSession or anything that would require IrrKlang)
 - [SIL.Core] Support for RobustFile.GetAccessControl in all builds
 
 ### Fixed
-
 - [SIL.Windows.Forms] Made ContributorsListControl.GetCurrentContribution() return null in the case when a valid row is not selected.
 - [SIL.WritingSystems] Make the English names for Chinese (Simplified) and Chinese (Traditional) consistent regardless of differences in Windows CultureInfo 
->>>>>>> d0101038
 
 ## [16.1.0] - 2025-07-18
 
