using System;
using System.Diagnostics;
using System.Drawing.Drawing2D;
using System.Windows.Forms;
using L10NSharp;

namespace SIL.Windows.Forms.ClearShare.WinFormsUI
{
	public partial class MetadataEditorControl : UserControl
	{
		private Metadata _metadata;
		private bool _settingUp;

		public MetadataEditorControl()
		{
			InitializeComponent();

			_settingUp = true;
			//set some defaults in case they turn on CC
			_derivatives.Checked = true;
			_commercial.Checked = true;

			//the system PictureBox makes the CC licenses look awful, so we are using one with a custom OnPaint()
			var betterPictureBox = new BetterPictureBox()
			{
				SizeMode = _licenseImage.SizeMode,
				Bounds = _licenseImage.Bounds,
				TabStop = false
			};
			Controls.Add(betterPictureBox);
			Controls.Remove(_licenseImage);
			_licenseImage.Dispose();
			_licenseImage = betterPictureBox;

			var toolTip = new ToolTip { ShowAlways = true, AutoPopDelay = 0 };
			var attributionToolTip = LocalizationManager.GetString("MetadataEditorControl.AttributionUrlToolTip",
				"If this content came from the Internet, enter the web address used to download it.");
			toolTip.SetToolTip(_attributionUrlLabel, attributionToolTip);
			toolTip.SetToolTip(_attributionUrl, attributionToolTip);
			_linkToPublicDomainCC0.Text = string.Format(_linkToPublicDomainCC0.Text, "CC0");
		}

		protected override void OnLoad(EventArgs e)
		{
			ActiveControl = _copyrightBy;
		}

		protected override void OnParentChanged(EventArgs e)
		{
			base.OnParentChanged(e);
			// ReSharper disable once PossibleNullReferenceException
			ParentForm.Shown += (sender, ee) => UpdateDisplay();
		}

		public Metadata Metadata
		{
			get { return _metadata; }
			set
			{
				_metadata = value;

				if (_metadata == null)
				{
					this.Visible = false;
					return;
				}
				_settingUp = true;
				this.Visible = true;
				_illustrator.Text = _metadata.Creator;
				_copyrightYear.Text = _metadata.GetCopyrightYear();
				if(_copyrightYear.Text =="")
					_copyrightYear.Text = DateTime.Now.Year.ToString();

				_copyrightBy.Text = _metadata.GetCopyrightBy();
				if(_metadata.License!=null)
					_licenseImage.Image = _metadata.License.GetImage();

<<<<<<< HEAD
				_attributionUrl.Text = _metadata.AttributionUrl;
=======
>>>>>>> 0f9a1eeb

				if (_metadata.License is CreativeCommonsLicense)
				{
					var cc = (CreativeCommonsLicense) _metadata.License;
					if (cc.AttributionRequired)
					{
						_creativeCommons.Checked = true;
						_noDerivates.Checked = cc.DerivativeRule == CreativeCommonsLicense.DerivativeRules.NoDerivatives;
						_shareAlike.Checked = cc.DerivativeRule == CreativeCommonsLicense.DerivativeRules.DerivativesWithShareAndShareAlike;
						_derivatives.Checked = cc.DerivativeRule == CreativeCommonsLicense.DerivativeRules.Derivatives;
						_commercial.Checked = cc.CommercialUseAllowed;
						_nonCommercial.Checked = !cc.CommercialUseAllowed;
						_customRightsStatement.Text = _metadata.License.RightsStatement;
					}
					else
					{
						_publicDomainCC0.Checked = true;
						_customRightsStatement.Text = _metadata.License.RightsStatement;
						_commercial.Checked = true;		// emphasize freedom, set up for transition to normal cc license
						_derivatives.Checked = true;
					}
				}
				else if(_metadata.License is CustomLicense)
				{
					_customLicense.Checked = true;
					_customRightsStatement.Text = _metadata.License.RightsStatement;
				}
				else
				{
					_unknownLicense.Checked = true;
				}
				_settingUp = false;

				if (IsHandleCreated)
					UpdateDisplay();
			}
		}

		/// <summary>
		/// Set this to false if you don't want to collect info on who created it (e.g. you're just getting copyright/license)
		/// </summary>
		public bool ShowCreator
		{
			get { return _illustrator.Visible; }
			set { _illustrator.Visible = _illustratorLabel.Visible = value; }
		}

		private void OnLicenseComponentChanged(object sender, EventArgs e)
		{
			if(_settingUp)
				return;

			var previousLicense = _metadata.License;
			var previousWasCC = previousLicense != null && previousLicense is CreativeCommonsLicense;
			var previousWasCC0 = previousWasCC && !((CreativeCommonsLicense)previousLicense).AttributionRequired;
			var currentIsCC0 = false;

			if (_metadata.License == null || !(_metadata.License is CreativeCommonsLicense))//todo: that's kinda heavy-handed
				_metadata.License = new CreativeCommonsLicense(true, true, CreativeCommonsLicense.DerivativeRules.Derivatives);

			if (_creativeCommons.Checked)
			{
				var cc = (CreativeCommonsLicense) _metadata.License;
				cc.AttributionRequired = true; // for now, we don't have a way to turn that off
				cc.CommercialUseAllowed = _commercial.Checked;
				if (_derivatives.Checked)
					cc.DerivativeRule = CreativeCommonsLicense.DerivativeRules.Derivatives;
				else if (_shareAlike.Checked)
					cc.DerivativeRule = CreativeCommonsLicense.DerivativeRules.DerivativesWithShareAndShareAlike;
				else
					cc.DerivativeRule = CreativeCommonsLicense.DerivativeRules.NoDerivatives;
				_licenseImage.Image = cc.GetImage();

				// If we're going from custom to CC, we could as easily just copy the statement into CC license.
				// Maybe they want that. If they don't, maybe they'll fail to notice that we turned their
				// custom license into a CC restriction, or be confused by why we did that.
				// In addition, custom restrictions are so... undesirable / unenforceable. So we have to guess,
				// and we're going to guess on the side of getting rid of it.
				if (!previousWasCC)
			    {
			        _customRightsStatement.Text = "";
			    }
				// We need to ensure that the default CC version is referenced if changing from another
				// license.  CC0 installs Version 1.0, which is wrong for all other CC licenses.
				// (See https://issues.bloomlibrary.org/youtrack/issue/BL-11032.)
				if (previousWasCC0 || !previousWasCC)
				{
					// reset license to our desired defaults
					cc.Version = CreativeCommonsLicense.kDefaultVersion;
					cc.AttributionRequired = true;
					cc.CommercialUseAllowed = true;
					cc.DerivativeRule = CreativeCommonsLicense.DerivativeRules.Derivatives;
					cc.IntergovernmentalOrganizationQualifier = false;
					_commercial.Checked = true;
					_derivatives.Checked = true;
				}
			}
			else if (_publicDomainCC0.Checked)
			{
				// Public Domain CC0 = totally open CC license
				var cc0 = (CreativeCommonsLicense)_metadata.License;
				cc0.AttributionRequired = false;
				cc0.CommercialUseAllowed = true;
				cc0.DerivativeRule = CreativeCommonsLicense.DerivativeRules.Derivatives;
				cc0.IntergovernmentalOrganizationQualifier = false;
				cc0.Version = "";
				_licenseImage.Image = cc0.GetImage();
				// Keep custom statement only if previous license was CC0.
				if (!previousWasCC0)
				{
					_customRightsStatement.Text = "";
				}
				currentIsCC0 = true;
			}
			else if(_unknownLicense.Checked)
			{
				_metadata.License = new NullLicense();
			}
			else if (_customLicense.Checked)
			{
				_metadata.License = new CustomLicense() {RightsStatement = _customRightsStatement.Text};
			}
			// Wording of copyright notice changes for Public Domain compared to other licenses.
			// (Public Domain doesn't claim copyright, but still attributes creator initially.)
			if (previousWasCC0 != currentIsCC0)
				_metadata.SetCopyrightNotice(_copyrightYear.Text, _copyrightBy.Text);

			UpdateDisplay();
		}

		private bool CreativeCommonsStyleLicenseIsChecked()
		{
			return _creativeCommons.Checked || _publicDomainCC0.Checked;
		}

		private void UpdateDisplay()
		{
			panel1.Enabled = panel2.Enabled = _creativeCommons.Checked;
			_licenseImage.Visible = CreativeCommonsStyleLicenseIsChecked();
			_customRightsStatement.Enabled = _customLicense.Checked || CreativeCommonsStyleLicenseIsChecked();
			_linkToRefinedCreativeCommonsWarning.Visible = CreativeCommonsStyleLicenseIsChecked() && !string.IsNullOrWhiteSpace(_customRightsStatement.Text);
			_additionalRequestsLabel.Visible = CreativeCommonsStyleLicenseIsChecked();

			if (CreativeCommonsStyleLicenseIsChecked())
			{
				_customRightsStatement.Top = _additionalRequestsLabel.Bottom+10;
				_customRightsStatement.Left = _creativeCommons.Left;
				_customRightsStatement.Width = tableLayoutPanel1.Right - _customRightsStatement.Left;
			}
			else
			{
				_customRightsStatement.Top = _additionalRequestsLabel.Top;
				_customRightsStatement.Left = _licenseImage.Left;
				_customRightsStatement.Width = tableLayoutPanel1.Right - _customRightsStatement.Left;
			}
		}

		private void _illustrator_TextChanged(object sender, EventArgs e)
		{
			_metadata.Creator = _illustrator.Text;
		}


		private void _copyrightYear_TextChanged(object sender, EventArgs e)
		{
			if (_settingUp)
				return;
			_metadata.SetCopyrightNotice(_copyrightYear.Text, _copyrightBy.Text);
		}

		private void _customLicenseDescription_TextChanged(object sender, EventArgs e)
		{
			if (_customLicense.Checked)
			{
				var customLicense = _metadata.License as CustomLicense;

				if (customLicense != null)
					customLicense.RightsStatement = _customRightsStatement.Text;
			}
			if (CreativeCommonsStyleLicenseIsChecked())
			{
				var l = _metadata.License as CreativeCommonsLicense;

				l.RightsStatement = _customRightsStatement.Text;
			}
			UpdateDisplay();
		}

		private void _copyrightBy_TextChanged(object sender, EventArgs e)
		{
			if (_settingUp)
				return;
			_metadata.SetCopyrightNotice(_copyrightYear.Text, _copyrightBy.Text);
		}
<<<<<<< HEAD

		private void _attributionUrl_TextChanged(object sender, EventArgs e)
		{
			if (_settingUp)
				return;
			_metadata.AttributionUrl = _attributionUrl.Text;
		}
=======
>>>>>>> 0f9a1eeb
	}
	public class BetterPictureBox : PictureBox
	{
		protected override void OnPaint(PaintEventArgs paintEventArgs)
		{
			paintEventArgs.Graphics.InterpolationMode = InterpolationMode.High;
			base.OnPaint(paintEventArgs);
		}
	}
}<|MERGE_RESOLUTION|>--- conflicted
+++ resolved
@@ -75,10 +75,7 @@
 				if(_metadata.License!=null)
 					_licenseImage.Image = _metadata.License.GetImage();
 
-<<<<<<< HEAD
 				_attributionUrl.Text = _metadata.AttributionUrl;
-=======
->>>>>>> 0f9a1eeb
 
 				if (_metadata.License is CreativeCommonsLicense)
 				{
@@ -273,7 +270,6 @@
 				return;
 			_metadata.SetCopyrightNotice(_copyrightYear.Text, _copyrightBy.Text);
 		}
-<<<<<<< HEAD
 
 		private void _attributionUrl_TextChanged(object sender, EventArgs e)
 		{
@@ -281,9 +277,8 @@
 				return;
 			_metadata.AttributionUrl = _attributionUrl.Text;
 		}
-=======
->>>>>>> 0f9a1eeb
 	}
+
 	public class BetterPictureBox : PictureBox
 	{
 		protected override void OnPaint(PaintEventArgs paintEventArgs)
