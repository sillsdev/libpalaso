--- conflicted
+++ resolved
@@ -370,8 +370,6 @@
 			set => IntergovernmentalOrganizationQualifier = value;
 		}
 
-<<<<<<< HEAD
-=======
 		/// <remarks>
 		/// CC 3.0 licenses were ported to better serve the needs of Intergovernmental Organizations (IGOs).
 		/// CC 4.0 does not include a separate IGO suite (at least 2016-2023); presumably, stock CC 4.0 licenses should serve IGOs well as is.
@@ -379,7 +377,6 @@
 		/// Bloom specifically reads and displays this license information.
 		/// For information on this qualifier, see https://wiki.creativecommons.org/wiki/Intergovernmental_Organizations
 		/// </remarks>>
->>>>>>> 0f9a1eeb
 		public bool IntergovernmentalOrganizationQualifier
 		{
 			get => _qualifier == "igo";
