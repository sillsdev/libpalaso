using System;
using System.Collections.Specialized;
using System.ComponentModel;
using System.Drawing;
using System.IO;
using System.Linq;
using System.Windows.Forms;
using SIL.IO;
using SIL.PlatformUtilities;
using SIL.Reporting;
using SIL.Windows.Forms.ImageToolbox;

namespace SIL.Windows.Forms.Miscellaneous
{
	/// <summary>Uses the GTK classes when accessing the clipboard on Linux</summary>
	public static class PortableClipboard
	{
		public static bool ContainsText()
		{
			return Platform.IsWindows ? Clipboard.ContainsText() : GtkContainsText();
		}

		public static string GetText()
		{
			return Platform.IsWindows ? Clipboard.GetText() : GtkGetText();
		}

		public static string GetText(TextDataFormat format)
		{
			return Platform.IsWindows ? Clipboard.GetText(format) : GtkGetText();
		}

		public static void SetText(string text)
		{
			if (Platform.IsWindows)
				Clipboard.SetText(text);
			else
				GtkSetText(text);
		}

		public static void SetText(string text, TextDataFormat format)
		{
			if (Platform.IsWindows)
				Clipboard.SetText(text, format);
			else
				GtkSetText(text);
		}

		public static bool ContainsImage()
		{
			return Platform.IsWindows ? Clipboard.ContainsImage() : GtkContainsImage();
		}

		public static Image GetImage()
		{
			return Platform.IsWindows ? Clipboard.GetImage() : GtkGetImage();
		}

		public static void CopyImageToClipboard(PalasoImage image)
		{
			// N.B.: PalasoImage does not handle .svg files
			if(image == null)
				return;

			if (!Platform.IsWindows)
			{
				// Review: Someone who knows how needs to implement this!
				throw new NotImplementedException(
					"SIL.Windows.Forms.Miscellaneous.PortableClipboard.CopyImageToClipboard() is not yet implemented for Linux");
			}

			if (image.Image == null)
			{
				if (string.IsNullOrEmpty(image.OriginalFilePath))
					return;
				// no image, but a path
				Clipboard.SetFileDropList(new StringCollection() {image.OriginalFilePath});
			}
			else
			{
				if (string.IsNullOrEmpty(image.OriginalFilePath))
					Clipboard.SetImage(image.Image);
				else
				{
					IDataObject clips = new DataObject();
					clips.SetData(DataFormats.UnicodeText, image.OriginalFilePath);
					clips.SetData(DataFormats.Bitmap, image.Image);
					// true here means that the image should remain on the clipboard if the application exits
					Clipboard.SetDataObject(clips,true);
				}
			}
		}

		// Get an image from the clipboard, ignoring any errors that occur while we attempt to
		// convert whatever is on the clipboard into an image.
		public static PalasoImage GetImageFromClipboard()
		{
<<<<<<< HEAD
			// N.B.: PalasoImage does not handle .svg files
			if (!Platform.IsWindows)
=======
			try
			{
				return GetImageFromClipboardWithExceptions();
			}
			catch (Exception)
			{}

			return null;
		}

		// Try to get an image from the clipboard. If there simply isn't anything on the clipboard that
		// can reasonably be interpreted as an image, return null. If there is something that makes sense
		// as an image, but trying to load it causes an exception, let the exception propagate.
		public static PalasoImage GetImageFromClipboardWithExceptions() {
		// N.B.: PalasoImage does not handle .svg files
#if MONO
			if (GtkContainsImage())
				return PalasoImage.FromImage(GtkGetImage());

			if (GtkContainsText())
>>>>>>> eb2e4f39
			{
				if (GtkContainsImage())
					return PalasoImage.FromImage(GtkGetImage());

				if (GtkContainsText())
				{
					//REVIEW: I can find no documentation on GtkClipboard. If ContainsText means we have a file
					//	path, then it would be better to do PalasoImage.FromFileRobustly(); on the file path
					return PalasoImage.FromImage(GtkGetImageFromText());
				}

				return null;
			}

			var dataObject = Clipboard.GetDataObject();
			if (dataObject == null)
				return null;
			Exception ex = null;
			var textData = String.Empty;
			if (dataObject.GetDataPresent(DataFormats.UnicodeText))
				textData = dataObject.GetData(DataFormats.UnicodeText) as String;
			if (Clipboard.ContainsImage())
			{
				PalasoImage plainImage = null;
				try
				{
					plainImage = PalasoImage.FromImage(Clipboard.GetImage()); // this method won't copy any metadata
					var haveFileUrl = !String.IsNullOrEmpty(textData) && RobustFile.Exists(textData);

					// If we have an image on the clipboard, and we also have text that is a valid url to an image file,
					// use the url to create a PalasoImage (which will pull in any metadata associated with the image too)
					if (haveFileUrl)
					{
						var imageWithPathAndMaybeMetadata = PalasoImage.FromFileRobustly(textData);
						plainImage.Dispose();//important: don't do this until we've successfully created the imageWithPathAndMaybeMetadata
						return imageWithPathAndMaybeMetadata;
					}

					return plainImage;
				}
				catch (Exception e)
				{
					Logger.WriteEvent("PortableClipboard.GetImageFromClipboard() failed with message " + e.Message);
					if (plainImage != null)
						return plainImage; // at worst, we should return null; if FromFile() failed, we return an image
					throw;
				}
			}
			// the ContainsImage() returns false when copying an PNG from MS Word
			// so here we explicitly ask for a PNG and see if we can convert it.
			if (dataObject.GetDataPresent("PNG"))
			{
				var o = dataObject.GetData("PNG") as Stream;
				try
				{
					return PalasoImage.FromImage(Image.FromStream(o));
				}
				catch (Exception e)
				{
					// I'm not sure why, but previous versions of this code would continue trying other
					// options at this point.
					ex = e;
				}
			}

			//People can do a "copy" from the WIndows Photo Viewer but what it puts on the clipboard is a path, not an image
			if (dataObject.GetDataPresent(DataFormats.FileDrop))
			{
				//This line gets all the file paths that were selected in explorer
				string[] files = dataObject.GetData(DataFormats.FileDrop) as string[];
				if (files == null) return null;

				foreach (var file in files.Where(f => RobustFile.Exists(f)))
				{
					return PalasoImage.FromFileRobustly(file);
				}

				return null; //not an image
			}

			if (Clipboard.ContainsText() && RobustFile.Exists(Clipboard.GetText()))
				return PalasoImage.FromImage( Image.FromStream(new FileStream(Clipboard.GetText(), FileMode.Open)));

			if (ex != null)
			{
				throw ex;
			}

			return null;
		}

		// The following methods are derived from GtkClipboard.cs from https://github.com/phillip-hopper/GtkUtils.

		/// <summary>Set the clipboard text</summary>
		private static void GtkSetText(string text)
		{
			using (var cb = Gtk.Clipboard.Get(Gdk.Atom.Intern("CLIPBOARD", false)))
			{
				cb.Text = text;
			}
		}

		/// <summary>Is there text on the clipboard?</summary>
		private static bool GtkContainsText()
		{
			using (var cb = Gtk.Clipboard.Get(Gdk.Atom.Intern("CLIPBOARD", false)))
			{
				return cb.WaitIsTextAvailable();
			}
		}

		/// <summary>Get the clipboard text</summary>
		private static string GtkGetText()
		{
			using (var cb = Gtk.Clipboard.Get(Gdk.Atom.Intern("CLIPBOARD", false)))
			{
				return cb.WaitForText();
			}
		}

		/// <summary>Is there an image on the clipboard?</summary>
		private static bool GtkContainsImage()
		{
			using (var cb = Gtk.Clipboard.Get(Gdk.Atom.Intern("CLIPBOARD", false)))
			{
				return cb.WaitIsImageAvailable();
			}
		}

		/// <summary>Get the image from clipboard</summary>
		private static Image GtkGetImage()
		{
			using (var cb = Gtk.Clipboard.Get(Gdk.Atom.Intern("CLIPBOARD", false)))
			{
				Gdk.Pixbuf buff = cb.WaitForImage();
				TypeConverter tc = TypeDescriptor.GetConverter(typeof(Bitmap));
				return (Image)tc.ConvertFrom(buff.SaveToBuffer("png"));
			}
		}

		/// <summary>Get the image from a file name on the clipboard</summary>
		private static Image GtkGetImageFromText()
		{
			var stringSeparators = new string[] { Environment.NewLine };
			var paths = GetText().Split(stringSeparators, StringSplitOptions.None);

			foreach (var path in paths)
			{
				if (File.Exists(path))
				{
					try
					{
						var bytes = File.ReadAllBytes(path);
						var buff = new Gdk.Pixbuf(bytes);
						TypeConverter tc = TypeDescriptor.GetConverter(typeof(Bitmap));
						return (Image)tc.ConvertFrom(buff.SaveToBuffer("png"));
					}
					catch (Exception e)
					{
						Console.Out.WriteLine("{0} is not an image file ({1}).", path, e.Message);
					}
				}
			}
			return null;
		}

		// -------------------------------------------------------------------------------------------------------------
		// Clipboard operations (copy/cut/paste) in text boxes do not work properly on Linux in some situations,
		// freezing or crashing the program. See https://issues.bloomlibrary.org/youtrack/issue/BL-5681 for one example.
		// The following methods were added to allow dialogs to use the PortableClipboard in TextBox and RichTextBox
		// controls.  It's possible that these methods might only be used on Linux, but they compile (and would work)
		// fine for Windows.
		// These methods are used by FormUsingPortableClipboard.

		/// <summary>
		/// Recursively remove all TextBox menus found owned by the control.
		/// </summary>
		/// <remarks>>
		/// It might be better to hook up the copy/cut/paste commands to use the PortableClipboard instead, but that
		/// would be a lot trickier to pull off reliably.
		/// </remarks>
		public static void RemoveTextboxMenus(Control control)
		{
			if (control is TextBoxBase)
			{
				(control as TextBoxBase).ContextMenu = null;
				return;
			}
			else if (control == null || control.Controls == null)
			{
				return;
			}
			foreach (var ctl in control.Controls)
				RemoveTextboxMenus(ctl as Control);
		}

		/// <summary>
		/// Process the clipboard cmd keys for a dialog.  This is called from a ProcessCmdKeys override method.
		/// </summary>
		/// <returns><c>true</c>, if a clipboard command key for this dialog was processed, <c>false</c> otherwise.</returns>
		public static bool ProcessClipboardCmdKeysForDialog(Form form, Message msg, Keys keyData)
		{
			switch (keyData)
			{
			case Keys.Control|Keys.V:
				return PortablePasteIntoTextBox(form, msg.HWnd);
			case Keys.Control|Keys.C:
				return PortableCopyOrCutFromTextBox(form, msg.HWnd, false);
			case Keys.Control|Keys.X:
				return PortableCopyOrCutFromTextBox(form, msg.HWnd, true);
			}
			return false;
		}

		/// <summary>
		/// Recursively search for a TextBox or RichTextBox control with the given handle.
		/// </summary>
		/// <returns>the matching TextBoxBase control if found, null otherwise.</returns>
		private static TextBoxBase GetTextBoxFromHWnd(Control control, IntPtr hwnd)
		{
			if (control is TextBoxBase && (control as TextBoxBase).Handle == hwnd)
				return (control as TextBoxBase);
			else if (control == null || control.Controls == null)
				return null;
			foreach (var ctl in control.Controls)
			{
				var box = GetTextBoxFromHWnd(ctl as Control, hwnd);
				if (box != null)
					return box;
			}
			return null;
		}

		/// <summary>
		/// Paste from the PortableClipboard into a textbox in the given form that matches the given hwnd.
		/// </summary>
		/// <returns><c>true</c>, if pasting into a textbox was successful, <c>false</c> otherwise.</returns>
		private static bool PortablePasteIntoTextBox(Form form, IntPtr hwnd)
		{
			var box = GetTextBoxFromHWnd(form, hwnd);
			if (box == null)
				return false;
			if (ContainsText())
			{
				var start = box.SelectionStart;
				var length = box.SelectionLength;
				var text = box.Text;
				if (length > 0)
				{
					if (start + length > text.Length)	// shouldn't happen, but sometimes paranoia pays
						text = text.Remove(start);
					else
						text = text.Remove(start, length);
				}
				var clipText = GetText();
				box.Text = text.Insert(start, clipText);
				box.SelectionStart = start + clipText.Length;
			}
			return true;
		}

		/// <summary>
		/// Copy (or cut) into the PortableClipboard from a textbox in the given form that matches the given hwnd.
		/// </summary>
		/// <returns><c>true</c>, if copying or cutting from a textbox was successful, <c>false</c> otherwise.</returns>
		private static bool PortableCopyOrCutFromTextBox(Form form, IntPtr hwnd, bool cut)
		{
			var box = GetTextBoxFromHWnd(form, hwnd);
			if (box == null)
				return false;
			var length = box.SelectionLength;
			if (length > 0)
			{
				var start = box.SelectionStart;
				if (start + length > box.Text.Length)
					length = box.Text.Length - start;	// shouldn't happen, but paranoia sometimes pays.
				if (length <= 0)
					return true;
				var text = box.Text.Substring(start, length);
				SetText(text);
				if (cut)
				{
					box.Text = box.Text.Remove(start, length);
					box.SelectionStart = start;
				}
			}
			return true;
		}
	}
}<|MERGE_RESOLUTION|>--- conflicted
+++ resolved
@@ -35,7 +35,7 @@
 			if (Platform.IsWindows)
 				Clipboard.SetText(text);
 			else
-				GtkSetText(text);
+			GtkSetText(text);
 		}
 
 		public static void SetText(string text, TextDataFormat format)
@@ -43,7 +43,7 @@
 			if (Platform.IsWindows)
 				Clipboard.SetText(text, format);
 			else
-				GtkSetText(text);
+			GtkSetText(text);
 		}
 
 		public static bool ContainsImage()
@@ -64,7 +64,7 @@
 
 			if (!Platform.IsWindows)
 			{
-				// Review: Someone who knows how needs to implement this!
+			// Review: Someone who knows how needs to implement this!
 				throw new NotImplementedException(
 					"SIL.Windows.Forms.Miscellaneous.PortableClipboard.CopyImageToClipboard() is not yet implemented for Linux");
 			}
@@ -95,10 +95,6 @@
 		// convert whatever is on the clipboard into an image.
 		public static PalasoImage GetImageFromClipboard()
 		{
-<<<<<<< HEAD
-			// N.B.: PalasoImage does not handle .svg files
-			if (!Platform.IsWindows)
-=======
 			try
 			{
 				return GetImageFromClipboardWithExceptions();
@@ -113,25 +109,20 @@
 		// can reasonably be interpreted as an image, return null. If there is something that makes sense
 		// as an image, but trying to load it causes an exception, let the exception propagate.
 		public static PalasoImage GetImageFromClipboardWithExceptions() {
-		// N.B.: PalasoImage does not handle .svg files
-#if MONO
+			// N.B.: PalasoImage does not handle .svg files
+			if (!Platform.IsWindows)
+			{
 			if (GtkContainsImage())
 				return PalasoImage.FromImage(GtkGetImage());
 
 			if (GtkContainsText())
->>>>>>> eb2e4f39
-			{
-				if (GtkContainsImage())
-					return PalasoImage.FromImage(GtkGetImage());
-
-				if (GtkContainsText())
-				{
-					//REVIEW: I can find no documentation on GtkClipboard. If ContainsText means we have a file
-					//	path, then it would be better to do PalasoImage.FromFileRobustly(); on the file path
-					return PalasoImage.FromImage(GtkGetImageFromText());
-				}
-
-				return null;
+			{
+				//REVIEW: I can find no documentation on GtkClipboard. If ContainsText means we have a file
+				//	path, then it would be better to do PalasoImage.FromFileRobustly(); on the file path
+				return PalasoImage.FromImage(GtkGetImageFromText());
+			}
+
+			return null;
 			}
 
 			var dataObject = Clipboard.GetDataObject();
@@ -158,13 +149,13 @@
 						return imageWithPathAndMaybeMetadata;
 					}
 
-					return plainImage;
-				}
+						return plainImage;
+					}
 				catch (Exception e)
 				{
 					Logger.WriteEvent("PortableClipboard.GetImageFromClipboard() failed with message " + e.Message);
 					if (plainImage != null)
-						return plainImage; // at worst, we should return null; if FromFile() failed, we return an image
+					return plainImage; // at worst, we should return null; if FromFile() failed, we return an image
 					throw;
 				}
 			}
@@ -194,8 +185,8 @@
 
 				foreach (var file in files.Where(f => RobustFile.Exists(f)))
 				{
-					return PalasoImage.FromFileRobustly(file);
-				}
+						return PalasoImage.FromFileRobustly(file);
+					}
 
 				return null; //not an image
 			}
