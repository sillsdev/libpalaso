<<<<<<< HEAD
using SIL.Windows.Forms.Widgets;

=======
>>>>>>> eb2e4f39
namespace SIL.Windows.Forms.SettingProtection
{
	partial class SettingsPasswordDialog
	{
		/// <summary>
		/// Required designer variable.
		/// </summary>
		private System.ComponentModel.IContainer components = null;

		/// <summary>
		/// Clean up any resources being used.
		/// </summary>
		/// <param name="disposing">true if managed resources should be disposed; otherwise, false.</param>
		protected override void Dispose(bool disposing)
		{
			if (disposing && (components != null))
			{
				components.Dispose();
			}
			base.Dispose(disposing);
		}

		#region Windows Form Designer generated code

		/// <summary>
		/// Required method for Designer support - do not modify
		/// the contents of this method with the code editor.
		/// </summary>
		private void InitializeComponent()
		{
			this.components = new System.ComponentModel.Container();
			this.label1 = new System.Windows.Forms.Label();
			this._okButton = new System.Windows.Forms.Button();
			this._cancelButton = new System.Windows.Forms.Button();
			this.pictureBox1 = new System.Windows.Forms.PictureBox();
			this._explanation = new SIL.Windows.Forms.Widgets.BetterLabel();
			this.l10NSharpExtender1 = new L10NSharp.UI.L10NSharpExtender(this.components);
			this.passwordBox = new SIL.Windows.Forms.Widgets.PasswordBox();
			this.tableLayoutPanel1 = new System.Windows.Forms.TableLayoutPanel();
			((System.ComponentModel.ISupportInitialize)(this.pictureBox1)).BeginInit();
			((System.ComponentModel.ISupportInitialize)(this.l10NSharpExtender1)).BeginInit();
			this.tableLayoutPanel1.SuspendLayout();
			this.SuspendLayout();
			//
			// label1
			//
			this.label1.AutoSize = true;
			this.l10NSharpExtender1.SetLocalizableToolTip(this.label1, null);
			this.l10NSharpExtender1.SetLocalizationComment(this.label1, null);
			this.l10NSharpExtender1.SetLocalizingId(this.label1, "SettingsProtection.PasswordDialog.FactoryPassword");
			this.label1.Location = new System.Drawing.Point(57, 54);
			this.label1.Name = "label1";
			this.label1.Size = new System.Drawing.Size(91, 13);
			this.label1.TabIndex = 0;
			this.label1.Text = "Factory Password";
			//
			// _okButton
			//
			this._okButton.Anchor = ((System.Windows.Forms.AnchorStyles)((System.Windows.Forms.AnchorStyles.Bottom | System.Windows.Forms.AnchorStyles.Right)));
			this.l10NSharpExtender1.SetLocalizableToolTip(this._okButton, null);
			this.l10NSharpExtender1.SetLocalizationComment(this._okButton, null);
			this.l10NSharpExtender1.SetLocalizingId(this._okButton, "Common.OKButton");
			this._okButton.Location = new System.Drawing.Point(284, 170);
			this._okButton.Name = "_okButton";
			this._okButton.Size = new System.Drawing.Size(75, 23);
			this._okButton.TabIndex = 1;
			this._okButton.Text = "&OK";
			this._okButton.UseVisualStyleBackColor = true;
			this._okButton.Click += new System.EventHandler(this._okButton_Click);
			//
			// _cancelButton
			//
			this._cancelButton.Anchor = ((System.Windows.Forms.AnchorStyles)((System.Windows.Forms.AnchorStyles.Bottom | System.Windows.Forms.AnchorStyles.Right)));
			this._cancelButton.DialogResult = System.Windows.Forms.DialogResult.Cancel;
			this.l10NSharpExtender1.SetLocalizableToolTip(this._cancelButton, null);
			this.l10NSharpExtender1.SetLocalizationComment(this._cancelButton, null);
			this.l10NSharpExtender1.SetLocalizingId(this._cancelButton, "Common.CancelButton");
			this._cancelButton.Location = new System.Drawing.Point(365, 170);
			this._cancelButton.Name = "_cancelButton";
			this._cancelButton.Size = new System.Drawing.Size(75, 23);
			this._cancelButton.TabIndex = 2;
			this._cancelButton.Text = "&Cancel";
			this._cancelButton.UseVisualStyleBackColor = true;
			this._cancelButton.Click += new System.EventHandler(this._cancelButton_Click);
			//
			// pictureBox1
			//
			this.pictureBox1.Image = global::SIL.Windows.Forms.Properties.Resources.lockClosed48x48;
			this.l10NSharpExtender1.SetLocalizableToolTip(this.pictureBox1, null);
			this.l10NSharpExtender1.SetLocalizationComment(this.pictureBox1, null);
			this.l10NSharpExtender1.SetLocalizingId(this.pictureBox1, "SettingsProtection.SettingsPasswordDialog.pictureBox1");
			this.pictureBox1.Location = new System.Drawing.Point(3, 3);
			this.pictureBox1.Name = "pictureBox1";
			this.pictureBox1.Size = new System.Drawing.Size(48, 48);
			this.pictureBox1.SizeMode = System.Windows.Forms.PictureBoxSizeMode.AutoSize;
			this.pictureBox1.TabIndex = 7;
			this.pictureBox1.TabStop = false;
			//
			// _explanation
			//
			this._explanation.BorderStyle = System.Windows.Forms.BorderStyle.None;
			this.tableLayoutPanel1.SetColumnSpan(this._explanation, 2);
			this._explanation.Dock = System.Windows.Forms.DockStyle.Fill;
			this._explanation.Enabled = false;
			this._explanation.Font = new System.Drawing.Font("Segoe UI", 9F);
			this._explanation.ForeColor = System.Drawing.SystemColors.ControlText;
			this._explanation.IsTextSelectable = false;
			this.l10NSharpExtender1.SetLocalizableToolTip(this._explanation, null);
			this.l10NSharpExtender1.SetLocalizationComment(this._explanation, null);
			this.l10NSharpExtender1.SetLocalizingId(this._explanation, "SettingsProtection.PasswordDialog.Password.Explanation");
			this._explanation.Location = new System.Drawing.Point(57, 3);
			this._explanation.Multiline = true;
			this._explanation.Name = "_explanation";
			this._explanation.ReadOnly = true;
			this._explanation.Size = new System.Drawing.Size(368, 30);
			this._explanation.TabIndex = 6;
			this._explanation.TabStop = false;
<<<<<<< HEAD
			this._explanation.Text = "To prevent accidental changes which could cause this program to stop working for you" +
	", these settings have been locked.";
			//
=======
			this._explanation.Text = "To prevent accidental changes which could cause this tool to stop working for you" +
    ", these settings have been locked.";
			// 
>>>>>>> eb2e4f39
			// l10NSharpExtender1
			// 
			this.l10NSharpExtender1.LocalizationManagerId = "Palaso";
			this.l10NSharpExtender1.PrefixForNewItems = "SettingsProtection";
			// 
			// passwordBox
			// 
			this.l10NSharpExtender1.SetLocalizableToolTip(this.passwordBox, null);
			this.l10NSharpExtender1.SetLocalizationComment(this.passwordBox, null);
			this.l10NSharpExtender1.SetLocalizingId(this.passwordBox, "SettingsProtection.SettingsPasswordDialog.passwordBox");
			this.passwordBox.Location = new System.Drawing.Point(154, 57);
			this.passwordBox.Name = "passwordBox";
			this.passwordBox.Size = new System.Drawing.Size(242, 20);
			this.passwordBox.TabIndex = 0;
			this.passwordBox.UseSystemPasswordChar = true;
			this.passwordBox.TextChanged += new System.EventHandler(this.textBox1_TextChanged);
			// 
			// tableLayoutPanel1
			// 
			this.tableLayoutPanel1.ColumnCount = 3;
			this.tableLayoutPanel1.ColumnStyles.Add(new System.Windows.Forms.ColumnStyle());
			this.tableLayoutPanel1.ColumnStyles.Add(new System.Windows.Forms.ColumnStyle());
			this.tableLayoutPanel1.ColumnStyles.Add(new System.Windows.Forms.ColumnStyle());
			this.tableLayoutPanel1.Controls.Add(this.pictureBox1, 0, 0);
			this.tableLayoutPanel1.Controls.Add(this._explanation, 1, 0);
			this.tableLayoutPanel1.Controls.Add(this.passwordBox, 2, 1);
			this.tableLayoutPanel1.Controls.Add(this.label1, 1, 1);
			this.tableLayoutPanel1.Location = new System.Drawing.Point(12, 12);
			this.tableLayoutPanel1.Name = "tableLayoutPanel1";
			this.tableLayoutPanel1.RowCount = 3;
			this.tableLayoutPanel1.RowStyles.Add(new System.Windows.Forms.RowStyle());
			this.tableLayoutPanel1.RowStyles.Add(new System.Windows.Forms.RowStyle());
			this.tableLayoutPanel1.RowStyles.Add(new System.Windows.Forms.RowStyle());
			this.tableLayoutPanel1.Size = new System.Drawing.Size(428, 146);
			this.tableLayoutPanel1.TabIndex = 8;
			// 
			// SettingsPasswordDialog
			// 
			this.AcceptButton = this._okButton;
			this.AutoScaleDimensions = new System.Drawing.SizeF(6F, 13F);
			this.AutoScaleMode = System.Windows.Forms.AutoScaleMode.Font;
			this.CancelButton = this._cancelButton;
			this.ClientSize = new System.Drawing.Size(464, 205);
			this.ControlBox = false;
			this.Controls.Add(this.tableLayoutPanel1);
			this.Controls.Add(this._cancelButton);
			this.Controls.Add(this._okButton);
			this.FormBorderStyle = System.Windows.Forms.FormBorderStyle.FixedDialog;
			this.l10NSharpExtender1.SetLocalizableToolTip(this, null);
			this.l10NSharpExtender1.SetLocalizationComment(this, null);
			this.l10NSharpExtender1.SetLocalizingId(this, "SettingsProtection.PasswordDialog.SettingsPasswordWindowTitle");
			this.MaximizeBox = false;
			this.MinimizeBox = false;
			this.Name = "SettingsPasswordDialog";
			this.Text = "Settings Protection Password";
			((System.ComponentModel.ISupportInitialize)(this.pictureBox1)).EndInit();
			((System.ComponentModel.ISupportInitialize)(this.l10NSharpExtender1)).EndInit();
			this.tableLayoutPanel1.ResumeLayout(false);
			this.tableLayoutPanel1.PerformLayout();
			this.ResumeLayout(false);

		}

		#endregion

		private System.Windows.Forms.Label label1;
		private System.Windows.Forms.Button _okButton;
		private System.Windows.Forms.Button _cancelButton;
		private Widgets.BetterLabel _explanation;
		private System.Windows.Forms.PictureBox pictureBox1;
		private L10NSharp.UI.L10NSharpExtender l10NSharpExtender1;
		private System.Windows.Forms.TableLayoutPanel tableLayoutPanel1;
		private SIL.Windows.Forms.Widgets.PasswordBox passwordBox;
	}
}<|MERGE_RESOLUTION|>--- conflicted
+++ resolved
@@ -1,8 +1,3 @@
-<<<<<<< HEAD
-using SIL.Windows.Forms.Widgets;
-
-=======
->>>>>>> eb2e4f39
 namespace SIL.Windows.Forms.SettingProtection
 {
 	partial class SettingsPasswordDialog
@@ -120,20 +115,14 @@
 			this._explanation.Size = new System.Drawing.Size(368, 30);
 			this._explanation.TabIndex = 6;
 			this._explanation.TabStop = false;
-<<<<<<< HEAD
 			this._explanation.Text = "To prevent accidental changes which could cause this program to stop working for you" +
 	", these settings have been locked.";
 			//
-=======
-			this._explanation.Text = "To prevent accidental changes which could cause this tool to stop working for you" +
-    ", these settings have been locked.";
-			// 
->>>>>>> eb2e4f39
 			// l10NSharpExtender1
-			// 
+			//
 			this.l10NSharpExtender1.LocalizationManagerId = "Palaso";
 			this.l10NSharpExtender1.PrefixForNewItems = "SettingsProtection";
-			// 
+			//
 			// passwordBox
 			// 
 			this.l10NSharpExtender1.SetLocalizableToolTip(this.passwordBox, null);
@@ -147,7 +136,7 @@
 			this.passwordBox.TextChanged += new System.EventHandler(this.textBox1_TextChanged);
 			// 
 			// tableLayoutPanel1
-			// 
+			//
 			this.tableLayoutPanel1.ColumnCount = 3;
 			this.tableLayoutPanel1.ColumnStyles.Add(new System.Windows.Forms.ColumnStyle());
 			this.tableLayoutPanel1.ColumnStyles.Add(new System.Windows.Forms.ColumnStyle());
@@ -164,9 +153,9 @@
 			this.tableLayoutPanel1.RowStyles.Add(new System.Windows.Forms.RowStyle());
 			this.tableLayoutPanel1.Size = new System.Drawing.Size(428, 146);
 			this.tableLayoutPanel1.TabIndex = 8;
-			// 
+			//
 			// SettingsPasswordDialog
-			// 
+			//
 			this.AcceptButton = this._okButton;
 			this.AutoScaleDimensions = new System.Drawing.SizeF(6F, 13F);
 			this.AutoScaleMode = System.Windows.Forms.AutoScaleMode.Font;
