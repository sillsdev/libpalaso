<<<<<<< HEAD
﻿<Project Sdk="Microsoft.NET.Sdk">

=======
<?xml version="1.0" encoding="utf-8"?>
<Project DefaultTargets="Build" xmlns="http://schemas.microsoft.com/developer/msbuild/2003" ToolsVersion="12.0">
>>>>>>> 74c070af
  <PropertyGroup>
    <TargetFrameworks>net461</TargetFrameworks>
    <RootNamespace>SIL.Windows.Forms</RootNamespace>
    <AssemblyTitle>SIL.Windows.Forms</AssemblyTitle>
    <Configurations>Debug;Release</Configurations>
    <Description>SIL.Windows.Forms contains Windows Forms classes for UI elements (controls and dialogs) that are commonly used across various SIL applications. SIL.Windows.Forms is similar to SIL.Core in that it does not contain classes that are specific to any domain.</Description>
    <Company>SIL International</Company>
    <Authors>SIL International</Authors>
    <Product>libpalaso</Product>
    <Copyright>Copyright © 2010-2020 SIL International</Copyright>
    <PackageLicenseExpression>MIT</PackageLicenseExpression>
    <PackageProjectUrl>https://github.com/sillsdev/libpalaso</PackageProjectUrl>
    <PackageRequireLicenseAcceptance>false</PackageRequireLicenseAcceptance>
    <OutputPath>../output/$(Configuration)</OutputPath>
    <PackageOutputPath>../output</PackageOutputPath>
    <SignAssembly>true</SignAssembly>
    <AssemblyOriginatorKeyFile>../palaso.snk</AssemblyOriginatorKeyFile>
    <ResolveAssemblyWarnOrErrorOnTargetArchitectureMismatch>None</ResolveAssemblyWarnOrErrorOnTargetArchitectureMismatch>
    <IncludeSymbols>true</IncludeSymbols>
    <SymbolPackageFormat>snupkg</SymbolPackageFormat>
    <EmbedUntrackedSources>true</EmbedUntrackedSources>
    <PublishRepositoryUrl>true</PublishRepositoryUrl>
    <DebugType>portable</DebugType>
    <AppendToReleaseNotesProperty><![CDATA[
See full changelog at https://github.com/sillsdev/libpalaso/blob/feature/nuget/CHANGELOG.md]]>
    </AppendToReleaseNotesProperty>
  </PropertyGroup>

  <ItemGroup>
    <PackageReference Include="DialogAdapters" Version="0.1.6.21495" />
    <PackageReference Include="Enchant.Net" Version="1.4.2" />
    <PackageReference Include="L10NSharp" Version="4.0.0" />
    <PackageReference Include="MarkdownDeep.NET.Patched" Version="1.5.0.2" />
    <PackageReference Include="Microsoft.SourceLink.GitHub" Version="1.0.0" PrivateAssets="All" />
    <PackageReference Include="TagLibSharp" Version="2.2.0" />
    <PackageReference Include="GitVersionTask" Version="5.0.1">
      <PrivateAssets>all</PrivateAssets>
    </PackageReference>
    <PackageReference Include="SIL.BuildTasks" Version="[2.2.0,)">
      <PrivateAssets>all</PrivateAssets>
    </PackageReference>
    <PackageReference Include="SIL.ReleaseTasks" Version="[2.2.0,)" PrivateAssets="All" />
  </ItemGroup>

  <ItemGroup>
    <ProjectReference Include="..\SIL.Core\SIL.Core.csproj" />
    <ProjectReference Include="..\SIL.Core.Desktop\SIL.Core.Desktop.csproj" />
    <ProjectReference Include="..\SIL.WritingSystems\SIL.WritingSystems.csproj" />
  </ItemGroup>

  <ItemGroup Condition="'$(OS)'=='Windows_NT'">
    <!--These references are required to compile on Windows -->
    <PackageReference Include="GtkSharp-signed" Version="3.22.24.37" />
    <PackageReference Include="Mono.Posix" Version="5.4.0.201" />
  </ItemGroup>

  <ItemGroup Condition="'$(OS)'!='Windows_NT'">
    <Reference Include="gtk-sharp" />
    <Reference Include="gdk-sharp" />
    <Reference Include="glib-sharp" />
    <Reference Include="Mono.Posix" />
  </ItemGroup>

  <ItemGroup>
<<<<<<< HEAD
    <Reference Include="Interop.WIA">
      <HintPath>..\lib\Interop.WIA.dll</HintPath>
=======
    <Reference Include="DialogAdapters">
      <HintPath>..\packages\DialogAdapters.0.1.4.30000\lib\net45\DialogAdapters.dll</HintPath>
    </Reference>
    <Reference Include="MarkdownDeep, Version=1.5.6607.21413, Culture=neutral, PublicKeyToken=null">
      <HintPath>..\packages\MarkdownDeep.NET.Patched.1.5.0.1\lib\net35\MarkdownDeep.dll</HintPath>
      <Private>True</Private>
>>>>>>> 74c070af
    </Reference>
    <Reference Include="System.Configuration" />
    <Reference Include="System.Security" />
  </ItemGroup>

  <PropertyGroup>
    <!-- See https://github.com/dotnet/sdk/issues/987#issuecomment-286307697 why that is needed -->
    <AssemblySearchPaths>$(AssemblySearchPaths);{GAC}</AssemblySearchPaths>
  </PropertyGroup>

</Project><|MERGE_RESOLUTION|>--- conflicted
+++ resolved
@@ -1,10 +1,5 @@
-<<<<<<< HEAD
-﻿<Project Sdk="Microsoft.NET.Sdk">
+<Project Sdk="Microsoft.NET.Sdk">
 
-=======
-<?xml version="1.0" encoding="utf-8"?>
-<Project DefaultTargets="Build" xmlns="http://schemas.microsoft.com/developer/msbuild/2003" ToolsVersion="12.0">
->>>>>>> 74c070af
   <PropertyGroup>
     <TargetFrameworks>net461</TargetFrameworks>
     <RootNamespace>SIL.Windows.Forms</RootNamespace>
@@ -34,7 +29,7 @@
   </PropertyGroup>
 
   <ItemGroup>
-    <PackageReference Include="DialogAdapters" Version="0.1.6.21495" />
+    <PackageReference Include="DialogAdapters" Version="0.1.4.30000" />
     <PackageReference Include="Enchant.Net" Version="1.4.2" />
     <PackageReference Include="L10NSharp" Version="4.0.0" />
     <PackageReference Include="MarkdownDeep.NET.Patched" Version="1.5.0.2" />
@@ -69,17 +64,8 @@
   </ItemGroup>
 
   <ItemGroup>
-<<<<<<< HEAD
     <Reference Include="Interop.WIA">
       <HintPath>..\lib\Interop.WIA.dll</HintPath>
-=======
-    <Reference Include="DialogAdapters">
-      <HintPath>..\packages\DialogAdapters.0.1.4.30000\lib\net45\DialogAdapters.dll</HintPath>
-    </Reference>
-    <Reference Include="MarkdownDeep, Version=1.5.6607.21413, Culture=neutral, PublicKeyToken=null">
-      <HintPath>..\packages\MarkdownDeep.NET.Patched.1.5.0.1\lib\net35\MarkdownDeep.dll</HintPath>
-      <Private>True</Private>
->>>>>>> 74c070af
     </Reference>
     <Reference Include="System.Configuration" />
     <Reference Include="System.Security" />
