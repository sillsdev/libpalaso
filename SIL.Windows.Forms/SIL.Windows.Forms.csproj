<Project Sdk="Microsoft.NET.Sdk">

  <PropertyGroup>
    <RootNamespace>SIL.Windows.Forms</RootNamespace>
    <AssemblyTitle>SIL.Windows.Forms</AssemblyTitle>
    <Description>SIL.Windows.Forms contains Windows Forms classes for UI elements (controls and dialogs) that are commonly used across various SIL applications. SIL.Windows.Forms is similar to SIL.Core in that it does not contain classes that are specific to any domain.</Description>
    <ResolveAssemblyWarnOrErrorOnTargetArchitectureMismatch>None</ResolveAssemblyWarnOrErrorOnTargetArchitectureMismatch>
    <DebugType>portable</DebugType>
    <UseWindowsForms>true</UseWindowsForms>
    <GenerateResourceUsePreserializedResources>true</GenerateResourceUsePreserializedResources>
    <TargetFrameworks>$(TargetFrameworks);net8.0-windows</TargetFrameworks>
  </PropertyGroup>

  <ItemGroup>
    <PackageReference Include="Enchant.Net" Version="1.4.2" />
    <PackageReference Include="JetBrains.Annotations" Version="2024.2.0" PrivateAssets="All" />
<<<<<<< HEAD
    <PackageReference Include="L10NSharp" Version="8.0.0-beta*" />
    <PackageReference Include="Markdig.Signed" Version="0.37.0" />
=======
    <PackageReference Include="L10NSharp" Version="8.0.0" />
    <PackageReference Include="Markdig.Signed" Version="0.30.4" />
>>>>>>> 594a7fb3
    <PackageReference Include="Microsoft.SourceLink.GitHub" Version="1.1.1" PrivateAssets="All" />
    <PackageReference Include="Mono.Unix" Version="7.1.0-final.1.21458.1" />
    <PackageReference Include="TagLibSharp" Version="2.3.0" />
    <PackageReference Include="GitVersion.MsBuild" Version="5.11.1" PrivateAssets="all" />
    <PackageReference Include="SIL.ReleaseTasks" Version="3.1.0" PrivateAssets="All" />
    <PackageReference Include="System.Resources.Extensions" Version="6.0.0" />
    <PackageReference Include="System.Runtime.CompilerServices.Unsafe" Version="6.0.0" />
    <PackageReference Include="System.Memory" Version="4.5.5" />
  </ItemGroup>

  <ItemGroup>
    <ProjectReference Include="..\SIL.Core\SIL.Core.csproj" />
    <ProjectReference Include="..\SIL.Core.Desktop\SIL.Core.Desktop.csproj" />
    <ProjectReference Include="..\SIL.WritingSystems\SIL.WritingSystems.csproj" />
  </ItemGroup>

  <ItemGroup Condition=" $(DefineConstants.Contains('NETFRAMEWORK')) ">
    <Reference Include="System.Configuration" />
    <Reference Include="System.Security" />
  </ItemGroup>

  <ItemGroup>
    <Reference Include="Interop.WIA">
      <HintPath>..\lib\Interop.WIA.dll</HintPath>
    </Reference>
  </ItemGroup>

  <ItemGroup>
    <None Include="../lib/Interop.WIA.dll">
      <CopyToOutputDirectory>Always</CopyToOutputDirectory>
      <Pack>true</Pack>
      <PackagePath>build</PackagePath>
    </None>
    <None Include="../lib/x64/Interop.WIA.dll">
      <CopyToOutputDirectory>Always</CopyToOutputDirectory>
      <Pack>true</Pack>
      <PackagePath>build/x64</PackagePath>
    </None>
    <Content Include="SIL.Windows.Forms.targets">
      <Pack>true</Pack>
      <PackagePath>build</PackagePath>
    </Content>
    <None Include="app.config" Pack="true" PackagePath="contentFiles\any\any\$(AssemblyTitle).dll.config" />
  </ItemGroup>

  <ItemGroup>
    <Compile Update="Properties\Resources.Designer.cs">
      <DesignTime>True</DesignTime>
      <AutoGen>True</AutoGen>
      <DependentUpon>Resources.resx</DependentUpon>
    </Compile>
  </ItemGroup>

  <ItemGroup>
    <EmbeddedResource Update="Properties\Resources.resx">
      <Generator>ResXFileCodeGenerator</Generator>
      <LastGenOutput>Resources.Designer.cs</LastGenOutput>
    </EmbeddedResource>
  </ItemGroup>

</Project><|MERGE_RESOLUTION|>--- conflicted
+++ resolved
@@ -14,13 +14,8 @@
   <ItemGroup>
     <PackageReference Include="Enchant.Net" Version="1.4.2" />
     <PackageReference Include="JetBrains.Annotations" Version="2024.2.0" PrivateAssets="All" />
-<<<<<<< HEAD
-    <PackageReference Include="L10NSharp" Version="8.0.0-beta*" />
+    <PackageReference Include="L10NSharp" Version="8.0.0" />
     <PackageReference Include="Markdig.Signed" Version="0.37.0" />
-=======
-    <PackageReference Include="L10NSharp" Version="8.0.0" />
-    <PackageReference Include="Markdig.Signed" Version="0.30.4" />
->>>>>>> 594a7fb3
     <PackageReference Include="Microsoft.SourceLink.GitHub" Version="1.1.1" PrivateAssets="All" />
     <PackageReference Include="Mono.Unix" Version="7.1.0-final.1.21458.1" />
     <PackageReference Include="TagLibSharp" Version="2.3.0" />
