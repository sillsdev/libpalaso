using System;
using System.Configuration;
using System.Diagnostics;
using System.Runtime.InteropServices;
using System.Threading;
using System.Windows.Forms;
using SIL.Reporting;

namespace SIL.Windows.Forms.Reporting
{
	public class WinFormsExceptionHandler: ExceptionHandler
	{
		// see comment on ExceptionReportingDialog.s_reportDataStack
		internal static Control ControlOnUIThread { get; private set; }

		internal static bool InvokeRequired
		{
			get
			{
				return !ControlOnUIThread.IsDisposed && ControlOnUIThread.InvokeRequired;
			}
		}

		/// ------------------------------------------------------------------------------------
		/// <summary>
		/// Set exception handler. Needs to be done before we create splash screen (don't
		/// understand why, but otherwise some exceptions don't get caught).
		/// </summary>
		/// <param name="addExceptionHandlers">if false, does not listen for exceptions</param>
		/// ------------------------------------------------------------------------------------
		public WinFormsExceptionHandler(bool addExceptionHandlers = true)
		{
			// We need to create a control on the UI thread so that we have a control that we
			// can use to invoke the error reporting dialog on the correct thread.
			ControlOnUIThread = new Control();
			ControlOnUIThread.CreateControl();

			// This seems like an odd thing to do, given that this is an ExceptionHandler,
			// but if a program has its own exception handler, it might want to still create this one
			// so that it can show the ExceptionReportingDialog by invoking on ControlOnUIThread.
			// Setting addExceptionHandlers to false assumes that the application will use another
			// ExceptionHandler to respond to exceptions.
			if (!addExceptionHandlers)
				return;

			// Using Application.ThreadException rather than
			// AppDomain.CurrentDomain.UnhandledException has the advantage that the
			// program doesn't necessarily end - we can ignore the exception and continue.
			Application.ThreadException += HandleTopLevelError;

			// We also want to catch the UnhandledExceptions for all the cases that
			// ThreadException doesn't catch, e.g. in the startup.
			AppDomain.CurrentDomain.UnhandledException += HandleUnhandledException;
		}

		/// ------------------------------------------------------------------------------------
		/// <summary>
		/// Catches and displays a otherwise unhandled exception.
		/// </summary>
		/// <param name="sender">sender</param>
		/// <param name="e">Exception</param>
		/// <remarks>previously <c>AfApp::HandleTopLevelError</c></remarks>
		/// <remarks>Public so that a program with its own handler can also use this one, when
		/// necessary.</remarks>
		/// ------------------------------------------------------------------------------------
		public void HandleTopLevelError(object sender, ThreadExceptionEventArgs e)
		{
			if (!GetShouldHandleException(sender, e.Exception))
				return;

			if (DisplayError(e.Exception))
			{
				//Are we inside a Application.Run() statement?
				if (Application.MessageLoop)
					Application.Exit();
				else
					Environment.Exit(1); //the 1 here is just non-zero
			}
		}

<<<<<<< HEAD
=======
		/// ------------------------------------------------------------------------------------
		/// <summary>
		/// Catches and displays otherwise unhandled exception, especially those that happen
		/// during startup of the application before we show our main window.
		/// </summary>
		/// <remarks>Public so that a program with its own handler can also use this one, when
		/// necessary.</remarks>
		/// ------------------------------------------------------------------------------------
		public void HandleUnhandledException(object sender, UnhandledExceptionEventArgs e)
		{
			var exception = e.ExceptionObject as Exception;
			if (!GetShouldHandleException(sender, exception))
				return;

			if (exception != null)
				DisplayError(exception);
			else
				DisplayError(new ApplicationException("Got unknown exception"));
		}

>>>>>>> 631a2e2c
		protected override bool ShowUI
		{
			get
			{
				{
					string strShowUI = ConfigurationManager.AppSettings["ShowUI"];
					bool fShowUI = true;
					try
					{
						if (strShowUI != null)
							fShowUI = Convert.ToBoolean(strShowUI);
					}
					catch
					{
					}
					return fShowUI;
				}
			}
		}

		protected override bool DisplayError(Exception exception)
		{
			UsageReporter.ReportException(false, null, exception, null);
			try
			{
				// To disable displaying a message box, put
				// <add key="ShowUI" value="False"/>
				// in the <appSettings> section of the .config file (see MSDN for details).
				bool showUI = ShowUI;

				if (exception.InnerException != null)
				{
					Debug.WriteLine(string.Format("Exception: {0} {1}", exception.Message, exception.InnerException.Message));
					Logger.WriteEvent("Exception: {0} {1}", exception.Message, exception.InnerException.Message);
				}
				else
				{
					Debug.WriteLine(String.Format("Exception: {0}", exception.Message));
					Logger.WriteEvent("Exception: {0}", exception.Message);
				}

				if (exception is ExternalException
					&& (uint)(((ExternalException)exception).ErrorCode) == 0x8007000E) // E_OUTOFMEMORY
				{
					if (showUI)
						ExceptionReportingDialog.ReportException(exception);//, parent);
					else
					{
						Trace.Fail("Out of memory");
						//                        Trace.Assert(false, FwApp.GetResourceString("kstidMiscError"),
						//                            FwApp.GetResourceString("kstidOutOfMemory"));
					}
				}
				else
				{
					Debug.Assert(exception.Message != string.Empty || exception is COMException,
						"Oops - we got an empty exception description. Change the code to handle that!");

					if (showUI)
					{
						// bool fIsLethal = !(exception is Reporting.ConfigurationException);
						//ErrorReporter.ReportException(exception, parent, fIsLethal);
						ExceptionReportingDialog.ReportException(exception);
						return false;
					}
					else
					{
						//todo: the reporting component should do all this, too
						/*                       Exception innerE = ExceptionHelper.GetInnerMostException(exception);
												string strMessage = "Error: "; // FwApp.GetResourceString("kstidProgError") + FwApp.GetResourceString("kstidFatalError");
												string strVersion;
												Assembly assembly = Assembly.GetEntryAssembly();
												object[] attributes = null;
												if (assembly != null)
													attributes = assembly.GetCustomAttributes(typeof(AssemblyFileVersionAttribute), false);
												if (attributes != null && attributes.Length > 0)
													strVersion = ((AssemblyFileVersionAttribute)attributes[0]).Version;
												else
													strVersion = Application.ProductVersion;
												string strReport = string.Format(
													"Got Exception", //"FwApp.GetResourceString("kstidGotException"),
													"errors@wesay.org", //"FwApp.GetResourceString("kstidSupportEmail"),

													exception.Source, strVersion,
													ExceptionHelper.GetAllExceptionMessages(exception), innerE.Source,
													innerE.TargetSite.Name, ExceptionHelper.GetAllStackTraces(exception));
												Trace.Assert(false, strMessage, strReport);
						*/

						Debug.Fail(exception.Message);
					}
				}

			}
			catch (Exception)
			{
				Debug.Fail("This error could not be reported normally: ", exception.Message);
			}
			return true;
		}

		public static void DoNotCallThisMethod()
		{
			// SP-835: The Debug.Fail code is running in what is supposed to be Release code
			Debug.Fail("This is a DEBUG build.");
		}
	}
}<|MERGE_RESOLUTION|>--- conflicted
+++ resolved
@@ -78,29 +78,6 @@
 			}
 		}
 
-<<<<<<< HEAD
-=======
-		/// ------------------------------------------------------------------------------------
-		/// <summary>
-		/// Catches and displays otherwise unhandled exception, especially those that happen
-		/// during startup of the application before we show our main window.
-		/// </summary>
-		/// <remarks>Public so that a program with its own handler can also use this one, when
-		/// necessary.</remarks>
-		/// ------------------------------------------------------------------------------------
-		public void HandleUnhandledException(object sender, UnhandledExceptionEventArgs e)
-		{
-			var exception = e.ExceptionObject as Exception;
-			if (!GetShouldHandleException(sender, exception))
-				return;
-
-			if (exception != null)
-				DisplayError(exception);
-			else
-				DisplayError(new ApplicationException("Got unknown exception"));
-		}
-
->>>>>>> 631a2e2c
 		protected override bool ShowUI
 		{
 			get
