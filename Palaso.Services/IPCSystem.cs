--- conflicted
+++ resolved
@@ -42,14 +42,11 @@
 			return port;
 		}
 
-<<<<<<< HEAD
-=======
 		// We're using our own hash function instead of the builtin String.GetHashCode for a good reason.
 		// GetHashCode is not guaranteed to keep the same implementation between framework versions, so
 		// .Net 1.1, .Net 2.0, .Net whatever version, and all different versions of Mono could return
 		// different hash values, which may foul up two peers trying to find each other if they were on
 		// different framework versions.
->>>>>>> 99f2b965
 		private static byte GetStringHash(string str)
 		{
 			int hash = 5381;
