--- conflicted
+++ resolved
@@ -12,7 +12,6 @@
     <Copyright>Copyright © 2010-2020 SIL International</Copyright>
     <OutputPath>../output/$(Configuration)</OutputPath>
     <SignAssembly>true</SignAssembly>
-<<<<<<< HEAD
     <WarningsAsErrors>NU1605;CS8002</WarningsAsErrors>
     <AssemblyOriginatorKeyFile>../palaso.snk</AssemblyOriginatorKeyFile>
     <IncludeSymbols>true</IncludeSymbols>
@@ -25,287 +24,6 @@
     <UseFullSemVerForNuGet>false</UseFullSemVerForNuGet>
   </PropertyGroup>
 
-=======
-    <AssemblyOriginatorKeyFile>..\palaso.snk</AssemblyOriginatorKeyFile>
-    -->
-  </PropertyGroup>
-  <PropertyGroup Condition=" '$(Configuration)|$(Platform)' == 'Debug|AnyCPU' ">
-    <DebugSymbols>true</DebugSymbols>
-    <DebugType>full</DebugType>
-    <Optimize>false</Optimize>
-    <OutputPath>..\output\Debug</OutputPath>
-    <DefineConstants>DEBUG;TRACE</DefineConstants>
-    <ErrorReport>prompt</ErrorReport>
-    <WarningLevel>4</WarningLevel>
-    <PlatformTarget>AnyCPU</PlatformTarget>
-    <Prefer32Bit>false</Prefer32Bit>
-  </PropertyGroup>
-  <PropertyGroup Condition=" '$(Configuration)|$(Platform)' == 'Release|AnyCPU' ">
-    <DebugType>pdbonly</DebugType>
-    <Optimize>true</Optimize>
-    <OutputPath>..\output\Release</OutputPath>
-    <DefineConstants>TRACE</DefineConstants>
-    <ErrorReport>prompt</ErrorReport>
-    <WarningLevel>4</WarningLevel>
-    <PlatformTarget>AnyCPU</PlatformTarget>
-    <Prefer32Bit>false</Prefer32Bit>
-  </PropertyGroup>
-  <PropertyGroup Condition="'$(Configuration)|$(Platform)' == 'DebugStrongName|AnyCPU'">
-    <DebugSymbols>true</DebugSymbols>
-    <OutputPath>..\output\DebugStrongName</OutputPath>
-    <DefineConstants>DEBUG;TRACE</DefineConstants>
-    <DebugType>full</DebugType>
-    <PlatformTarget>AnyCPU</PlatformTarget>
-    <ErrorReport>prompt</ErrorReport>
-    <CodeAnalysisRuleSet>MinimumRecommendedRules.ruleset</CodeAnalysisRuleSet>
-    <Prefer32Bit>false</Prefer32Bit>
-  </PropertyGroup>
-  <PropertyGroup Condition="'$(Configuration)|$(Platform)' == 'DebugMono|AnyCPU'">
-    <DebugSymbols>true</DebugSymbols>
-    <OutputPath>..\output\DebugMono</OutputPath>
-    <DefineConstants>TRACE;DEBUG;MONO</DefineConstants>
-    <DebugType>full</DebugType>
-    <PlatformTarget>AnyCPU</PlatformTarget>
-    <ErrorReport>prompt</ErrorReport>
-    <CodeAnalysisRuleSet>MinimumRecommendedRules.ruleset</CodeAnalysisRuleSet>
-    <Prefer32Bit>false</Prefer32Bit>
-  </PropertyGroup>
-  <PropertyGroup Condition="'$(Configuration)|$(Platform)' == 'DebugMonoStrongName|AnyCPU'">
-    <DebugSymbols>true</DebugSymbols>
-    <OutputPath>..\output\DebugMonoStrongName</OutputPath>
-    <DefineConstants>TRACE;DEBUG;MONO</DefineConstants>
-    <DebugType>full</DebugType>
-    <PlatformTarget>AnyCPU</PlatformTarget>
-    <ErrorReport>prompt</ErrorReport>
-    <CodeAnalysisRuleSet>MinimumRecommendedRules.ruleset</CodeAnalysisRuleSet>
-    <Prefer32Bit>false</Prefer32Bit>
-  </PropertyGroup>
-  <PropertyGroup Condition="'$(Configuration)|$(Platform)' == 'ReleaseMono|AnyCPU'">
-    <OutputPath>..\output\ReleaseMono</OutputPath>
-    <DefineConstants>TRACE;MONO</DefineConstants>
-    <Optimize>true</Optimize>
-    <DebugType>pdbonly</DebugType>
-    <PlatformTarget>AnyCPU</PlatformTarget>
-    <ErrorReport>prompt</ErrorReport>
-    <CodeAnalysisRuleSet>MinimumRecommendedRules.ruleset</CodeAnalysisRuleSet>
-    <Prefer32Bit>false</Prefer32Bit>
-  </PropertyGroup>
-  <PropertyGroup Condition="'$(Configuration)|$(Platform)' == 'ReleaseMonoStrongName|AnyCPU'">
-    <OutputPath>..\output\ReleaseMonoStrongName</OutputPath>
-    <DefineConstants>TRACE;MONO</DefineConstants>
-    <Optimize>true</Optimize>
-    <DebugType>pdbonly</DebugType>
-    <PlatformTarget>AnyCPU</PlatformTarget>
-    <ErrorReport>prompt</ErrorReport>
-    <CodeAnalysisRuleSet>MinimumRecommendedRules.ruleset</CodeAnalysisRuleSet>
-    <Prefer32Bit>false</Prefer32Bit>
-  </PropertyGroup>
-  <PropertyGroup Condition="'$(Configuration)|$(Platform)' == 'ReleaseStrongName|AnyCPU'">
-    <OutputPath>..\output\ReleaseStrongName</OutputPath>
-    <DefineConstants>TRACE</DefineConstants>
-    <Optimize>true</Optimize>
-    <DebugType>pdbonly</DebugType>
-    <PlatformTarget>AnyCPU</PlatformTarget>
-    <ErrorReport>prompt</ErrorReport>
-    <CodeAnalysisRuleSet>MinimumRecommendedRules.ruleset</CodeAnalysisRuleSet>
-    <Prefer32Bit>false</Prefer32Bit>
-  </PropertyGroup>
-  <PropertyGroup Condition="'$(Configuration)|$(Platform)' == 'Debug|x86'">
-    <DebugSymbols>true</DebugSymbols>
-    <OutputPath>..\output\Debug</OutputPath>
-    <DefineConstants>TRACE;DEBUG</DefineConstants>
-    <DebugType>full</DebugType>
-    <PlatformTarget>x86</PlatformTarget>
-    <ErrorReport>prompt</ErrorReport>
-    <CodeAnalysisRuleSet>MinimumRecommendedRules.ruleset</CodeAnalysisRuleSet>
-    <Prefer32Bit>false</Prefer32Bit>
-  </PropertyGroup>
-  <PropertyGroup Condition="'$(Configuration)|$(Platform)' == 'Release|x86'">
-    <OutputPath>..\output\Release</OutputPath>
-    <DefineConstants>TRACE</DefineConstants>
-    <Optimize>true</Optimize>
-    <DebugType>pdbonly</DebugType>
-    <PlatformTarget>x86</PlatformTarget>
-    <ErrorReport>prompt</ErrorReport>
-    <CodeAnalysisRuleSet>MinimumRecommendedRules.ruleset</CodeAnalysisRuleSet>
-    <Prefer32Bit>false</Prefer32Bit>
-  </PropertyGroup>
-  <PropertyGroup Condition="'$(Configuration)|$(Platform)' == 'DebugStrongName|x86'">
-    <DebugSymbols>true</DebugSymbols>
-    <OutputPath>..\output\DebugStrongName</OutputPath>
-    <DefineConstants>DEBUG;TRACE</DefineConstants>
-    <DebugType>full</DebugType>
-    <PlatformTarget>x86</PlatformTarget>
-    <ErrorReport>prompt</ErrorReport>
-    <CodeAnalysisRuleSet>MinimumRecommendedRules.ruleset</CodeAnalysisRuleSet>
-    <Prefer32Bit>false</Prefer32Bit>
-  </PropertyGroup>
-  <PropertyGroup Condition="'$(Configuration)|$(Platform)' == 'DebugMono|x86'">
-    <DebugSymbols>true</DebugSymbols>
-    <OutputPath>..\output\DebugMono</OutputPath>
-    <DefineConstants>TRACE;DEBUG;MONO</DefineConstants>
-    <DebugType>full</DebugType>
-    <PlatformTarget>x86</PlatformTarget>
-    <ErrorReport>prompt</ErrorReport>
-    <CodeAnalysisRuleSet>MinimumRecommendedRules.ruleset</CodeAnalysisRuleSet>
-    <Prefer32Bit>false</Prefer32Bit>
-  </PropertyGroup>
-  <PropertyGroup Condition="'$(Configuration)|$(Platform)' == 'DebugMonoStrongName|x86'">
-    <DebugSymbols>true</DebugSymbols>
-    <OutputPath>..\output\DebugMonoStrongName</OutputPath>
-    <DefineConstants>TRACE;DEBUG;MONO</DefineConstants>
-    <DebugType>full</DebugType>
-    <PlatformTarget>x86</PlatformTarget>
-    <ErrorReport>prompt</ErrorReport>
-    <CodeAnalysisRuleSet>MinimumRecommendedRules.ruleset</CodeAnalysisRuleSet>
-    <Prefer32Bit>false</Prefer32Bit>
-  </PropertyGroup>
-  <PropertyGroup Condition="'$(Configuration)|$(Platform)' == 'ReleaseMono|x86'">
-    <OutputPath>..\output\ReleaseMono</OutputPath>
-    <DefineConstants>TRACE;MONO</DefineConstants>
-    <Optimize>true</Optimize>
-    <DebugType>pdbonly</DebugType>
-    <PlatformTarget>x86</PlatformTarget>
-    <ErrorReport>prompt</ErrorReport>
-    <CodeAnalysisRuleSet>MinimumRecommendedRules.ruleset</CodeAnalysisRuleSet>
-    <Prefer32Bit>false</Prefer32Bit>
-  </PropertyGroup>
-  <PropertyGroup Condition="'$(Configuration)|$(Platform)' == 'ReleaseMonoStrongName|x86'">
-    <OutputPath>..\output\ReleaseMonoStrongName</OutputPath>
-    <DefineConstants>TRACE;MONO</DefineConstants>
-    <Optimize>true</Optimize>
-    <DebugType>pdbonly</DebugType>
-    <PlatformTarget>x86</PlatformTarget>
-    <ErrorReport>prompt</ErrorReport>
-    <CodeAnalysisRuleSet>MinimumRecommendedRules.ruleset</CodeAnalysisRuleSet>
-    <Prefer32Bit>false</Prefer32Bit>
-  </PropertyGroup>
-  <PropertyGroup Condition="'$(Configuration)|$(Platform)' == 'ReleaseStrongName|x86'">
-    <OutputPath>..\output\ReleaseStrongName</OutputPath>
-    <DefineConstants>TRACE</DefineConstants>
-    <Optimize>true</Optimize>
-    <DebugType>pdbonly</DebugType>
-    <PlatformTarget>x86</PlatformTarget>
-    <ErrorReport>prompt</ErrorReport>
-    <CodeAnalysisRuleSet>MinimumRecommendedRules.ruleset</CodeAnalysisRuleSet>
-    <Prefer32Bit>false</Prefer32Bit>
-  </PropertyGroup>
-  <PropertyGroup Condition="'$(Configuration)|$(Platform)' == 'Debug|x64'">
-    <DebugSymbols>true</DebugSymbols>
-    <OutputPath>..\output\Debug</OutputPath>
-    <DefineConstants>DEBUG;TRACE</DefineConstants>
-    <DebugType>full</DebugType>
-    <PlatformTarget>x64</PlatformTarget>
-    <ErrorReport>prompt</ErrorReport>
-    <CodeAnalysisRuleSet>MinimumRecommendedRules.ruleset</CodeAnalysisRuleSet>
-  </PropertyGroup>
-  <PropertyGroup Condition="'$(Configuration)|$(Platform)' == 'Release|x64'">
-    <OutputPath>..\output\Release</OutputPath>
-    <DefineConstants>TRACE</DefineConstants>
-    <Optimize>true</Optimize>
-    <DebugType>pdbonly</DebugType>
-    <PlatformTarget>x64</PlatformTarget>
-    <ErrorReport>prompt</ErrorReport>
-    <CodeAnalysisRuleSet>MinimumRecommendedRules.ruleset</CodeAnalysisRuleSet>
-  </PropertyGroup>
-  <PropertyGroup Condition="'$(Configuration)|$(Platform)' == 'DebugStrongName|x64'">
-    <DebugSymbols>true</DebugSymbols>
-    <OutputPath>..\output\DebugStrongName</OutputPath>
-    <DefineConstants>DEBUG;TRACE</DefineConstants>
-    <DebugType>full</DebugType>
-    <PlatformTarget>x64</PlatformTarget>
-    <ErrorReport>prompt</ErrorReport>
-    <CodeAnalysisRuleSet>MinimumRecommendedRules.ruleset</CodeAnalysisRuleSet>
-  </PropertyGroup>
-  <PropertyGroup Condition="'$(Configuration)|$(Platform)' == 'DebugMono|x64'">
-    <DebugSymbols>true</DebugSymbols>
-    <OutputPath>..\output\DebugMono</OutputPath>
-    <DefineConstants>TRACE;DEBUG;MONO</DefineConstants>
-    <DebugType>full</DebugType>
-    <PlatformTarget>x64</PlatformTarget>
-    <ErrorReport>prompt</ErrorReport>
-    <CodeAnalysisRuleSet>MinimumRecommendedRules.ruleset</CodeAnalysisRuleSet>
-  </PropertyGroup>
-  <PropertyGroup Condition="'$(Configuration)|$(Platform)' == 'DebugMonoStrongName|x64'">
-    <DebugSymbols>true</DebugSymbols>
-    <OutputPath>..\output\DebugMonoStrongName</OutputPath>
-    <DefineConstants>TRACE;DEBUG;MONO</DefineConstants>
-    <DebugType>full</DebugType>
-    <PlatformTarget>x64</PlatformTarget>
-    <ErrorReport>prompt</ErrorReport>
-    <CodeAnalysisRuleSet>MinimumRecommendedRules.ruleset</CodeAnalysisRuleSet>
-  </PropertyGroup>
-  <PropertyGroup Condition="'$(Configuration)|$(Platform)' == 'ReleaseMono|x64'">
-    <OutputPath>..\output\ReleaseMono</OutputPath>
-    <DefineConstants>TRACE;MONO</DefineConstants>
-    <Optimize>true</Optimize>
-    <DebugType>pdbonly</DebugType>
-    <PlatformTarget>x64</PlatformTarget>
-    <ErrorReport>prompt</ErrorReport>
-    <CodeAnalysisRuleSet>MinimumRecommendedRules.ruleset</CodeAnalysisRuleSet>
-  </PropertyGroup>
-  <PropertyGroup Condition="'$(Configuration)|$(Platform)' == 'ReleaseMonoStrongName|x64'">
-    <OutputPath>..\output\ReleaseMonoStrongName</OutputPath>
-    <DefineConstants>TRACE;MONO</DefineConstants>
-    <Optimize>true</Optimize>
-    <DebugType>pdbonly</DebugType>
-    <PlatformTarget>x64</PlatformTarget>
-    <ErrorReport>prompt</ErrorReport>
-    <CodeAnalysisRuleSet>MinimumRecommendedRules.ruleset</CodeAnalysisRuleSet>
-  </PropertyGroup>
-  <PropertyGroup Condition="'$(Configuration)|$(Platform)' == 'ReleaseStrongName|x64'">
-    <OutputPath>..\output\ReleaseStrongName</OutputPath>
-    <DefineConstants>TRACE</DefineConstants>
-    <Optimize>true</Optimize>
-    <DebugType>pdbonly</DebugType>
-    <PlatformTarget>x64</PlatformTarget>
-    <ErrorReport>prompt</ErrorReport>
-    <CodeAnalysisRuleSet>MinimumRecommendedRules.ruleset</CodeAnalysisRuleSet>
-  </PropertyGroup>
-  <ItemGroup>
-    <Reference Include="ibusdotnet, Version=2.0.0.0, Culture=neutral, PublicKeyToken=c9ab93f7b23223fb">
-      <HintPath>..\packages\ibusdotnet.2.0.3\lib\net461\ibusdotnet.dll</HintPath>
-      <Private>True</Private>
-    </Reference>
-    <Reference Include="NDesk.DBus">
-      <HintPath>..\packages\NDesk.DBus.0.15.0\lib\NDesk.DBus.dll</HintPath>
-    </Reference>
-    <Reference Include="Moq">
-      <HintPath>..\packages\Moq.4.0.10827\lib\NET40\Moq.dll</HintPath>
-    </Reference>
-    <Reference Include="nunit.framework, Version=2.6.4.14350, Culture=neutral, PublicKeyToken=96d09a1eb7f44a77, processorArchitecture=MSIL">
-      <SpecificVersion>False</SpecificVersion>
-      <HintPath>..\packages\NUnit.2.6.4\lib\nunit.framework.dll</HintPath>
-    </Reference>
-    <Reference Include="Rhino.Mocks, Version=3.6.0.0, Culture=neutral, PublicKeyToken=0b3305902db7183f, processorArchitecture=MSIL">
-      <SpecificVersion>False</SpecificVersion>
-      <HintPath>..\lib\common\Rhino.Mocks.dll</HintPath>
-    </Reference>
-    <Reference Include="System" />
-    <Reference Include="System.Core" />
-    <Reference Include="System.Windows.Forms" />
-  </ItemGroup>
-  <ItemGroup>
-    <Compile Include="..\GlobalAssemblyInfo.cs">
-      <Link>Properties\GlobalAssemblyInfo.cs</Link>
-    </Compile>
-    <Compile Include="CombinedIbusKeyboardRetrievingAdaptorTests.cs" />
-    <Compile Include="CombinedIbusKeyboardSwitchingAdaptorTests.cs" />
-    <Compile Include="IBusAdaptorTestsWithIBus.cs" />
-    <Compile Include="IBusAdaptorTestsWithoutIBus.cs" />
-    <Compile Include="IbusDefaultEventHandlerTests.cs" />
-    <Compile Include="IBusEnvironmentForTest.cs" />
-    <Compile Include="IbusKeyboardAdaptorTests.cs" />
-    <Compile Include="InputLanguageWrapperTests.cs" />
-    <Compile Include="KeyboardControllerTests.cs" />
-    <Compile Include="LinuxKeyboardControllerTests.cs" />
-    <Compile Include="Properties\AssemblyInfo.cs" />
-    <Compile Include="UnityKeyboardRetrievingHelperTests.cs" />
-    <Compile Include="WindowsKeyboardControllerTests.cs" />
-    <Compile Include="XkbKeyboardAdapterTests.cs" />
-    <Compile Include="XklEngineTests.cs" />
-  </ItemGroup>
->>>>>>> eb2e4f39
   <ItemGroup>
     <PackageReference Include="ibusdotnet" Version="2.0.3" />
     <PackageReference Include="Microsoft.SourceLink.GitHub" Version="1.0.0" PrivateAssets="All" />
@@ -323,17 +41,5 @@
   <ItemGroup>
     <Reference Include="System.Windows.Forms" />
   </ItemGroup>
-<<<<<<< HEAD
 
-=======
-  <Import Project="$(MSBuildToolsPath)\Microsoft.CSharp.targets" />
-  <Import Project="..\packages\NDesk.DBus.0.15.0\build\NDesk.DBus.targets" Condition="Exists('..\packages\NDesk.DBus.0.15.0\build\NDesk.DBus.targets') And ($(Configuration.Contains('Mono')))" />
-  <!-- To modify your build process, add your task inside one of the targets below and uncomment it.
-       Other similar extension points exist, see Microsoft.Common.targets.
-  <Target Name="BeforeBuild">
-  </Target>
-  <Target Name="AfterBuild">
-  </Target>
-  -->
->>>>>>> eb2e4f39
 </Project>