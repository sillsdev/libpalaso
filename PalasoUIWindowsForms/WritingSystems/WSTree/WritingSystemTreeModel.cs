--- conflicted
+++ resolved
@@ -150,11 +150,7 @@
 		{
 			if (definitions.Count() == 1)
 				return true;
-<<<<<<< HEAD
-			var x = definitions.OrderBy(ws => GetSpecificityScore(ws)).ToArray();
-=======
 			var x = definitions.OrderBy<IWritingSystemDefinition, int>(GetSpecificityScore).ToArray();
->>>>>>> 30ba1c6b
 			return GetSpecificityScore(x[0]) != GetSpecificityScore(x[1]);
 		}
 
