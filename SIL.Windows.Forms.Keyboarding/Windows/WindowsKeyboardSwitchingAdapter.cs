// Copyright (c) 2013-2018 SIL International
// This software is licensed under the MIT License (http://opensource.org/licenses/MIT)

using System;
using System.Diagnostics;
using System.Linq;
using System.Runtime.InteropServices;
using System.Windows.Forms;
using SIL.Keyboarding;
using SIL.PlatformUtilities;
using Timer = System.Windows.Forms.Timer;

namespace SIL.Windows.Forms.Keyboarding.Windows
{
	/// <summary>
	/// This class handles switching for normal Windows keyboards, Windows IME keyboards, and Keyman 10 keyboards
	/// </summary>
	internal class WindowsKeyboardSwitchingAdapter : IKeyboardSwitchingAdaptor, IDisposable
	{
		#region Variables used for windows IME Mode switching hack
		public Timer Timer { get; private set; }
		private KeyboardDescription _expectedKeyboard;
		private WinKeyboardAdaptor _adaptor;
		private bool HasSwitchedLanguages { get; set; }
		public bool IsSwitchingKeyboards { get; set; }
		#endregion

		public WindowsKeyboardSwitchingAdapter(WinKeyboardAdaptor adaptor)
		{
			_adaptor = adaptor;
			Timer = new Timer { Interval = 500 };
			Timer.Tick += OnTimerTick;
			Timer.Enabled = true;
		}

		private void OnTimerTick(object sender, EventArgs eventArgs)
		{
			if (_expectedKeyboard == null || HasSwitchedLanguages)
			{
				return;
			}
			RestoreImeConversionStatus(_expectedKeyboard);
			IsSwitchingKeyboards = false;
			Timer.Stop();
		}

		public bool ActivateKeyboard(KeyboardDescription keyboard)
		{
			if (KeyboardController.Instance.ActiveKeyboard == keyboard)
				return true;
			Timer.Start();
			return SwitchKeyboard(keyboard);
		}

		private bool SwitchKeyboard(KeyboardDescription winKeyboard)
		{
			var keyboard = winKeyboard as WinKeyboardDescription;
			if (IsSwitchingKeyboards)
				return true;

			IsSwitchingKeyboards = true;
			try
			{
				if (keyboard?.InputLanguage?.Culture == null)
				{
					return false;
				}

				_expectedKeyboard = keyboard;
<<<<<<< HEAD
				return SwitchByProfile(keyboard);
=======
				return Platform.IsMono || SwitchByProfile(keyboard);
>>>>>>> 74c070af
			}
			finally
			{
				IsSwitchingKeyboards = false;
			}
		}

		private bool SwitchByProfile(WinKeyboardDescription keyboard)
		{
			_adaptor.ProcessorProfiles.ChangeCurrentLanguage(keyboard.InputProcessorProfile.LangId);

			Guid classId = keyboard.InputProcessorProfile.ClsId;
			Guid guidProfile = keyboard.InputProcessorProfile.GuidProfile;
			_adaptor.ProfileManager.ActivateProfile(keyboard.InputProcessorProfile.ProfileType, keyboard.InputProcessorProfile.LangId, ref classId, ref guidProfile,
				keyboard.InputProcessorProfile.Hkl, TfIppMf.ForProcess);

			RestoreImeConversionStatus(
				keyboard); // Restore it even though sometimes windows will ignore us
			Timer.Stop();
			Timer.Start(); // Start the timer for restoring IME status for when windows ignores us.

			return true;
		}


		public void DeactivateKeyboard(KeyboardDescription keyboard)
		{
			Timer.Stop();
			SaveImeConversionStatus((WinKeyboardDescription)keyboard);
		}

		/// <summary>
		/// Save the state of the conversion and sentence mode for the current IME
		/// so that we can restore it later.
		/// </summary>
		private void SaveImeConversionStatus(WinKeyboardDescription winKeyboard)
		{
			if (winKeyboard == null)
				return;

			if (InputLanguage.CurrentInputLanguage.Culture.Name != winKeyboard.InputLanguage.Culture.Name)
			{
				// Users can switch the keyboards without switching fields, don't save unrelated IME status
				return;
			}

			var windowHandle = new HandleRef(this, Win32.GetFocus());
			var contextPtr = Win32.ImmGetContext(windowHandle);
			if (contextPtr == IntPtr.Zero)
				return;
			var contextHandle = new HandleRef(this, contextPtr);
			int conversionMode;
			int sentenceMode;
			Win32.ImmGetConversionStatus(contextHandle, out conversionMode, out sentenceMode);
			winKeyboard.ConversionMode = conversionMode;
			winKeyboard.SentenceMode = sentenceMode;
			Win32.ImmReleaseContext(windowHandle, contextHandle);
		}

		/// <summary>
		/// Restore the conversion and sentence mode to the states they had last time
		/// we activated this keyboard (unless we never activated this keyboard since the app
		/// got started, in which case we use sensible default values).
		/// </summary>
		private void RestoreImeConversionStatus(IKeyboardDefinition keyboard)
		{
			var winKeyboard = keyboard as WinKeyboardDescription;
			if (winKeyboard == null)
				return;

			// Restore the state of the new keyboard to the previous value. If we don't do
			// that e.g. in Chinese IME the input mode will toggle between English and
			// Chinese (LT-7487 et al).
			var windowHandle = new HandleRef(this, Win32.GetFocus());

			// NOTE: Windows uses the same context for all windows of the current thread, so it
			// doesn't really matter which window handle we pass.
			var contextPtr = Win32.ImmGetContext(windowHandle);
			if (contextPtr == IntPtr.Zero)
				return;

			// NOTE: Chinese Pinyin IME allows to switch between Chinese and Western punctuation.
			// This can be selected in both Native and Alphanumeric conversion mode. However,
			// when setting the value the punctuation setting doesn't get restored in Alphanumeric
			// conversion mode, not matter what I try. I guess that is because Chinese punctuation
			// doesn't really make sense with Latin characters.
			var contextHandle = new HandleRef(this, contextPtr);
			int currentConversionMode, currentSentenceMode;
			Win32.ImmGetConversionStatus(contextHandle, out currentConversionMode, out currentSentenceMode);
			if (winKeyboard.ConversionMode != currentConversionMode || winKeyboard.SentenceMode != currentSentenceMode)
			{
				Win32.ImmSetConversionStatus(contextHandle, winKeyboard.ConversionMode, winKeyboard.SentenceMode);
			}
			Win32.ImmReleaseContext(windowHandle, contextHandle);
		}

		public KeyboardDescription DefaultKeyboard => WinKeyboardUtils.GetKeyboardDescription(InputLanguage.DefaultInputLanguage.Interface());

		/// <summary/>
		public KeyboardDescription ActiveKeyboard
		{
			get
			{
				var currentLanguage = InputLanguage.CurrentInputLanguage;
				var availableWinKeyboards = Keyboard.Controller.AvailableKeyboards.OfType<WinKeyboardDescription>();
				return availableWinKeyboards.FirstOrDefault(winKeybd => winKeybd.InputLanguage.Culture.Name == currentLanguage.Culture.Name)
					?? KeyboardController.NullKeyboard;
			}
		}

		~WindowsKeyboardSwitchingAdapter()
		{
			Dispose(false);
			// The base class finalizer is called automatically.
		}

		/// <summary/>
		/// <remarks>Must not be virtual.</remarks>
		public void Dispose()
		{
			Dispose(true);
			// This object will be cleaned up by the Dispose method.
			// Therefore, you should call GC.SupressFinalize to
			// take this object off the finalization queue
			// and prevent finalization code for this object
			// from executing a second time.
			GC.SuppressFinalize(this);
		}

		protected virtual void Dispose(bool disposing)
		{
			Debug.WriteLineIf(!disposing, "****************** " + GetType().Name + " 'disposing' is false. ******************");
			Timer?.Dispose();
			Timer = null;
		}
	}
}<|MERGE_RESOLUTION|>--- conflicted
+++ resolved
@@ -67,11 +67,7 @@
 				}
 
 				_expectedKeyboard = keyboard;
-<<<<<<< HEAD
-				return SwitchByProfile(keyboard);
-=======
 				return Platform.IsMono || SwitchByProfile(keyboard);
->>>>>>> 74c070af
 			}
 			finally
 			{
