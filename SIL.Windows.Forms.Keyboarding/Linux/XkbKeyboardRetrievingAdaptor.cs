// Copyright (c) 2015 SIL International
// This software is licensed under the MIT License (http://opensource.org/licenses/MIT)
using System;
using System.Collections.Generic;
using System.Diagnostics;
using System.Globalization;
using System.IO;
using System.Linq;
using X11.XKlavier;
using SIL.Reporting;
using SIL.Keyboarding;
using SIL.PlatformUtilities;

namespace SIL.Windows.Forms.Keyboarding.Linux
{
	/// <summary>
	/// Class for handling xkb keyboards on Linux
	/// </summary>
	public class XkbKeyboardRetrievingAdaptor : IKeyboardRetrievingAdaptor
	{
		private static HashSet<string> _knownCultures;

		public XkbKeyboardRetrievingAdaptor(): this(new XklEngine())
		{
		}

		/// <summary>
		/// Initializes a new instance of the <see cref="SIL.Windows.Forms.Keyboarding.Linux.XkbKeyboardRetrievingAdaptor"/> class.
		/// This overload is used in unit tests.
		/// </summary>
		public XkbKeyboardRetrievingAdaptor(IXklEngine engine)
		{
			XklEngine = engine;
		}

		private static string GetDescription(XklConfigRegistry.LayoutDescription layout)
		{
			return $"{layout.Description} - {layout.Language} ({layout.Country})";
		}

		protected virtual void InitLocales()
		{
			var configRegistry = XklConfigRegistry.Create(XklEngine);
			var layouts = configRegistry.Layouts;

			var curKeyboards = KeyboardController.Instance.Keyboards.OfType<XkbKeyboardDescription>().ToDictionary(kd => kd.Id);
			for (uint iGroup = 0; iGroup < XklEngine.GroupNames.Length; iGroup++)
			{
				// a group in a xkb keyboard is a keyboard layout. This can be used with
				// multiple languages - which language is ambiguous. Here we just add all
				// of them.
				// _engine.GroupNames are not localized, but the layouts are. Before we try
				// to compare them we better localize the group name as well, or we won't find
				// much (FWNX-1388)
				var groupName = XklEngine.LocalizedGroupNames[iGroup];
				if (!layouts.TryGetValue(groupName, out var layoutList))
				{
					// No language in layouts uses the groupName keyboard layout.
					Console.WriteLine("WARNING: Couldn't find layout for '{0}'.", groupName);
					Logger.WriteEvent("WARNING: Couldn't find layout for '{0}'.", groupName);
					continue;
				}

				foreach (var layout in layoutList)
				{
					AddKeyboardForLayout(curKeyboards, layout, iGroup, SwitchingAdaptor);
				}
			}

			foreach (var existingKeyboard in curKeyboards.Values)
				existingKeyboard.SetIsAvailable(false);
		}

		internal static void AddKeyboardForLayout(IDictionary<string, XkbKeyboardDescription> curKeyboards, XklConfigRegistry.LayoutDescription layout,
			uint iGroup, IKeyboardSwitchingAdaptor engine)
		{
			var description = GetDescription(layout);
			CultureInfo culture = null;
			try
			{
				culture = new CultureInfo(layout.LocaleId);
			}
			catch (ArgumentException)
			{
				// This can happen if the locale is not supported.
				// TODO: fix mono's list of supported locales. Doesn't support e.g. de-BE.
				// See mono/tools/locale-builder.
			}
			var id = $"{layout.LocaleId}_{layout.LayoutId}";
			var inputLanguage = new InputLanguageWrapper(culture, IntPtr.Zero, layout.Language);
			if (curKeyboards.TryGetValue(id, out var existingKeyboard))
			{
				if (!existingKeyboard.IsAvailable)
				{
					existingKeyboard.SetIsAvailable(true);
					existingKeyboard.SetName(description);
					existingKeyboard.SetInputLanguage(inputLanguage);
					existingKeyboard.GroupIndex = (int) iGroup;
				}
				curKeyboards.Remove(id);
			}
			else
			{
				var keyboard = new XkbKeyboardDescription(id, description, layout.LayoutId, layout.LocaleId, true,
					inputLanguage, engine, (int) iGroup);
				if (!KeyboardController.Instance.Keyboards.Contains(keyboard.Id))
					KeyboardController.Instance.Keyboards.Add(keyboard);
			}
		}

		public IXklEngine XklEngine { get; private set; }

		/// <summary>
		/// The type of keyboards this adaptor handles: system or other (like Keyman, ibus...)
		/// </summary>
		public KeyboardAdaptorType Type => KeyboardAdaptorType.System;

		public virtual bool IsApplicable => true;

		/// <summary>
		/// Gets the keyboard adaptor that deals with keyboards that this class retrieves.
		/// </summary>
		public IKeyboardSwitchingAdaptor SwitchingAdaptor { get; protected set; }

		public virtual void Initialize()
		{
			SwitchingAdaptor = new XkbKeyboardSwitchingAdaptor(XklEngine);
			InitLocales();
		}

		public void UpdateAvailableKeyboards()
		{
			InitLocales();
		}

		/// <summary>
		/// Creates and returns a keyboard definition object based on the layout and locale.
		/// Note that this method is used when we do NOT have a matching available keyboard.
		/// Therefore we can presume that the created one is NOT available.
		/// </summary>
		public KeyboardDescription CreateKeyboardDefinition(string id)
		{
			return CreateKeyboardDefinition(id, SwitchingAdaptor);
		}

		internal static XkbKeyboardDescription CreateKeyboardDefinition(string id, IKeyboardSwitchingAdaptor engine)
		{
			KeyboardController.GetLayoutAndLocaleFromLanguageId(id, out var layout, out var locale);

			var realLocale = locale;
			if (locale == "zh")
			{
				realLocale = "zh-CN";	// Mono doesn't support bare "zh" until version 3 sometime
			}
			else if (locale == "x040F")
			{
				realLocale = "is";			// 0x040F is the numeric code for Icelandic.
			}

			// Don't crash if the locale is unknown to the system.  (It may be that ibus is not running and
			// this particular locale and layout refer to an ibus keyboard.)  Mark the keyboard description
			// as missing, but create an English (US) keyboard underneath.
			if (IsLocaleKnown(realLocale))
				return new XkbKeyboardDescription(id, $"{locale} ({layout})", layout, locale, false,
					new InputLanguageWrapper(realLocale, IntPtr.Zero, layout), engine, -1);
			var missingKeyboardFmt = L10NSharp.LocalizationManager.GetString("XkbKeyboardAdaptor.MissingKeyboard", "[Missing] {0} ({1})");
			return new XkbKeyboardDescription(id, string.Format(missingKeyboardFmt, locale, layout), layout, locale, false,
				new InputLanguageWrapper("en", IntPtr.Zero, "US"), engine, -1);
		}

		/// <summary>
		/// Check whether the locale is known to the system.
		/// </summary>
		private static bool IsLocaleKnown(string locale)
		{
			if (_knownCultures == null)
			{
				_knownCultures = new HashSet<string>();
				foreach (var ci in CultureInfo.GetCultures(CultureTypes.AllCultures))
					_knownCultures.Add(ci.Name);
			}
			return _knownCultures.Contains(locale);
		}

		public bool CanHandleFormat(KeyboardFormat format)
		{
			return format == KeyboardFormat.Unknown;
		}

		public Action GetKeyboardSetupAction()
		{
			var setupApp = GetKeyboardSetupApplication(out var args);
			if (setupApp == null)
			{
				return null;
			}
			return () => {
				using (Process.Start(setupApp, args)) { }
			};
		}

		protected virtual string GetKeyboardSetupApplication(out string arguments)
		{
			return KeyboardRetrievingHelper.GetKeyboardSetupApplication(out arguments);
		}

<<<<<<< HEAD
=======
		public Action GetSecondaryKeyboardSetupAction() => null;

>>>>>>> eb2e4f39
		public bool IsSecondaryKeyboardSetupApplication => false;

		#region IDisposable & Co. implementation
		// Region last reviewed: never

		/// <summary>
		/// Check to see if the object has been disposed.
		/// All public Properties and Methods should call this
		/// before doing anything else.
		/// </summary>
		public void CheckDisposed()
		{
			if (IsDisposed)
				throw new ObjectDisposedException(
					$"'{GetType().Name}' in use after being disposed.");
		}

		/// <summary>
		/// See if the object has been disposed.
		/// </summary>
		public bool IsDisposed { get; private set; }

		/// <summary>
		/// Finalizer, in case client doesn't dispose it.
		/// Force Dispose(false) if not already called (i.e. m_isDisposed is true)
		/// </summary>
		/// <remarks>
		/// In case some clients forget to dispose it directly.
		/// </remarks>
		~XkbKeyboardRetrievingAdaptor()
		{
			Dispose(false);
			// The base class finalizer is called automatically.
		}

		/// <summary>
		///
		/// </summary>
		/// <remarks>Must not be virtual.</remarks>
		public void Dispose()
		{
			Dispose(true);
			// This object will be cleaned up by the Dispose method.
			// Therefore, you should call GC.SuppressFinalize to
			// take this object off the finalization queue
			// and prevent finalization code for this object
			// from executing a second time.
			GC.SuppressFinalize(this);
		}

		/// <summary>
		/// Executes in two distinct scenarios.
		///
		/// 1. If disposing is true, the method has been called directly
		/// or indirectly by a user's code via the Dispose method.
		/// Both managed and unmanaged resources can be disposed.
		///
		/// 2. If disposing is false, the method has been called by the
		/// runtime from inside the finalizer and you should not reference (access)
		/// other managed objects, as they already have been garbage collected.
		/// Only unmanaged resources can be disposed.
		/// </summary>
		/// <param name="disposing"></param>
		/// <remarks>
		/// If any exceptions are thrown, that is fine.
		/// If the method is being done in a finalizer, it will be ignored.
		/// If it is thrown by client code calling Dispose,
		/// it needs to be handled by fixing the bug.
		///
		/// If subclasses override this method, they should call the base implementation.
		/// </remarks>
		protected virtual void Dispose(bool disposing)
		{
			Debug.WriteLineIf(!disposing, $"****************** {GetType().Name} 'disposing' is false. ******************");
			// Must not be run more than once.
			if (IsDisposed)
				return;

			if (disposing)
			{
				// Dispose managed resources here.
				if (XklEngine != null)
				{
					XklEngine.Close();
					XklEngine = null;
				}
			}

			// Dispose unmanaged resources here, whether disposing is true or false.

			IsDisposed = true;
		}

		#endregion IDisposable & Co. implementation
	}
}<|MERGE_RESOLUTION|>--- conflicted
+++ resolved
@@ -202,13 +202,10 @@
 		protected virtual string GetKeyboardSetupApplication(out string arguments)
 		{
 			return KeyboardRetrievingHelper.GetKeyboardSetupApplication(out arguments);
-		}
-
-<<<<<<< HEAD
-=======
+			}
+
 		public Action GetSecondaryKeyboardSetupAction() => null;
 
->>>>>>> eb2e4f39
 		public bool IsSecondaryKeyboardSetupApplication => false;
 
 		#region IDisposable & Co. implementation
