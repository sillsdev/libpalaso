﻿// Copyright (c) 2015 SIL International
// This software is licensed under the MIT License (http://opensource.org/licenses/MIT)
using X11.XKlavier;

namespace SIL.Windows.Forms.Keyboarding.Linux
{
	/// <summary>
	/// Class for dealing with xkb keyboards on Unity (as found in Trusty >= 13.10)
	/// </summary>
	public class UnityXkbKeyboardSwitchingAdaptor : XkbKeyboardSwitchingAdaptor
	{
		public UnityXkbKeyboardSwitchingAdaptor(IXklEngine engine): base(engine)
		{
		}

		protected override void SelectKeyboard(KeyboardDescription keyboard)
		{
			var xkbKeyboard = keyboard as XkbKeyboardDescription;
			if (xkbKeyboard == null || xkbKeyboard.GroupIndex < 0)
				return;

<<<<<<< HEAD
			UnityIbusKeyboardSwitchingAdaptor.SelectKeyboard((uint)xkbKeyboard.GroupIndex);
=======
			var switchingAdaptor = KeyboardController.Instance
				.Adaptors[KeyboardAdaptorType.OtherIm]
				.SwitchingAdaptor as IUnityKeyboardSwitchingAdaptor;
			switchingAdaptor.SelectKeyboard((uint) xkbKeyboard.GroupIndex);
>>>>>>> eb2e4f39
		}
	}
}<|MERGE_RESOLUTION|>--- conflicted
+++ resolved
@@ -19,14 +19,9 @@
 			if (xkbKeyboard == null || xkbKeyboard.GroupIndex < 0)
 				return;
 
-<<<<<<< HEAD
-			UnityIbusKeyboardSwitchingAdaptor.SelectKeyboard((uint)xkbKeyboard.GroupIndex);
-=======
 			var switchingAdaptor = KeyboardController.Instance
 				.Adaptors[KeyboardAdaptorType.OtherIm]
 				.SwitchingAdaptor as IUnityKeyboardSwitchingAdaptor;
 			switchingAdaptor.SelectKeyboard((uint) xkbKeyboard.GroupIndex);
->>>>>>> eb2e4f39
 		}
-	}
-}+	}