﻿// Copyright (c) 2011-2020 SIL International
// This software is licensed under the MIT License (http://opensource.org/licenses/MIT)
using System;
using System.Collections.Generic;
using System.Linq;
using System.Runtime.InteropServices;
using Icu;
using SIL.Windows.Forms.Keyboarding.Linux;

// ReSharper disable once CheckNamespace
namespace X11.XKlavier
{
	/// <summary>
	/// Provides access to the xklavier XKB config registry methods which provide access to
	/// the keyboard layouts.
	/// </summary>
	internal class XklConfigRegistry
	{
		#region struct LayoutDescription
		/// <summary>
		/// XKB keyboard layout description
		/// </summary>
		public struct LayoutDescription
		{
			/// <summary>
			/// Gets or sets the layout identifier.
			/// </summary>
			/// <remarks>The layout identifier consists of the layout name and variant, separated
			/// by a tab character. Example: "us\tintl".</remarks>
			public string LayoutId { get; internal set; }

			/// <summary>
			/// Gets or sets the description of the layout as found in XklConfigItem. It consists
			/// of the country and the variant, separated by a hyphen.
			/// Example:"USA - International".
			/// </summary>
			public string Description { get; internal set; }

			/// <summary>
			/// Gets or sets the keyboard layout variant, e.g. "International".
			/// </summary>
			public string LayoutVariant { get; internal set; }

			/// <summary>
			/// Gets the locale for the current layout. Language and country code are
			/// separated by '-'.
			/// </summary>
			/// <remarks>The ICU documentation says that the components should be separated by
			/// an underscore, but that contradicts the way Windows does it. And ICU seems
			/// to understand the '-' as well.</remarks>
			public string LocaleId => string.IsNullOrEmpty(CountryCode) ? LanguageCode : LanguageCode + "-" + CountryCode;

			/// <summary>
			/// Gets or sets the 2-letter language abbreviation (mostly ISO 639-1).
			/// </summary>
			public string LanguageCode { get; internal set;}

			/// <summary>
			/// Gets the language name in the culture of the current thread
			/// </summary>
			public string Language => new Locale(LocaleId).DisplayLanguage;

			/// <summary>
			/// Gets or sets the country code (mostly 2-letter codes).
			/// </summary>
			public string CountryCode { get; internal set; }

			/// <summary>
			/// Gets the country name in the culture of the current thread
			/// </summary>
			public string Country => new Locale(LocaleId).DisplayCountry;

			public override string ToString()
			{
				return $"[LayoutDescription: LayoutId={LayoutId}, Description={Description}, " +
						$"LayoutVariant={LayoutVariant}, Locale={LocaleId}, LanguageCode={LanguageCode}, Language={Language}, " +
						$"CountryCode={CountryCode}, Country={Country}]";
			}

			public override bool Equals(object obj)
			{
				if (!(obj is LayoutDescription))
					return false;

				var other = (LayoutDescription)obj;
				return Equals(other);
			}

			public bool Equals(LayoutDescription other)
			{
				return LayoutId == other.LayoutId && Description == other.Description &&
						LayoutVariant == other.LayoutVariant &&
						LanguageCode == other.LanguageCode && CountryCode == other.CountryCode;
			}

			public override int GetHashCode()
			{
				unchecked
				{
					var hashCode = (LayoutId != null ? LayoutId.GetHashCode() : 0);
					hashCode = (hashCode * 397) ^ (Description != null ? Description.GetHashCode() : 0);
					hashCode = (hashCode * 397) ^ (LayoutVariant != null ? LayoutVariant.GetHashCode() : 0);
					hashCode = (hashCode * 397) ^ (LanguageCode != null ? LanguageCode.GetHashCode() : 0);
					hashCode = (hashCode * 397) ^ (CountryCode != null ? CountryCode.GetHashCode() : 0);
					return hashCode;
				}
			}

			public override bool Equals(object obj)
			{
				if (!(obj is LayoutDescription))
					return false;

				var other = (LayoutDescription)obj;
				return Equals(other);
			}

			public bool Equals(LayoutDescription other)
			{
				return LayoutId == other.LayoutId && Description == other.Description &&
						LayoutVariant == other.LayoutVariant &&
						LanguageCode == other.LanguageCode && CountryCode == other.CountryCode;
			}

			public override int GetHashCode()
			{
				unchecked
				{
					var hashCode = (LayoutId != null ? LayoutId.GetHashCode() : 0);
					hashCode = (hashCode * 397) ^ (Description != null ? Description.GetHashCode() : 0);
					hashCode = (hashCode * 397) ^ (LayoutVariant != null ? LayoutVariant.GetHashCode() : 0);
					hashCode = (hashCode * 397) ^ (LanguageCode != null ? LanguageCode.GetHashCode() : 0);
					hashCode = (hashCode * 397) ^ (CountryCode != null ? CountryCode.GetHashCode() : 0);
					return hashCode;
				}
			}
		}
		#endregion

		private Dictionary<string, List<LayoutDescription>> _layouts;

		public static XklConfigRegistry Create(IXklEngine engine)
		{
			var configRegistry = xkl_config_registry_get_instance(engine.Engine);
			if (!xkl_config_registry_load(configRegistry, true))
				throw new ApplicationException($"Got error trying to load config registry: {engine.LastError}");
			return new XklConfigRegistry(configRegistry);
		}

		private IntPtr ConfigRegistry { get; }

		private XklConfigRegistry(IntPtr configRegistry)
		{
			ConfigRegistry = configRegistry;
		}

		/// <summary>
		/// Gets all possible keyboard layouts defined in the system (though not necessarily
		/// installed).
		/// </summary>
		public Dictionary<string, List<LayoutDescription>> Layouts
		{
			get
			{
				if (_layouts == null)
				{
					_layouts = new Dictionary<string, List<LayoutDescription>>();
					// add layouts with standard language code (in /usr/share/locale)
					xkl_config_registry_foreach_language(ConfigRegistry,
						ProcessLanguage, IntPtr.Zero);
					// add layouts with nonstandard language code, but standard country code
					xkl_config_registry_foreach_country(ConfigRegistry,
						ProcessCountry, IntPtr.Zero);
					// add layouts with nonstandard language code and nonstandard country code
					xkl_config_registry_foreach_layout(ConfigRegistry,
						ProcessMainLayout, IntPtr.Zero);
				}
				return _layouts;
			}
		}

		private static string Get2LetterLanguageCode(string langCode3Letter)
		{
			return new Locale(AlternateLanguageCodes.GetLanguageCode(langCode3Letter)).Language;
		}

		private void ProcessLanguage(IntPtr configRegistry, ref XklConfigItem item, IntPtr unused)
		{
			var dataPtr = Marshal.AllocHGlobal(Marshal.SizeOf(item));
			try
			{
				Marshal.StructureToPtr(item, dataPtr, false);
				xkl_config_registry_foreach_language_variant(configRegistry, item.Name,
					ProcessOneLayoutForLanguage, dataPtr);
			}
			finally
			{
				Marshal.FreeHGlobal(dataPtr);
			}
		}

		private void ProcessOneLayoutForLanguage(IntPtr configRegistry, ref XklConfigItem item,
			ref XklConfigItem subitem, IntPtr data)
		{
			var subitemIsNull = subitem.Parent.RefCount == IntPtr.Zero;
			var language = (XklConfigItem)Marshal.PtrToStructure(data, typeof(XklConfigItem));
			var description = subitemIsNull ? item.Description : subitem.Description;
			var name = subitemIsNull ? item.Name : subitem.Name;
			var variant = subitemIsNull ? string.Empty : subitem.Description;
			var layouts = GetLayoutList(description);

			var newLayout = new LayoutDescription {
				LayoutId = name,
				Description = description,
				LayoutVariant = variant,
				LanguageCode = Get2LetterLanguageCode(language.Name),
				CountryCode = item.Name.ToUpper()
			};
			// don't add same layout twice (LT-20288)
			if (!layouts.Any(layout => layout.Equals(newLayout)))
				layouts.Add(newLayout);
		}

		private void ProcessCountry(IntPtr configRegistry, ref XklConfigItem item, IntPtr unused)
		{
			var dataPtr = Marshal.AllocHGlobal(Marshal.SizeOf(item));
			try
			{
				Marshal.StructureToPtr(item, dataPtr, false);
				xkl_config_registry_foreach_country_variant(configRegistry, item.Name,
					ProcessOneLayoutForCountry, dataPtr);
			}
			finally
			{
				Marshal.FreeHGlobal(dataPtr);
			}
		}

		private void ProcessOneLayoutForCountry(IntPtr configRegistry, ref XklConfigItem item,
			ref XklConfigItem subitem, IntPtr data)
		{
			var subitemIsNull = subitem.Parent.RefCount == IntPtr.Zero;
			var country = (XklConfigItem)Marshal.PtrToStructure(data, typeof(XklConfigItem));
			var description = subitemIsNull ? item.Description : subitem.Description;
			var name = subitemIsNull ? item.Name : subitem.Name;
			var variant = subitemIsNull ? string.Empty : subitem.Description;
			var layouts = GetLayoutList(description);
			if (layouts.Any(desc => desc.LayoutId == name && desc.Description == description && desc.LayoutVariant == variant))
<<<<<<< HEAD
				return;
=======
					return;
>>>>>>> eb2e4f39

			var langCode = subitemIsNull ? item.Short_Description : subitem.Short_Description;
			if (string.IsNullOrEmpty(langCode))
				langCode = subitemIsNull ? item.Name : subitem.Name;
			var newLayout = new LayoutDescription {
				LayoutId = name,
				Description = description,
				LayoutVariant = variant,
				LanguageCode = Get2LetterLanguageCode(langCode),
				CountryCode = country.Name
			};
			layouts.Add(newLayout);
		}

		private void ProcessMainLayout(IntPtr configRegistry, ref XklConfigItem item, IntPtr data)
		{
			var dataPtr = Marshal.AllocHGlobal(Marshal.SizeOf(item));
			try
			{
				StoreLayoutInfo(item, data);
				Marshal.StructureToPtr(item, dataPtr, false);
				xkl_config_registry_foreach_layout_variant(configRegistry, item.Name,
					ProcessLayoutVariant, dataPtr);
			}
			finally
			{
				Marshal.FreeHGlobal(dataPtr);
			}
		}

		private void ProcessLayoutVariant(IntPtr configRegistry, ref XklConfigItem item, IntPtr data)
		{
			StoreLayoutInfo(item, data);
		}

		private void StoreLayoutInfo(XklConfigItem item, IntPtr data)
		{
			var description = item.Description;
			var variant = data != IntPtr.Zero ? description : string.Empty;
			var layouts = GetLayoutList(description);
			if (layouts.Any(desc => desc.LayoutId == item.Name && desc.Description == description && desc.LayoutVariant == variant))
<<<<<<< HEAD
				return;
=======
					return;
>>>>>>> eb2e4f39

			var newLayout = new LayoutDescription {
				LayoutId = item.Name,
				Description = description,
				LayoutVariant = variant
			};
			if (data != IntPtr.Zero)
			{
				var parent = (XklConfigItem)Marshal.PtrToStructure(data, typeof(XklConfigItem));
<<<<<<< HEAD
				var langCode = string.IsNullOrEmpty(item.Short_Description) ? parent.Short_Description : item.Short_Description;
				if (string.IsNullOrEmpty(langCode))
					langCode = string.IsNullOrEmpty(item.Name) ? parent.Name : item.Name;
=======
				var langCode = String.IsNullOrEmpty(item.Short_Description) ? parent.Short_Description : item.Short_Description;
				if (String.IsNullOrEmpty(langCode))
					langCode = String.IsNullOrEmpty(item.Name) ? parent.Name : item.Name;
>>>>>>> eb2e4f39
				newLayout.LanguageCode = Get2LetterLanguageCode(langCode);
				if (parent.Name.Length == 2 || item.Name != item.Short_Description)
					newLayout.CountryCode = parent.Name.ToUpper();
			}
			else
			{
				newLayout.LanguageCode = Get2LetterLanguageCode(string.IsNullOrEmpty(item.Short_Description) ? item.Name : item.Short_Description);
				if (item.Name.Length == 2 || item.Name != item.Short_Description)
					newLayout.CountryCode = item.Name.ToUpper();
			}
			layouts.Add(newLayout);
		}

		private List<LayoutDescription> GetLayoutList(string description)
		{
			List<LayoutDescription> layouts;
			if (_layouts.ContainsKey(description))
			{
				layouts = _layouts[description];
			}
			else
			{
				layouts = new List<LayoutDescription>();
				_layouts[description] = layouts;
			}
			return layouts;
		}

		#region p/invoke related
		// ReSharper disable FieldCanBeMadeReadOnly.Local
		// ReSharper disable MemberCanBePrivate.Local
		// ReSharper disable InconsistentNaming
		[StructLayout(LayoutKind.Sequential, CharSet=CharSet.Ansi)]
		private struct XklConfigItem
		{
			private const int XKL_MAX_CI_NAME_LENGTH = 32;
			// private const int XKL_MAX_CI_SHORT_DESC_LENGTH = 10;
			private const int XKL_MAX_CI_DESC_LENGTH = 192;

			[StructLayout(LayoutKind.Sequential)]
			public struct GObject
			{
				public IntPtr Class;
				public IntPtr RefCount;
				public IntPtr Data;
			}

			public GObject Parent;
			[MarshalAs(UnmanagedType.ByValTStr, SizeConst=XKL_MAX_CI_NAME_LENGTH)]
			public string Name;
			// Setting the length to XKL_MAX_CI_DESC_LENGTH looks like a bug in the header file
			// (/usr/include/libxklavier/xkl_config_item.h)
			[MarshalAs(UnmanagedType.ByValTStr, SizeConst=XKL_MAX_CI_DESC_LENGTH)]
			public string Short_Description;
			[MarshalAs(UnmanagedType.ByValTStr, SizeConst=XKL_MAX_CI_DESC_LENGTH)]
			public string Description;
		}
		// ReSharper restore FieldCanBeMadeReadOnly.Local
		// ReSharper restore MemberCanBePrivate.Local
		// ReSharper restore InconsistentNaming

		private delegate void ConfigItemProcessFunc(IntPtr configRegistry, ref XklConfigItem item, IntPtr data);
		private delegate void TwoConfigItemsProcessFunc(IntPtr configRegistry,
			ref XklConfigItem item, ref XklConfigItem subitem, IntPtr data);


		[DllImport("libxklavier")]
		private static extern IntPtr xkl_config_registry_get_instance(IntPtr engine);

		[DllImport("libxklavier")]
		private static extern bool xkl_config_registry_load(IntPtr configRegistry, bool fExtrasNeeded);

		[DllImport("libxklavier")]
		private static extern void xkl_config_registry_foreach_language(IntPtr configRegistry,
			ConfigItemProcessFunc func, IntPtr data);

		[DllImport("libxklavier")]
		private static extern void xkl_config_registry_foreach_language_variant(IntPtr configRegistry,
			string languageCode, TwoConfigItemsProcessFunc func, IntPtr data);

		[DllImport("libxklavier")]
		private static extern void xkl_config_registry_foreach_country(IntPtr configRegistry,
			ConfigItemProcessFunc func, IntPtr data);

		[DllImport("libxklavier")]
		private static extern void xkl_config_registry_foreach_country_variant(IntPtr configRegistry,
			string countryCode, TwoConfigItemsProcessFunc func, IntPtr data);

		[DllImport("libxklavier")]
		private static extern void xkl_config_registry_foreach_layout(IntPtr configRegistry,
			ConfigItemProcessFunc func, IntPtr data);

		[DllImport("libxklavier")]
		private static extern void xkl_config_registry_foreach_layout_variant(IntPtr configRegistry,
			string layoutCode, ConfigItemProcessFunc func, IntPtr data);
		#endregion
	}
}<|MERGE_RESOLUTION|>--- conflicted
+++ resolved
@@ -73,37 +73,8 @@
 			public override string ToString()
 			{
 				return $"[LayoutDescription: LayoutId={LayoutId}, Description={Description}, " +
-						$"LayoutVariant={LayoutVariant}, Locale={LocaleId}, LanguageCode={LanguageCode}, Language={Language}, " +
-						$"CountryCode={CountryCode}, Country={Country}]";
-			}
-
-			public override bool Equals(object obj)
-			{
-				if (!(obj is LayoutDescription))
-					return false;
-
-				var other = (LayoutDescription)obj;
-				return Equals(other);
-			}
-
-			public bool Equals(LayoutDescription other)
-			{
-				return LayoutId == other.LayoutId && Description == other.Description &&
-						LayoutVariant == other.LayoutVariant &&
-						LanguageCode == other.LanguageCode && CountryCode == other.CountryCode;
-			}
-
-			public override int GetHashCode()
-			{
-				unchecked
-				{
-					var hashCode = (LayoutId != null ? LayoutId.GetHashCode() : 0);
-					hashCode = (hashCode * 397) ^ (Description != null ? Description.GetHashCode() : 0);
-					hashCode = (hashCode * 397) ^ (LayoutVariant != null ? LayoutVariant.GetHashCode() : 0);
-					hashCode = (hashCode * 397) ^ (LanguageCode != null ? LanguageCode.GetHashCode() : 0);
-					hashCode = (hashCode * 397) ^ (CountryCode != null ? CountryCode.GetHashCode() : 0);
-					return hashCode;
-				}
+					$"LayoutVariant={LayoutVariant}, Locale={LocaleId}, LanguageCode={LanguageCode}, Language={Language}, " +
+					$"CountryCode={CountryCode}, Country={Country}]";
 			}
 
 			public override bool Equals(object obj)
@@ -246,11 +217,7 @@
 			var variant = subitemIsNull ? string.Empty : subitem.Description;
 			var layouts = GetLayoutList(description);
 			if (layouts.Any(desc => desc.LayoutId == name && desc.Description == description && desc.LayoutVariant == variant))
-<<<<<<< HEAD
-				return;
-=======
 					return;
->>>>>>> eb2e4f39
 
 			var langCode = subitemIsNull ? item.Short_Description : subitem.Short_Description;
 			if (string.IsNullOrEmpty(langCode))
@@ -292,11 +259,7 @@
 			var variant = data != IntPtr.Zero ? description : string.Empty;
 			var layouts = GetLayoutList(description);
 			if (layouts.Any(desc => desc.LayoutId == item.Name && desc.Description == description && desc.LayoutVariant == variant))
-<<<<<<< HEAD
-				return;
-=======
 					return;
->>>>>>> eb2e4f39
 
 			var newLayout = new LayoutDescription {
 				LayoutId = item.Name,
@@ -306,15 +269,9 @@
 			if (data != IntPtr.Zero)
 			{
 				var parent = (XklConfigItem)Marshal.PtrToStructure(data, typeof(XklConfigItem));
-<<<<<<< HEAD
 				var langCode = string.IsNullOrEmpty(item.Short_Description) ? parent.Short_Description : item.Short_Description;
 				if (string.IsNullOrEmpty(langCode))
 					langCode = string.IsNullOrEmpty(item.Name) ? parent.Name : item.Name;
-=======
-				var langCode = String.IsNullOrEmpty(item.Short_Description) ? parent.Short_Description : item.Short_Description;
-				if (String.IsNullOrEmpty(langCode))
-					langCode = String.IsNullOrEmpty(item.Name) ? parent.Name : item.Name;
->>>>>>> eb2e4f39
 				newLayout.LanguageCode = Get2LetterLanguageCode(langCode);
 				if (parent.Name.Length == 2 || item.Name != item.Short_Description)
 					newLayout.CountryCode = parent.Name.ToUpper();
