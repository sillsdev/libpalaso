// Copyright (c) 2015 SIL International
// This software is licensed under the MIT License (http://opensource.org/licenses/MIT)
using System;
using System.Collections.Generic;
using System.Linq;
using SIL.PlatformUtilities;

namespace SIL.Windows.Forms.Keyboarding.Linux
{
	/// <summary>
	/// This class handles initializing the list of keyboards on Ubuntu versions >= 13.10.
	/// Previously there were two separate keyboard icons for XKB and for IBus keyboards.
	/// Starting with 13.10 there is now just one and the list of keyboards gets stored in
	/// a different dconf key (/org/gnome/desktop/input-sources/sources). This retriever reads
	/// the list of keyboards and registers the ibus keyboards.
	/// </summary>
	public class UnityIbusKeyboardRetrievingAdaptor : IbusKeyboardRetrievingAdaptor
	{
<<<<<<< HEAD
		private readonly GnomeKeyboardRetrievingHelper _helper = new GnomeKeyboardRetrievingHelper();

		#region Specific implementations of IKeyboardRetriever

		public override bool IsApplicable => _helper.IsApplicable && !Platform.IsGnomeShell;
=======
		internal readonly UnityKeyboardRetrievingHelper _helper = new UnityKeyboardRetrievingHelper();

		#region Specific implementations of IKeyboardRetriever

		public override bool IsApplicable => _helper.IsApplicable && !Platform.IsGnomeShell && !Platform.IsCinnamon;
>>>>>>> eb2e4f39

		public override void Initialize()
		{
			SwitchingAdaptor = CreateSwitchingAdaptor();
			KeyboardRetrievingHelper.AddIbusVersionAsErrorReportProperty();
			InitKeyboards();
		}

		protected virtual IKeyboardSwitchingAdaptor CreateSwitchingAdaptor()
		{
			return new UnityIbusKeyboardSwitchingAdaptor(IbusCommunicator);
		}

		protected override string GetKeyboardSetupApplication(out string arguments)
		{
<<<<<<< HEAD
			var program = GnomeKeyboardRetrievingHelper.GetKeyboardSetupApplication(out arguments);
=======
			var program = UnityKeyboardRetrievingHelper.GetKeyboardSetupApplication(out arguments);
>>>>>>> eb2e4f39
			return string.IsNullOrEmpty(program) ? base.GetKeyboardSetupApplication(out arguments) : program;
		}
		#endregion

		protected override void InitKeyboards()
		{
			_helper.InitKeyboards(type => type != "xkb", RegisterKeyboards);
		}

<<<<<<< HEAD
		private void RegisterKeyboards(IDictionary<string, uint> keyboards, (string, string) firstKeyboard)
=======
		private void RegisterKeyboards(IDictionary<string, uint> keyboards, UnityKeyboardRetrievingHelper.IbusKeyboardEntry _)
>>>>>>> eb2e4f39
		{
			if (keyboards.Count <= 0)
				return;

			var curKeyboards = KeyboardController.Instance.Keyboards.OfType<IbusKeyboardDescription>().ToDictionary(kd => kd.Id);
			var missingLayouts = new List<string>(keyboards.Keys);
			foreach (var ibusKeyboard in GetAllIBusKeyboards())
			{
				if (!keyboards.ContainsKey(ibusKeyboard.LongName))
					continue;

				missingLayouts.Remove(ibusKeyboard.LongName);
				var id = $"{ibusKeyboard.Language}_{ibusKeyboard.LongName}";
				if (curKeyboards.TryGetValue(id, out var keyboard))
				{
					if (!keyboard.IsAvailable)
					{
						keyboard.SetIsAvailable(true);
						keyboard.IBusKeyboardEngine = ibusKeyboard;
					}
					curKeyboards.Remove(id);
				}
				else
				{
					keyboard = new IbusKeyboardDescription(id, ibusKeyboard, SwitchingAdaptor);
					KeyboardController.Instance.Keyboards.Add(keyboard);
				}
				keyboard.SystemIndex = keyboards[ibusKeyboard.LongName];
			}

			foreach (var existingKeyboard in curKeyboards.Values)
				existingKeyboard.SetIsAvailable(false);

			foreach (var layout in missingLayouts)
				Console.WriteLine($"{GetType().Name}: Didn't find {layout}");
		}
	}
}<|MERGE_RESOLUTION|>--- conflicted
+++ resolved
@@ -16,19 +16,11 @@
 	/// </summary>
 	public class UnityIbusKeyboardRetrievingAdaptor : IbusKeyboardRetrievingAdaptor
 	{
-<<<<<<< HEAD
 		private readonly GnomeKeyboardRetrievingHelper _helper = new GnomeKeyboardRetrievingHelper();
 
 		#region Specific implementations of IKeyboardRetriever
 
-		public override bool IsApplicable => _helper.IsApplicable && !Platform.IsGnomeShell;
-=======
-		internal readonly UnityKeyboardRetrievingHelper _helper = new UnityKeyboardRetrievingHelper();
-
-		#region Specific implementations of IKeyboardRetriever
-
 		public override bool IsApplicable => _helper.IsApplicable && !Platform.IsGnomeShell && !Platform.IsCinnamon;
->>>>>>> eb2e4f39
 
 		public override void Initialize()
 		{
@@ -44,11 +36,7 @@
 
 		protected override string GetKeyboardSetupApplication(out string arguments)
 		{
-<<<<<<< HEAD
 			var program = GnomeKeyboardRetrievingHelper.GetKeyboardSetupApplication(out arguments);
-=======
-			var program = UnityKeyboardRetrievingHelper.GetKeyboardSetupApplication(out arguments);
->>>>>>> eb2e4f39
 			return string.IsNullOrEmpty(program) ? base.GetKeyboardSetupApplication(out arguments) : program;
 		}
 		#endregion
@@ -58,11 +46,7 @@
 			_helper.InitKeyboards(type => type != "xkb", RegisterKeyboards);
 		}
 
-<<<<<<< HEAD
 		private void RegisterKeyboards(IDictionary<string, uint> keyboards, (string, string) firstKeyboard)
-=======
-		private void RegisterKeyboards(IDictionary<string, uint> keyboards, UnityKeyboardRetrievingHelper.IbusKeyboardEntry _)
->>>>>>> eb2e4f39
 		{
 			if (keyboards.Count <= 0)
 				return;
@@ -83,6 +67,7 @@
 						keyboard.SetIsAvailable(true);
 						keyboard.IBusKeyboardEngine = ibusKeyboard;
 					}
+
 					curKeyboards.Remove(id);
 				}
 				else
@@ -90,6 +75,7 @@
 					keyboard = new IbusKeyboardDescription(id, ibusKeyboard, SwitchingAdaptor);
 					KeyboardController.Instance.Keyboards.Add(keyboard);
 				}
+
 				keyboard.SystemIndex = keyboards[ibusKeyboard.LongName];
 			}
 
