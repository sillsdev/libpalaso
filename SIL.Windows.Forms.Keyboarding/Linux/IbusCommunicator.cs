--- conflicted
+++ resolved
@@ -111,10 +111,7 @@
 				m_connection = null;
 				NotifyUserOfIBusConnectionDropped();
 			}
-<<<<<<< HEAD
-=======
 			// REVIEW: Is there a valid reason to catch NullReference here?
->>>>>>> f2c7c853
 			catch (NullReferenceException)
 			{
 			}
