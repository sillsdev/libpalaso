--- conflicted
+++ resolved
@@ -7,15 +7,9 @@
 namespace SIL.Windows.Forms.Keyboarding.Linux
 {
 	/// <summary>
-<<<<<<< HEAD
-	/// Class for dealing with ibus keyboards on Unity (as found in Trusty >= 13.10 < 18.04)
-	/// </summary>
-	public class UnityIbusKeyboardSwitchingAdaptor : IbusKeyboardSwitchingAdaptor
-=======
 	/// Class for dealing with ibus keyboards on Unity (as found in Trusty &gt;= 13.10 &lt; 18.04)
 	/// </summary>
 	public class UnityIbusKeyboardSwitchingAdaptor : IbusKeyboardSwitchingAdaptor, IUnityKeyboardSwitchingAdaptor
->>>>>>> eb2e4f39
 	{
 		public UnityIbusKeyboardSwitchingAdaptor(IIbusCommunicator ibusCommunicator) :
 			base(ibusCommunicator)
@@ -53,11 +47,7 @@
 		{
 			var ibusKeyboard = (IbusKeyboardDescription) keyboard;
 			var systemIndex = ibusKeyboard.SystemIndex;
-<<<<<<< HEAD
-			SelectKeyboard(systemIndex);
-=======
 			((IUnityKeyboardSwitchingAdaptor)this).SelectKeyboard(systemIndex);
->>>>>>> eb2e4f39
 		}
 
 	}
