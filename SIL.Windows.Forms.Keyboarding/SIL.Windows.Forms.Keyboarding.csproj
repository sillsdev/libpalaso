﻿<Project Sdk="Microsoft.NET.Sdk">

  <PropertyGroup>
    <TargetFrameworks>net461</TargetFrameworks>
    <Configurations>Debug;Release</Configurations>
    <Description>The SIL.Windows.Forms.Keyboarding library provides cross-platform functionality for keyboard selection and switching in Windows Forms applications. Currently, this library supports system and Keyman keyboards on Windows, and X keyboard extension (XKB) and Intelligent Input Bus (IBus) keyboards on Linux.</Description>
    <Company>SIL International</Company>
    <Authors>SIL International</Authors>
    <Product>libpalaso</Product>
    <Copyright>Copyright © 2010-2020 SIL International</Copyright>
    <PackageLicenseExpression>MIT</PackageLicenseExpression>
    <PackageProjectUrl>https://github.com/sillsdev/libpalaso</PackageProjectUrl>
    <PackageRequireLicenseAcceptance>false</PackageRequireLicenseAcceptance>
    <OutputPath>../output/$(Configuration)</OutputPath>
    <PackageOutputPath>../output</PackageOutputPath>
    <SignAssembly>true</SignAssembly>
    <WarningsAsErrors>NU1605;CS8002</WarningsAsErrors>
    <AssemblyOriginatorKeyFile>../palaso.snk</AssemblyOriginatorKeyFile>
    <IncludeSymbols>true</IncludeSymbols>
    <SymbolPackageFormat>snupkg</SymbolPackageFormat>
    <EmbedUntrackedSources>true</EmbedUntrackedSources>
    <PublishRepositoryUrl>true</PublishRepositoryUrl>
    <DebugType>portable</DebugType>
    <AppendToReleaseNotesProperty><![CDATA[
See full changelog at https://github.com/sillsdev/libpalaso/blob/master/CHANGELOG.md]]>
    </AppendToReleaseNotesProperty>
    <UseFullSemVerForNuGet>false</UseFullSemVerForNuGet>
  </PropertyGroup>

  <ItemGroup>
    <PackageReference Include="GitVersionTask" Version="5.3.4">
      <PrivateAssets>all</PrivateAssets>
    </PackageReference>
    <PackageReference Include="ibusdotnet" Version="2.0.3" />
    <PackageReference Include="icu.net" Version="2.7.0-beta.8" />
    <PackageReference Include="L10NSharp" Version="4.1.0-*" />
    <PackageReference Include="Microsoft.SourceLink.GitHub" Version="1.0.0" PrivateAssets="All" />
    <PackageReference Include="Mono.Posix" Version="5.4.0.201" Condition="'$(OS)' == 'Windows_NT'" />
    <PackageReference Include="SIL.ReleaseTasks" Version="2.3.4-*" PrivateAssets="All" />
  </ItemGroup>

  <ItemGroup>
    <ProjectReference Include="..\SIL.Core\SIL.Core.csproj" />
  </ItemGroup>

  <ItemGroup>
<<<<<<< HEAD
    <Reference Include="ibusdotnet, Version=2.0.0.0, Culture=neutral, PublicKeyToken=c9ab93f7b23223fb">
      <HintPath>..\packages\ibusdotnet.2.0.3\lib\net461\ibusdotnet.dll</HintPath>
      <Private>True</Private>
    </Reference>
    <Reference Include="icu.net, Version=2.7.0.0, Culture=neutral, PublicKeyToken=416fdd914afa6b66, processorArchitecture=MSIL">
      <HintPath>..\packages\icu.net.2.7.0-beta.10\lib\net451\icu.net.dll</HintPath>
    </Reference>
    <Reference Include="Microsoft.DotNet.PlatformAbstractions, Version=2.0.4.0, Culture=neutral, PublicKeyToken=adb9793829ddae60, processorArchitecture=MSIL">
      <HintPath>..\packages\Microsoft.DotNet.PlatformAbstractions.2.0.4\lib\net45\Microsoft.DotNet.PlatformAbstractions.dll</HintPath>
    </Reference>
    <Reference Include="Microsoft.Extensions.DependencyModel, Version=2.0.4.0, Culture=neutral, PublicKeyToken=adb9793829ddae60, processorArchitecture=MSIL">
      <HintPath>..\packages\Microsoft.Extensions.DependencyModel.2.0.4\lib\net451\Microsoft.Extensions.DependencyModel.dll</HintPath>
=======
    <Reference Include="Keyman10Interop">
      <HintPath>..\lib\Keyman10Interop.dll</HintPath>
>>>>>>> 617de29f
    </Reference>
    <Reference Include="Keyman7Interop">
      <HintPath>..\lib\Keyman7Interop.dll</HintPath>
    </Reference>
    <Reference Include="KeymanLink">
      <HintPath>..\lib\KeymanLink.dll</HintPath>
    </Reference>
    <Reference Include="Microsoft.VisualBasic" />
    <Reference Include="Mono.Posix" Condition="'$(OS)' != 'Windows_NT'" />
    <Reference Include="System.Windows.Forms" />
  </ItemGroup>
  <ItemGroup>
    <None Include="../lib/Keyman*.dll">
      <CopyToOutputDirectory>Always</CopyToOutputDirectory>
      <Pack>true</Pack>
      <PackagePath>build</PackagePath>
    </None>
    <Content Include="SIL.Windows.Forms.Keyboarding.targets">
      <Pack>true</Pack>
      <PackagePath>build</PackagePath>
    </Content>
  </ItemGroup>

  <PropertyGroup>
    <!-- See https://github.com/dotnet/sdk/issues/987#issuecomment-286307697 why that is needed -->
    <AssemblySearchPaths>$(AssemblySearchPaths);{GAC}</AssemblySearchPaths>
  </PropertyGroup>

</Project><|MERGE_RESOLUTION|>--- conflicted
+++ resolved
@@ -1,4 +1,4 @@
-﻿<Project Sdk="Microsoft.NET.Sdk">
+<Project Sdk="Microsoft.NET.Sdk">
 
   <PropertyGroup>
     <TargetFrameworks>net461</TargetFrameworks>
@@ -32,7 +32,7 @@
       <PrivateAssets>all</PrivateAssets>
     </PackageReference>
     <PackageReference Include="ibusdotnet" Version="2.0.3" />
-    <PackageReference Include="icu.net" Version="2.7.0-beta.8" />
+    <PackageReference Include="icu.net" Version="2.7.0-beta.10" />
     <PackageReference Include="L10NSharp" Version="4.1.0-*" />
     <PackageReference Include="Microsoft.SourceLink.GitHub" Version="1.0.0" PrivateAssets="All" />
     <PackageReference Include="Mono.Posix" Version="5.4.0.201" Condition="'$(OS)' == 'Windows_NT'" />
@@ -44,7 +44,6 @@
   </ItemGroup>
 
   <ItemGroup>
-<<<<<<< HEAD
     <Reference Include="ibusdotnet, Version=2.0.0.0, Culture=neutral, PublicKeyToken=c9ab93f7b23223fb">
       <HintPath>..\packages\ibusdotnet.2.0.3\lib\net461\ibusdotnet.dll</HintPath>
       <Private>True</Private>
@@ -57,10 +56,9 @@
     </Reference>
     <Reference Include="Microsoft.Extensions.DependencyModel, Version=2.0.4.0, Culture=neutral, PublicKeyToken=adb9793829ddae60, processorArchitecture=MSIL">
       <HintPath>..\packages\Microsoft.Extensions.DependencyModel.2.0.4\lib\net451\Microsoft.Extensions.DependencyModel.dll</HintPath>
-=======
+    </Reference>
     <Reference Include="Keyman10Interop">
       <HintPath>..\lib\Keyman10Interop.dll</HintPath>
->>>>>>> 617de29f
     </Reference>
     <Reference Include="Keyman7Interop">
       <HintPath>..\lib\Keyman7Interop.dll</HintPath>
