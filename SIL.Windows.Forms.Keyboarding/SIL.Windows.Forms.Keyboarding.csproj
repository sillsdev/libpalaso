<Project Sdk="Microsoft.NET.Sdk">

  <PropertyGroup>
    <RootNamespace>SIL.Windows.Forms.Keyboarding</RootNamespace>
    <AssemblyTitle>SIL.Windows.Forms.Keyboarding</AssemblyTitle>
    <Description>The SIL.Windows.Forms.Keyboarding library provides cross-platform functionality for keyboard selection and switching in Windows Forms applications. Currently, this library supports system and Keyman keyboards on Windows, and X keyboard extension (XKB) and Intelligent Input Bus (IBus) keyboards on Linux.</Description>
  </PropertyGroup>

  <ItemGroup>
    <PackageReference Include="GitVersion.MsBuild" Version="5.6.8" PrivateAssets="all" />
    <PackageReference Include="ibusdotnet" Version="2.0.3" />
    <PackageReference Include="icu.net" Version="2.7.1" />
    <PackageReference Include="L10NSharp" Version="5.0.0-beta0059" />
    <PackageReference Include="Microsoft.SourceLink.GitHub" Version="1.0.0" PrivateAssets="All" />
    <PackageReference Include="Mono.Posix" Version="5.4.0.201" Condition="'$(OS)' == 'Windows_NT'" />
    <PackageReference Include="SIL.ReleaseTasks" Version="2.3.4-*" PrivateAssets="All" />
  </ItemGroup>

  <ItemGroup>
    <ProjectReference Include="..\SIL.Core\SIL.Core.csproj" />
  </ItemGroup>

  <ItemGroup>
<<<<<<< HEAD
    <Reference Include="Keyman10Interop">
      <HintPath>..\lib\Keyman10Interop.dll</HintPath>
=======
    <Reference Include="ibusdotnet">
      <HintPath>..\packages\ibusdotnet.2.1.0-beta.19\lib\net461\ibusdotnet.dll</HintPath>
      <Private>True</Private>
    </Reference>
    <Reference Include="icu.net, Version=2.7.0.0, Culture=neutral, PublicKeyToken=416fdd914afa6b66, processorArchitecture=MSIL">
      <HintPath>..\packages\icu.net.2.7.0-beta.10\lib\net451\icu.net.dll</HintPath>
    </Reference>
    <Reference Include="Microsoft.DotNet.PlatformAbstractions, Version=2.0.4.0, Culture=neutral, PublicKeyToken=adb9793829ddae60, processorArchitecture=MSIL">
      <HintPath>..\packages\Microsoft.DotNet.PlatformAbstractions.2.0.4\lib\net45\Microsoft.DotNet.PlatformAbstractions.dll</HintPath>
    </Reference>
    <Reference Include="Microsoft.Extensions.DependencyModel, Version=2.0.4.0, Culture=neutral, PublicKeyToken=adb9793829ddae60, processorArchitecture=MSIL">
      <HintPath>..\packages\Microsoft.Extensions.DependencyModel.2.0.4\lib\net451\Microsoft.Extensions.DependencyModel.dll</HintPath>
>>>>>>> ed944435
    </Reference>
    <Reference Include="Keyman7Interop">
      <HintPath>..\lib\Keyman7Interop.dll</HintPath>
    </Reference>
    <Reference Include="KeymanLink">
      <HintPath>..\lib\KeymanLink.dll</HintPath>
    </Reference>
    <Reference Include="Microsoft.VisualBasic" />
    <Reference Include="Mono.Posix" Condition="'$(OS)' != 'Windows_NT'" />
    <Reference Include="System.Windows.Forms" />
  </ItemGroup>
  <ItemGroup>
    <None Include="../lib/Keyman*.dll">
      <CopyToOutputDirectory>Always</CopyToOutputDirectory>
      <Pack>true</Pack>
      <PackagePath>build</PackagePath>
    </None>
    <Content Include="SIL.Windows.Forms.Keyboarding.targets">
      <Pack>true</Pack>
      <PackagePath>build</PackagePath>
    </Content>
    <None Include="app.config" Pack="true" PackagePath="contentFiles\any\any\$(AssemblyTitle).dll.config" />
  </ItemGroup>

  <PropertyGroup>
    <!-- See https://github.com/dotnet/sdk/issues/987#issuecomment-286307697 why that is needed -->
    <AssemblySearchPaths>$(AssemblySearchPaths);{GAC}</AssemblySearchPaths>
  </PropertyGroup>

  <Target Name="CollectRuntimeOutputs" BeforeTargets="_GetPackageFiles">
    <ItemGroup>
      <None Include="$(PackageId).props" Pack="true" PackagePath="build" />
      <None Include="$(PackageId).props" Pack="true" PackagePath="buildMultiTargeting" />
      <None Include="$(PackageId).targets" Pack="true" PackagePath="build" />
      <None Include="$(PackageId).targets" Pack="true" PackagePath="buildMultiTargeting" />
    </ItemGroup>
  </Target>

</Project><|MERGE_RESOLUTION|>--- conflicted
+++ resolved
@@ -8,7 +8,7 @@
 
   <ItemGroup>
     <PackageReference Include="GitVersion.MsBuild" Version="5.6.8" PrivateAssets="all" />
-    <PackageReference Include="ibusdotnet" Version="2.0.3" />
+    <PackageReference Include="ibusdotnet" Version="2.1.0-beta.19" />
     <PackageReference Include="icu.net" Version="2.7.1" />
     <PackageReference Include="L10NSharp" Version="5.0.0-beta0059" />
     <PackageReference Include="Microsoft.SourceLink.GitHub" Version="1.0.0" PrivateAssets="All" />
@@ -21,23 +21,8 @@
   </ItemGroup>
 
   <ItemGroup>
-<<<<<<< HEAD
     <Reference Include="Keyman10Interop">
       <HintPath>..\lib\Keyman10Interop.dll</HintPath>
-=======
-    <Reference Include="ibusdotnet">
-      <HintPath>..\packages\ibusdotnet.2.1.0-beta.19\lib\net461\ibusdotnet.dll</HintPath>
-      <Private>True</Private>
-    </Reference>
-    <Reference Include="icu.net, Version=2.7.0.0, Culture=neutral, PublicKeyToken=416fdd914afa6b66, processorArchitecture=MSIL">
-      <HintPath>..\packages\icu.net.2.7.0-beta.10\lib\net451\icu.net.dll</HintPath>
-    </Reference>
-    <Reference Include="Microsoft.DotNet.PlatformAbstractions, Version=2.0.4.0, Culture=neutral, PublicKeyToken=adb9793829ddae60, processorArchitecture=MSIL">
-      <HintPath>..\packages\Microsoft.DotNet.PlatformAbstractions.2.0.4\lib\net45\Microsoft.DotNet.PlatformAbstractions.dll</HintPath>
-    </Reference>
-    <Reference Include="Microsoft.Extensions.DependencyModel, Version=2.0.4.0, Culture=neutral, PublicKeyToken=adb9793829ddae60, processorArchitecture=MSIL">
-      <HintPath>..\packages\Microsoft.Extensions.DependencyModel.2.0.4\lib\net451\Microsoft.Extensions.DependencyModel.dll</HintPath>
->>>>>>> ed944435
     </Reference>
     <Reference Include="Keyman7Interop">
       <HintPath>..\lib\Keyman7Interop.dll</HintPath>
