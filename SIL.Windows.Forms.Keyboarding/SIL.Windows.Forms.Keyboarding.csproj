<Project Sdk="Microsoft.NET.Sdk">

  <PropertyGroup>
    <RootNamespace>SIL.Windows.Forms.Keyboarding</RootNamespace>
    <AssemblyTitle>SIL.Windows.Forms.Keyboarding</AssemblyTitle>
    <Description>The SIL.Windows.Forms.Keyboarding library provides cross-platform functionality for keyboard selection and switching in Windows Forms applications. Currently, this library supports system and Keyman keyboards on Windows, and X keyboard extension (XKB) and Intelligent Input Bus (IBus) keyboards on Linux.</Description>
    <TargetFrameworks>$(TargetFrameworks);net8.0-windows</TargetFrameworks>
  </PropertyGroup>

  <ItemGroup Condition=" !$(DefineConstants.Contains('NETFRAMEWORK')) ">
    <Content Remove="Linux\**" />
    <Compile Remove="Linux\**" />
    <EmbeddedResource Remove="Linux\**" />
    <None Remove="Linux\**" />
  </ItemGroup>

  <ItemGroup>
    <PackageReference Include="GitVersion.MsBuild" Version="5.11.1" PrivateAssets="all" />
    <PackageReference Include="ibusdotnet" Version="2.0.3" />
    <PackageReference Include="icu.net" Version="3.0.1" />
    <PackageReference Include="JetBrains.Annotations" Version="2024.3.0">
      <PrivateAssets>All</PrivateAssets>
    </PackageReference>
    <PackageReference Include="L10NSharp" Version="8.0.0" />
    <PackageReference Include="Microsoft.SourceLink.GitHub" Version="1.1.1" PrivateAssets="All" />
    <PackageReference Include="Mono.Unix" Version="7.1.0-final.1.21458.1" />
<<<<<<< HEAD
    <PackageReference Include="SIL.ReleaseTasks" Version="3.1.0" PrivateAssets="All" />
=======
    <PackageReference Include="SIL.ReleaseTasks" Version="3.1.1" PrivateAssets="All" />
>>>>>>> a9eddf7a
    <PackageReference Include="KeymanLegacyBundle" Version="1.0.0" />
  </ItemGroup>

  <ItemGroup>
    <ProjectReference Include="..\SIL.Core\SIL.Core.csproj" />
  </ItemGroup>

  <ItemGroup Condition=" $(DefineConstants.Contains('NETFRAMEWORK')) ">
    <Reference Include="Microsoft.VisualBasic" />
    <Reference Include="System.Windows.Forms" />
  </ItemGroup>

  <ItemGroup>
    <None Include="../lib/Keyman*.dll">
      <CopyToOutputDirectory>Always</CopyToOutputDirectory>
      <Pack>true</Pack>
      <PackagePath>build</PackagePath>
    </None>
    <Content Include="SIL.Windows.Forms.Keyboarding.targets">
      <Pack>true</Pack>
      <PackagePath>build</PackagePath>
    </Content>
    <None Include="app.config" Pack="true" PackagePath="contentFiles\any\any\$(AssemblyTitle).dll.config" />
  </ItemGroup>

  <PropertyGroup>
    <!-- See https://github.com/dotnet/sdk/issues/987#issuecomment-286307697 why that is needed -->
    <AssemblySearchPaths>$(AssemblySearchPaths);{GAC}</AssemblySearchPaths>
  </PropertyGroup>

  <Target Name="CollectRuntimeOutputs" BeforeTargets="_GetPackageFiles">
    <ItemGroup>
      <None Include="$(PackageId).props" Pack="true" PackagePath="build" />
      <None Include="$(PackageId).props" Pack="true" PackagePath="buildMultiTargeting" />
      <None Include="$(PackageId).targets" Pack="true" PackagePath="build" />
      <None Include="$(PackageId).targets" Pack="true" PackagePath="buildMultiTargeting" />
    </ItemGroup>
  </Target>

</Project><|MERGE_RESOLUTION|>--- conflicted
+++ resolved
@@ -24,11 +24,7 @@
     <PackageReference Include="L10NSharp" Version="8.0.0" />
     <PackageReference Include="Microsoft.SourceLink.GitHub" Version="1.1.1" PrivateAssets="All" />
     <PackageReference Include="Mono.Unix" Version="7.1.0-final.1.21458.1" />
-<<<<<<< HEAD
-    <PackageReference Include="SIL.ReleaseTasks" Version="3.1.0" PrivateAssets="All" />
-=======
     <PackageReference Include="SIL.ReleaseTasks" Version="3.1.1" PrivateAssets="All" />
->>>>>>> a9eddf7a
     <PackageReference Include="KeymanLegacyBundle" Version="1.0.0" />
   </ItemGroup>
 
