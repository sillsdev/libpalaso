﻿<Project Sdk="Microsoft.NET.Sdk">

  <PropertyGroup>
    <RootNamespace>SIL.Windows.Forms.WritingSystems</RootNamespace>
    <AssemblyTitle>SIL.Windows.Forms.WritingSystems</AssemblyTitle>
    <Description>SIL.Windows.Forms.WritingSystems contains Windows Forms UI elements for displaying and editing writing systems as defined by the SIL.WritingSystems assembly.</Description>
    <TargetFrameworks>$(TargetFrameworks);net8.0-windows</TargetFrameworks>
    <UseWindowsForms>true</UseWindowsForms>
    <GenerateResourceUsePreserializedResources>true</GenerateResourceUsePreserializedResources>
  </PropertyGroup>

  <ItemGroup>
    <PackageReference Include="GitVersion.MsBuild" Version="5.11.1" PrivateAssets="all" />
    <PackageReference Include="JetBrains.Annotations" Version="2024.3.0">
      <PrivateAssets>all</PrivateAssets>
    </PackageReference>
    <PackageReference Include="Markdig.Signed" Version="0.37.0" />
    <PackageReference Include="Microsoft.SourceLink.GitHub" Version="1.1.1" PrivateAssets="All" />
<<<<<<< HEAD
    <PackageReference Include="SIL.ReleaseTasks" Version="3.1.0" PrivateAssets="All" />
=======
    <PackageReference Include="SIL.ReleaseTasks" Version="3.1.1" PrivateAssets="All" />
>>>>>>> a9eddf7a
    <PackageReference Include="System.Globalization" Version="4.3.0" />
  </ItemGroup>

  <ItemGroup>
    <ProjectReference Include="..\SIL.Core\SIL.Core.csproj" />
    <ProjectReference Include="..\SIL.Windows.Forms.Keyboarding\SIL.Windows.Forms.Keyboarding.csproj" />
    <ProjectReference Include="..\SIL.Windows.Forms\SIL.Windows.Forms.csproj" />
  </ItemGroup>

  <ItemGroup>
    <Compile Remove="artwork\**" />
    <EmbeddedResource Remove="artwork\**" />
    <None Remove="artwork\**" />
  </ItemGroup>

</Project><|MERGE_RESOLUTION|>--- conflicted
+++ resolved
@@ -16,11 +16,7 @@
     </PackageReference>
     <PackageReference Include="Markdig.Signed" Version="0.37.0" />
     <PackageReference Include="Microsoft.SourceLink.GitHub" Version="1.1.1" PrivateAssets="All" />
-<<<<<<< HEAD
-    <PackageReference Include="SIL.ReleaseTasks" Version="3.1.0" PrivateAssets="All" />
-=======
     <PackageReference Include="SIL.ReleaseTasks" Version="3.1.1" PrivateAssets="All" />
->>>>>>> a9eddf7a
     <PackageReference Include="System.Globalization" Version="4.3.0" />
   </ItemGroup>
 
