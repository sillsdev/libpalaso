<<<<<<< HEAD
﻿
Microsoft Visual Studio Solution File, Format Version 11.00
=======

Microsoft Visual Studio Solution File, Format Version 12.00
>>>>>>> cbfff7d5
# Visual Studio 2010
Project("{FAE04EC0-301F-11D3-BF4B-00C04F79EFBC}") = "Palaso", "Palaso\Palaso.csproj", "{3527DA1D-1E25-48BE-A71E-9EBF7F9208D4}"
EndProject
Project("{FAE04EC0-301F-11D3-BF4B-00C04F79EFBC}") = "Palaso.Tests", "Palaso.Tests\Palaso.Tests.csproj", "{5DE33CD7-60CB-4B9F-A123-A83C1C686E47}"
EndProject
Project("{FAE04EC0-301F-11D3-BF4B-00C04F79EFBC}") = "PalasoUIWindowsForms", "PalasoUIWindowsForms\PalasoUIWindowsForms.csproj", "{DB44F49C-D8C6-434F-81ED-28EA5C9E8195}"
EndProject
Project("{FAE04EC0-301F-11D3-BF4B-00C04F79EFBC}") = "AddSortKey", "AddSortKey\AddSortKey.csproj", "{3D4F73A8-DB05-4580-98A0-DEE34C010636}"
EndProject
Project("{FAE04EC0-301F-11D3-BF4B-00C04F79EFBC}") = "PalasoUIWindowsForms.Tests", "PalasoUIWindowsForms.Tests\PalasoUIWindowsForms.Tests.csproj", "{6E16866F-FF8D-4136-AD67-36AFE3626432}"
EndProject
Project("{FAE04EC0-301F-11D3-BF4B-00C04F79EFBC}") = "Palaso.BuildTasks", "Palaso.MSBuildTasks\Palaso.BuildTasks.csproj", "{1B4E2E6B-4424-4560-97E0-B0BD34BF85D8}"
EndProject
Project("{FAE04EC0-301F-11D3-BF4B-00C04F79EFBC}") = "PalasoUIWindowsForms.TestApp", "PalasoUIWindowsForms.TestApp\PalasoUIWindowsForms.TestApp.csproj", "{24FAE6A1-3B6E-4E5A-BAB2-78DCAA1566C4}"
EndProject
Project("{FAE04EC0-301F-11D3-BF4B-00C04F79EFBC}") = "Palaso.Media", "Palaso.Media\Palaso.Media.csproj", "{66B3504A-3B4E-45CB-903A-A9A75B22EF68}"
EndProject
Project("{FAE04EC0-301F-11D3-BF4B-00C04F79EFBC}") = "Palaso.Media.Tests", "Palaso.Media.Tests\Palaso.Media.Tests.csproj", "{CD4AF11C-C214-4D90-8F12-6DA97836B800}"
EndProject
Project("{FAE04EC0-301F-11D3-BF4B-00C04F79EFBC}") = "Palaso.TestUtilities", "Palaso.TestUtilities\Palaso.TestUtilities.csproj", "{D74CE910-D44A-44F5-8C0F-F5E50B26F85D}"
EndProject
Project("{FAE04EC0-301F-11D3-BF4B-00C04F79EFBC}") = "Reporting.TestApp", "TestApps\ReportingTest\Reporting.TestApp.csproj", "{13B5E313-1B26-4DAE-9E96-133768B62FD2}"
	ProjectSection(ProjectDependencies) = postProject
		{3527DA1D-1E25-48BE-A71E-9EBF7F9208D4} = {3527DA1D-1E25-48BE-A71E-9EBF7F9208D4}
		{DB44F49C-D8C6-434F-81ED-28EA5C9E8195} = {DB44F49C-D8C6-434F-81ED-28EA5C9E8195}
	EndProjectSection
EndProject
Project("{FAE04EC0-301F-11D3-BF4B-00C04F79EFBC}") = "Palaso.Lift", "Palaso.Lift\Palaso.Lift.csproj", "{60B4A08C-54F3-4BC7-83ED-F84274FABFAC}"
EndProject
Project("{FAE04EC0-301F-11D3-BF4B-00C04F79EFBC}") = "Palaso.Lift.Tests", "Palaso.Lift.Tests\Palaso.Lift.Tests.csproj", "{FE61F837-8EAA-4FD7-824A-9949194430DC}"
EndProject
Project("{FAE04EC0-301F-11D3-BF4B-00C04F79EFBC}") = "Palaso.DictionaryServices", "Palaso.DictionaryServices\Palaso.DictionaryServices.csproj", "{5FF5CBD8-B75D-4F79-A39D-2D898FBFADBD}"
EndProject
Project("{FAE04EC0-301F-11D3-BF4B-00C04F79EFBC}") = "Palaso.DictionaryServices.Tests", "Palaso.DictionaryServices.Tests\Palaso.DictionaryServices.Tests.csproj", "{CC84BDED-CECD-466A-9397-F5D83527B218}"
EndProject
Project("{FAE04EC0-301F-11D3-BF4B-00C04F79EFBC}") = "Palaso.BuildTask.Tests", "BuildTaskTests\Palaso.BuildTask.Tests.csproj", "{C1DFF344-3B97-4265-A465-C14A84BA19F6}"
EndProject
Project("{FAE04EC0-301F-11D3-BF4B-00C04F79EFBC}") = "Palaso.Email.TestApp", "Palaso.Email.TestApp\Palaso.Email.TestApp.csproj", "{2A206833-C713-4ACB-ACD3-EB971415119E}"
EndProject
Project("{FAE04EC0-301F-11D3-BF4B-00C04F79EFBC}") = "PalsoUIWindowsFormsDesign", "src\PalsoUIWindowsFormsDesign\PalsoUIWindowsFormsDesign.csproj", "{D5E57C33-39E6-486B-83FF-A7E67A1F6FE2}"
EndProject
Project("{2150E333-8FDC-42A3-9474-1A3956D46DE8}") = ".nuget", ".nuget", "{E6C9D579-DF72-4B3D-8F76-FE6A692D0594}"
	ProjectSection(SolutionItems) = preProject
		.nuget\NuGet.Config = .nuget\NuGet.Config
		.nuget\NuGet.exe = .nuget\NuGet.exe
		.nuget\NuGet.targets = .nuget\NuGet.targets
	EndProjectSection
EndProject
Project("{FAE04EC0-301F-11D3-BF4B-00C04F79EFBC}") = "SIL.Archiving", "SIL.Archiving\SIL.Archiving.csproj", "{BCE1F124-5479-4B23-90B1-B7A4EBE44FA3}"
EndProject
Project("{FAE04EC0-301F-11D3-BF4B-00C04F79EFBC}") = "SIL.Archiving.Tests", "SIL.Archiving.Tests\SIL.Archiving.Tests.csproj", "{892C7F20-FBBB-4AB3-BAC2-E40A135567B6}"
EndProject
Project("{FAE04EC0-301F-11D3-BF4B-00C04F79EFBC}") = "PalasoUIWindowsForms.GeckoFxWebBrowserAdapter", "PalasoUIWindowsForms.GeckoFxWebBrowserAdapter\PalasoUIWindowsForms.GeckoFxWebBrowserAdapter.csproj", "{D000879E-9AA6-4811-A6F0-80DF6119FB08}"
EndProject
Global
	GlobalSection(SolutionConfigurationPlatforms) = preSolution
		Debug|Any CPU = Debug|Any CPU
		Debug|x86 = Debug|x86
		DebugMono|Any CPU = DebugMono|Any CPU
		DebugMono|x86 = DebugMono|x86
		Release|Any CPU = Release|Any CPU
		Release|x86 = Release|x86
		ReleaseMono|Any CPU = ReleaseMono|Any CPU
		ReleaseMono|x86 = ReleaseMono|x86
	EndGlobalSection
	GlobalSection(ProjectConfigurationPlatforms) = postSolution
		{3527DA1D-1E25-48BE-A71E-9EBF7F9208D4}.Debug|Any CPU.ActiveCfg = Debug|Any CPU
		{3527DA1D-1E25-48BE-A71E-9EBF7F9208D4}.Debug|Any CPU.Build.0 = Debug|Any CPU
		{3527DA1D-1E25-48BE-A71E-9EBF7F9208D4}.Debug|x86.ActiveCfg = Debug|Any CPU
		{3527DA1D-1E25-48BE-A71E-9EBF7F9208D4}.DebugMono|Any CPU.ActiveCfg = DebugMono|Any CPU
		{3527DA1D-1E25-48BE-A71E-9EBF7F9208D4}.DebugMono|Any CPU.Build.0 = DebugMono|Any CPU
		{3527DA1D-1E25-48BE-A71E-9EBF7F9208D4}.DebugMono|x86.ActiveCfg = DebugMono|Any CPU
		{3527DA1D-1E25-48BE-A71E-9EBF7F9208D4}.Release|Any CPU.ActiveCfg = Release|Any CPU
		{3527DA1D-1E25-48BE-A71E-9EBF7F9208D4}.Release|Any CPU.Build.0 = Release|Any CPU
		{3527DA1D-1E25-48BE-A71E-9EBF7F9208D4}.Release|x86.ActiveCfg = Release|Any CPU
		{3527DA1D-1E25-48BE-A71E-9EBF7F9208D4}.ReleaseMono|Any CPU.ActiveCfg = ReleaseMono|Any CPU
		{3527DA1D-1E25-48BE-A71E-9EBF7F9208D4}.ReleaseMono|Any CPU.Build.0 = ReleaseMono|Any CPU
		{3527DA1D-1E25-48BE-A71E-9EBF7F9208D4}.ReleaseMono|x86.ActiveCfg = ReleaseMono|Any CPU
		{5DE33CD7-60CB-4B9F-A123-A83C1C686E47}.Debug|Any CPU.ActiveCfg = Debug|Any CPU
		{5DE33CD7-60CB-4B9F-A123-A83C1C686E47}.Debug|Any CPU.Build.0 = Debug|Any CPU
		{5DE33CD7-60CB-4B9F-A123-A83C1C686E47}.Debug|x86.ActiveCfg = Debug|Any CPU
		{5DE33CD7-60CB-4B9F-A123-A83C1C686E47}.DebugMono|Any CPU.ActiveCfg = DebugMono|Any CPU
		{5DE33CD7-60CB-4B9F-A123-A83C1C686E47}.DebugMono|Any CPU.Build.0 = DebugMono|Any CPU
		{5DE33CD7-60CB-4B9F-A123-A83C1C686E47}.DebugMono|x86.ActiveCfg = DebugMono|Any CPU
		{5DE33CD7-60CB-4B9F-A123-A83C1C686E47}.Release|Any CPU.ActiveCfg = Release|Any CPU
		{5DE33CD7-60CB-4B9F-A123-A83C1C686E47}.Release|Any CPU.Build.0 = Release|Any CPU
		{5DE33CD7-60CB-4B9F-A123-A83C1C686E47}.Release|x86.ActiveCfg = Release|Any CPU
		{5DE33CD7-60CB-4B9F-A123-A83C1C686E47}.ReleaseMono|Any CPU.ActiveCfg = ReleaseMono|Any CPU
		{5DE33CD7-60CB-4B9F-A123-A83C1C686E47}.ReleaseMono|Any CPU.Build.0 = ReleaseMono|Any CPU
		{5DE33CD7-60CB-4B9F-A123-A83C1C686E47}.ReleaseMono|x86.ActiveCfg = ReleaseMono|Any CPU
		{DB44F49C-D8C6-434F-81ED-28EA5C9E8195}.Debug|Any CPU.ActiveCfg = Debug|Any CPU
		{DB44F49C-D8C6-434F-81ED-28EA5C9E8195}.Debug|Any CPU.Build.0 = Debug|Any CPU
		{DB44F49C-D8C6-434F-81ED-28EA5C9E8195}.Debug|x86.ActiveCfg = Debug|Any CPU
		{DB44F49C-D8C6-434F-81ED-28EA5C9E8195}.DebugMono|Any CPU.ActiveCfg = DebugMono|Any CPU
		{DB44F49C-D8C6-434F-81ED-28EA5C9E8195}.DebugMono|Any CPU.Build.0 = DebugMono|Any CPU
		{DB44F49C-D8C6-434F-81ED-28EA5C9E8195}.DebugMono|x86.ActiveCfg = DebugMono|Any CPU
		{DB44F49C-D8C6-434F-81ED-28EA5C9E8195}.Release|Any CPU.ActiveCfg = Release|Any CPU
		{DB44F49C-D8C6-434F-81ED-28EA5C9E8195}.Release|Any CPU.Build.0 = Release|Any CPU
		{DB44F49C-D8C6-434F-81ED-28EA5C9E8195}.Release|x86.ActiveCfg = Release|Any CPU
		{DB44F49C-D8C6-434F-81ED-28EA5C9E8195}.ReleaseMono|Any CPU.ActiveCfg = ReleaseMono|Any CPU
		{DB44F49C-D8C6-434F-81ED-28EA5C9E8195}.ReleaseMono|Any CPU.Build.0 = ReleaseMono|Any CPU
		{DB44F49C-D8C6-434F-81ED-28EA5C9E8195}.ReleaseMono|x86.ActiveCfg = ReleaseMono|Any CPU
		{3D4F73A8-DB05-4580-98A0-DEE34C010636}.Debug|Any CPU.ActiveCfg = Debug|Any CPU
		{3D4F73A8-DB05-4580-98A0-DEE34C010636}.Debug|Any CPU.Build.0 = Debug|Any CPU
		{3D4F73A8-DB05-4580-98A0-DEE34C010636}.Debug|x86.ActiveCfg = Debug|Any CPU
		{3D4F73A8-DB05-4580-98A0-DEE34C010636}.DebugMono|Any CPU.ActiveCfg = DebugMono|Any CPU
		{3D4F73A8-DB05-4580-98A0-DEE34C010636}.DebugMono|Any CPU.Build.0 = DebugMono|Any CPU
		{3D4F73A8-DB05-4580-98A0-DEE34C010636}.DebugMono|x86.ActiveCfg = DebugMono|Any CPU
		{3D4F73A8-DB05-4580-98A0-DEE34C010636}.Release|Any CPU.ActiveCfg = Release|Any CPU
		{3D4F73A8-DB05-4580-98A0-DEE34C010636}.Release|Any CPU.Build.0 = Release|Any CPU
		{3D4F73A8-DB05-4580-98A0-DEE34C010636}.Release|x86.ActiveCfg = Release|Any CPU
		{3D4F73A8-DB05-4580-98A0-DEE34C010636}.ReleaseMono|Any CPU.ActiveCfg = ReleaseMono|Any CPU
		{3D4F73A8-DB05-4580-98A0-DEE34C010636}.ReleaseMono|Any CPU.Build.0 = ReleaseMono|Any CPU
		{3D4F73A8-DB05-4580-98A0-DEE34C010636}.ReleaseMono|x86.ActiveCfg = ReleaseMono|Any CPU
		{6E16866F-FF8D-4136-AD67-36AFE3626432}.Debug|Any CPU.ActiveCfg = Debug|Any CPU
		{6E16866F-FF8D-4136-AD67-36AFE3626432}.Debug|Any CPU.Build.0 = Debug|Any CPU
		{6E16866F-FF8D-4136-AD67-36AFE3626432}.Debug|x86.ActiveCfg = Debug|Any CPU
		{6E16866F-FF8D-4136-AD67-36AFE3626432}.DebugMono|Any CPU.ActiveCfg = DebugMono|Any CPU
		{6E16866F-FF8D-4136-AD67-36AFE3626432}.DebugMono|Any CPU.Build.0 = DebugMono|Any CPU
		{6E16866F-FF8D-4136-AD67-36AFE3626432}.DebugMono|x86.ActiveCfg = DebugMono|Any CPU
		{6E16866F-FF8D-4136-AD67-36AFE3626432}.Release|Any CPU.ActiveCfg = Release|Any CPU
		{6E16866F-FF8D-4136-AD67-36AFE3626432}.Release|Any CPU.Build.0 = Release|Any CPU
		{6E16866F-FF8D-4136-AD67-36AFE3626432}.Release|x86.ActiveCfg = Release|Any CPU
		{6E16866F-FF8D-4136-AD67-36AFE3626432}.ReleaseMono|Any CPU.ActiveCfg = ReleaseMono|Any CPU
		{6E16866F-FF8D-4136-AD67-36AFE3626432}.ReleaseMono|Any CPU.Build.0 = ReleaseMono|Any CPU
		{6E16866F-FF8D-4136-AD67-36AFE3626432}.ReleaseMono|x86.ActiveCfg = ReleaseMono|Any CPU
		{1B4E2E6B-4424-4560-97E0-B0BD34BF85D8}.Debug|Any CPU.ActiveCfg = Debug|Any CPU
		{1B4E2E6B-4424-4560-97E0-B0BD34BF85D8}.Debug|Any CPU.Build.0 = Debug|Any CPU
		{1B4E2E6B-4424-4560-97E0-B0BD34BF85D8}.Debug|x86.ActiveCfg = Debug|Any CPU
		{1B4E2E6B-4424-4560-97E0-B0BD34BF85D8}.DebugMono|Any CPU.ActiveCfg = DebugMono|Any CPU
		{1B4E2E6B-4424-4560-97E0-B0BD34BF85D8}.DebugMono|Any CPU.Build.0 = DebugMono|Any CPU
		{1B4E2E6B-4424-4560-97E0-B0BD34BF85D8}.DebugMono|x86.ActiveCfg = DebugMono|Any CPU
		{1B4E2E6B-4424-4560-97E0-B0BD34BF85D8}.Release|Any CPU.ActiveCfg = Release|Any CPU
		{1B4E2E6B-4424-4560-97E0-B0BD34BF85D8}.Release|Any CPU.Build.0 = Release|Any CPU
		{1B4E2E6B-4424-4560-97E0-B0BD34BF85D8}.Release|x86.ActiveCfg = Release|Any CPU
		{1B4E2E6B-4424-4560-97E0-B0BD34BF85D8}.ReleaseMono|Any CPU.ActiveCfg = ReleaseMono|Any CPU
		{1B4E2E6B-4424-4560-97E0-B0BD34BF85D8}.ReleaseMono|Any CPU.Build.0 = ReleaseMono|Any CPU
		{1B4E2E6B-4424-4560-97E0-B0BD34BF85D8}.ReleaseMono|x86.ActiveCfg = ReleaseMono|Any CPU
		{24FAE6A1-3B6E-4E5A-BAB2-78DCAA1566C4}.Debug|Any CPU.ActiveCfg = Debug|Any CPU
		{24FAE6A1-3B6E-4E5A-BAB2-78DCAA1566C4}.Debug|Any CPU.Build.0 = Debug|Any CPU
		{24FAE6A1-3B6E-4E5A-BAB2-78DCAA1566C4}.Debug|x86.ActiveCfg = Debug|Any CPU
		{24FAE6A1-3B6E-4E5A-BAB2-78DCAA1566C4}.DebugMono|Any CPU.ActiveCfg = DebugMono|Any CPU
		{24FAE6A1-3B6E-4E5A-BAB2-78DCAA1566C4}.DebugMono|Any CPU.Build.0 = DebugMono|Any CPU
		{24FAE6A1-3B6E-4E5A-BAB2-78DCAA1566C4}.DebugMono|x86.ActiveCfg = DebugMono|Any CPU
		{24FAE6A1-3B6E-4E5A-BAB2-78DCAA1566C4}.Release|Any CPU.ActiveCfg = Release|Any CPU
		{24FAE6A1-3B6E-4E5A-BAB2-78DCAA1566C4}.Release|Any CPU.Build.0 = Release|Any CPU
		{24FAE6A1-3B6E-4E5A-BAB2-78DCAA1566C4}.Release|x86.ActiveCfg = Release|Any CPU
		{24FAE6A1-3B6E-4E5A-BAB2-78DCAA1566C4}.ReleaseMono|Any CPU.ActiveCfg = ReleaseMono|Any CPU
		{24FAE6A1-3B6E-4E5A-BAB2-78DCAA1566C4}.ReleaseMono|Any CPU.Build.0 = ReleaseMono|Any CPU
		{24FAE6A1-3B6E-4E5A-BAB2-78DCAA1566C4}.ReleaseMono|x86.ActiveCfg = ReleaseMono|Any CPU
		{66B3504A-3B4E-45CB-903A-A9A75B22EF68}.Debug|Any CPU.ActiveCfg = Debug|Any CPU
		{66B3504A-3B4E-45CB-903A-A9A75B22EF68}.Debug|Any CPU.Build.0 = Debug|Any CPU
		{66B3504A-3B4E-45CB-903A-A9A75B22EF68}.Debug|x86.ActiveCfg = Debug|Any CPU
		{66B3504A-3B4E-45CB-903A-A9A75B22EF68}.DebugMono|Any CPU.ActiveCfg = DebugMono|Any CPU
		{66B3504A-3B4E-45CB-903A-A9A75B22EF68}.DebugMono|Any CPU.Build.0 = DebugMono|Any CPU
		{66B3504A-3B4E-45CB-903A-A9A75B22EF68}.DebugMono|x86.ActiveCfg = DebugMono|Any CPU
		{66B3504A-3B4E-45CB-903A-A9A75B22EF68}.Release|Any CPU.ActiveCfg = Release|Any CPU
		{66B3504A-3B4E-45CB-903A-A9A75B22EF68}.Release|Any CPU.Build.0 = Release|Any CPU
		{66B3504A-3B4E-45CB-903A-A9A75B22EF68}.Release|x86.ActiveCfg = Release|Any CPU
		{66B3504A-3B4E-45CB-903A-A9A75B22EF68}.ReleaseMono|Any CPU.ActiveCfg = ReleaseMono|Any CPU
		{66B3504A-3B4E-45CB-903A-A9A75B22EF68}.ReleaseMono|Any CPU.Build.0 = ReleaseMono|Any CPU
		{66B3504A-3B4E-45CB-903A-A9A75B22EF68}.ReleaseMono|x86.ActiveCfg = ReleaseMono|Any CPU
		{CD4AF11C-C214-4D90-8F12-6DA97836B800}.Debug|Any CPU.ActiveCfg = Debug|Any CPU
		{CD4AF11C-C214-4D90-8F12-6DA97836B800}.Debug|Any CPU.Build.0 = Debug|Any CPU
		{CD4AF11C-C214-4D90-8F12-6DA97836B800}.Debug|x86.ActiveCfg = Debug|Any CPU
		{CD4AF11C-C214-4D90-8F12-6DA97836B800}.DebugMono|Any CPU.ActiveCfg = DebugMono|Any CPU
		{CD4AF11C-C214-4D90-8F12-6DA97836B800}.DebugMono|Any CPU.Build.0 = DebugMono|Any CPU
		{CD4AF11C-C214-4D90-8F12-6DA97836B800}.DebugMono|x86.ActiveCfg = DebugMono|Any CPU
		{CD4AF11C-C214-4D90-8F12-6DA97836B800}.Release|Any CPU.ActiveCfg = Release|Any CPU
		{CD4AF11C-C214-4D90-8F12-6DA97836B800}.Release|Any CPU.Build.0 = Release|Any CPU
		{CD4AF11C-C214-4D90-8F12-6DA97836B800}.Release|x86.ActiveCfg = Release|Any CPU
		{CD4AF11C-C214-4D90-8F12-6DA97836B800}.ReleaseMono|Any CPU.ActiveCfg = ReleaseMono|Any CPU
		{CD4AF11C-C214-4D90-8F12-6DA97836B800}.ReleaseMono|Any CPU.Build.0 = ReleaseMono|Any CPU
		{CD4AF11C-C214-4D90-8F12-6DA97836B800}.ReleaseMono|x86.ActiveCfg = ReleaseMono|Any CPU
		{D000879E-9AA6-4811-A6F0-80DF6119FB08}.Debug|Any CPU.ActiveCfg = Debug|Any CPU
		{D000879E-9AA6-4811-A6F0-80DF6119FB08}.Debug|Any CPU.Build.0 = Debug|Any CPU
		{D000879E-9AA6-4811-A6F0-80DF6119FB08}.Debug|x86.ActiveCfg = Debug|Any CPU
		{D000879E-9AA6-4811-A6F0-80DF6119FB08}.Debug|x86.Build.0 = Debug|Any CPU
		{D000879E-9AA6-4811-A6F0-80DF6119FB08}.DebugMono|Any CPU.ActiveCfg = DebugMono|Any CPU
		{D000879E-9AA6-4811-A6F0-80DF6119FB08}.DebugMono|Any CPU.Build.0 = DebugMono|Any CPU
		{D000879E-9AA6-4811-A6F0-80DF6119FB08}.DebugMono|x86.ActiveCfg = Debug|Any CPU
		{D000879E-9AA6-4811-A6F0-80DF6119FB08}.DebugMono|x86.Build.0 = Debug|Any CPU
		{D000879E-9AA6-4811-A6F0-80DF6119FB08}.Release|Any CPU.ActiveCfg = Release|Any CPU
		{D000879E-9AA6-4811-A6F0-80DF6119FB08}.Release|Any CPU.Build.0 = Release|Any CPU
		{D000879E-9AA6-4811-A6F0-80DF6119FB08}.Release|x86.ActiveCfg = Release|Any CPU
		{D000879E-9AA6-4811-A6F0-80DF6119FB08}.Release|x86.Build.0 = Release|Any CPU
		{D000879E-9AA6-4811-A6F0-80DF6119FB08}.ReleaseMono|Any CPU.ActiveCfg = ReleaseMono|Any CPU
		{D000879E-9AA6-4811-A6F0-80DF6119FB08}.ReleaseMono|Any CPU.Build.0 = ReleaseMono|Any CPU
		{D000879E-9AA6-4811-A6F0-80DF6119FB08}.ReleaseMono|x86.ActiveCfg = Release|Any CPU
		{D000879E-9AA6-4811-A6F0-80DF6119FB08}.ReleaseMono|x86.Build.0 = Release|Any CPU
		{D5E57C33-39E6-486B-83FF-A7E67A1F6FE2}.Debug|Any CPU.ActiveCfg = Debug|Any CPU
		{D5E57C33-39E6-486B-83FF-A7E67A1F6FE2}.Debug|Any CPU.Build.0 = Debug|Any CPU
		{D5E57C33-39E6-486B-83FF-A7E67A1F6FE2}.Debug|x86.ActiveCfg = Debug|Any CPU
		{D5E57C33-39E6-486B-83FF-A7E67A1F6FE2}.DebugMono|Any CPU.ActiveCfg = DebugMono|Any CPU
		{D5E57C33-39E6-486B-83FF-A7E67A1F6FE2}.DebugMono|Any CPU.Build.0 = DebugMono|Any CPU
		{D5E57C33-39E6-486B-83FF-A7E67A1F6FE2}.DebugMono|x86.ActiveCfg = DebugMono|Any CPU
		{D5E57C33-39E6-486B-83FF-A7E67A1F6FE2}.Release|Any CPU.ActiveCfg = Release|Any CPU
		{D5E57C33-39E6-486B-83FF-A7E67A1F6FE2}.Release|Any CPU.Build.0 = Release|Any CPU
		{D5E57C33-39E6-486B-83FF-A7E67A1F6FE2}.Release|x86.ActiveCfg = Release|Any CPU
		{D5E57C33-39E6-486B-83FF-A7E67A1F6FE2}.ReleaseMono|Any CPU.ActiveCfg = ReleaseMono|Any CPU
		{D5E57C33-39E6-486B-83FF-A7E67A1F6FE2}.ReleaseMono|Any CPU.Build.0 = ReleaseMono|Any CPU
		{D5E57C33-39E6-486B-83FF-A7E67A1F6FE2}.ReleaseMono|x86.ActiveCfg = ReleaseMono|Any CPU
		{D74CE910-D44A-44F5-8C0F-F5E50B26F85D}.Debug|Any CPU.ActiveCfg = Debug|Any CPU
		{D74CE910-D44A-44F5-8C0F-F5E50B26F85D}.Debug|Any CPU.Build.0 = Debug|Any CPU
		{D74CE910-D44A-44F5-8C0F-F5E50B26F85D}.Debug|x86.ActiveCfg = Debug|Any CPU
		{D74CE910-D44A-44F5-8C0F-F5E50B26F85D}.DebugMono|Any CPU.ActiveCfg = DebugMono|Any CPU
		{D74CE910-D44A-44F5-8C0F-F5E50B26F85D}.DebugMono|Any CPU.Build.0 = DebugMono|Any CPU
		{D74CE910-D44A-44F5-8C0F-F5E50B26F85D}.DebugMono|x86.ActiveCfg = DebugMono|Any CPU
		{D74CE910-D44A-44F5-8C0F-F5E50B26F85D}.Release|Any CPU.ActiveCfg = Release|Any CPU
		{D74CE910-D44A-44F5-8C0F-F5E50B26F85D}.Release|Any CPU.Build.0 = Release|Any CPU
		{D74CE910-D44A-44F5-8C0F-F5E50B26F85D}.Release|x86.ActiveCfg = Release|Any CPU
		{D74CE910-D44A-44F5-8C0F-F5E50B26F85D}.ReleaseMono|Any CPU.ActiveCfg = ReleaseMono|Any CPU
		{D74CE910-D44A-44F5-8C0F-F5E50B26F85D}.ReleaseMono|Any CPU.Build.0 = ReleaseMono|Any CPU
		{D74CE910-D44A-44F5-8C0F-F5E50B26F85D}.ReleaseMono|x86.ActiveCfg = ReleaseMono|Any CPU
		{13B5E313-1B26-4DAE-9E96-133768B62FD2}.Debug|Any CPU.ActiveCfg = Debug|Any CPU
		{13B5E313-1B26-4DAE-9E96-133768B62FD2}.Debug|Any CPU.Build.0 = Debug|Any CPU
		{13B5E313-1B26-4DAE-9E96-133768B62FD2}.Debug|x86.ActiveCfg = Debug|Any CPU
		{13B5E313-1B26-4DAE-9E96-133768B62FD2}.DebugMono|Any CPU.ActiveCfg = DebugMono|Any CPU
		{13B5E313-1B26-4DAE-9E96-133768B62FD2}.DebugMono|Any CPU.Build.0 = DebugMono|Any CPU
		{13B5E313-1B26-4DAE-9E96-133768B62FD2}.DebugMono|x86.ActiveCfg = DebugMono|Any CPU
		{13B5E313-1B26-4DAE-9E96-133768B62FD2}.Release|Any CPU.ActiveCfg = Release|Any CPU
		{13B5E313-1B26-4DAE-9E96-133768B62FD2}.Release|Any CPU.Build.0 = Release|Any CPU
		{13B5E313-1B26-4DAE-9E96-133768B62FD2}.Release|x86.ActiveCfg = Release|Any CPU
		{13B5E313-1B26-4DAE-9E96-133768B62FD2}.ReleaseMono|Any CPU.ActiveCfg = ReleaseMono|Any CPU
		{13B5E313-1B26-4DAE-9E96-133768B62FD2}.ReleaseMono|Any CPU.Build.0 = ReleaseMono|Any CPU
		{13B5E313-1B26-4DAE-9E96-133768B62FD2}.ReleaseMono|x86.ActiveCfg = ReleaseMono|Any CPU
		{60B4A08C-54F3-4BC7-83ED-F84274FABFAC}.Debug|Any CPU.ActiveCfg = Debug|Any CPU
		{60B4A08C-54F3-4BC7-83ED-F84274FABFAC}.Debug|Any CPU.Build.0 = Debug|Any CPU
		{60B4A08C-54F3-4BC7-83ED-F84274FABFAC}.Debug|x86.ActiveCfg = Debug|Any CPU
		{60B4A08C-54F3-4BC7-83ED-F84274FABFAC}.DebugMono|Any CPU.ActiveCfg = DebugMono|Any CPU
		{60B4A08C-54F3-4BC7-83ED-F84274FABFAC}.DebugMono|Any CPU.Build.0 = DebugMono|Any CPU
		{60B4A08C-54F3-4BC7-83ED-F84274FABFAC}.DebugMono|x86.ActiveCfg = DebugMono|Any CPU
		{60B4A08C-54F3-4BC7-83ED-F84274FABFAC}.Release|Any CPU.ActiveCfg = Release|Any CPU
		{60B4A08C-54F3-4BC7-83ED-F84274FABFAC}.Release|Any CPU.Build.0 = Release|Any CPU
		{60B4A08C-54F3-4BC7-83ED-F84274FABFAC}.Release|x86.ActiveCfg = Release|Any CPU
		{60B4A08C-54F3-4BC7-83ED-F84274FABFAC}.ReleaseMono|Any CPU.ActiveCfg = ReleaseMono|Any CPU
		{60B4A08C-54F3-4BC7-83ED-F84274FABFAC}.ReleaseMono|Any CPU.Build.0 = ReleaseMono|Any CPU
		{60B4A08C-54F3-4BC7-83ED-F84274FABFAC}.ReleaseMono|x86.ActiveCfg = ReleaseMono|Any CPU
		{FE61F837-8EAA-4FD7-824A-9949194430DC}.Debug|Any CPU.ActiveCfg = Debug|Any CPU
		{FE61F837-8EAA-4FD7-824A-9949194430DC}.Debug|Any CPU.Build.0 = Debug|Any CPU
		{FE61F837-8EAA-4FD7-824A-9949194430DC}.Debug|x86.ActiveCfg = Debug|Any CPU
		{FE61F837-8EAA-4FD7-824A-9949194430DC}.DebugMono|Any CPU.ActiveCfg = DebugMono|Any CPU
		{FE61F837-8EAA-4FD7-824A-9949194430DC}.DebugMono|Any CPU.Build.0 = DebugMono|Any CPU
		{FE61F837-8EAA-4FD7-824A-9949194430DC}.DebugMono|x86.ActiveCfg = DebugMono|Any CPU
		{FE61F837-8EAA-4FD7-824A-9949194430DC}.Release|Any CPU.ActiveCfg = Release|Any CPU
		{FE61F837-8EAA-4FD7-824A-9949194430DC}.Release|Any CPU.Build.0 = Release|Any CPU
		{FE61F837-8EAA-4FD7-824A-9949194430DC}.Release|x86.ActiveCfg = Release|Any CPU
		{FE61F837-8EAA-4FD7-824A-9949194430DC}.ReleaseMono|Any CPU.ActiveCfg = ReleaseMono|Any CPU
		{FE61F837-8EAA-4FD7-824A-9949194430DC}.ReleaseMono|Any CPU.Build.0 = ReleaseMono|Any CPU
		{FE61F837-8EAA-4FD7-824A-9949194430DC}.ReleaseMono|x86.ActiveCfg = ReleaseMono|Any CPU
		{5FF5CBD8-B75D-4F79-A39D-2D898FBFADBD}.Debug|Any CPU.ActiveCfg = Debug|Any CPU
		{5FF5CBD8-B75D-4F79-A39D-2D898FBFADBD}.Debug|Any CPU.Build.0 = Debug|Any CPU
		{5FF5CBD8-B75D-4F79-A39D-2D898FBFADBD}.Debug|x86.ActiveCfg = Debug|Any CPU
		{5FF5CBD8-B75D-4F79-A39D-2D898FBFADBD}.DebugMono|Any CPU.ActiveCfg = DebugMono|Any CPU
		{5FF5CBD8-B75D-4F79-A39D-2D898FBFADBD}.DebugMono|Any CPU.Build.0 = DebugMono|Any CPU
		{5FF5CBD8-B75D-4F79-A39D-2D898FBFADBD}.DebugMono|x86.ActiveCfg = DebugMono|Any CPU
		{5FF5CBD8-B75D-4F79-A39D-2D898FBFADBD}.Release|Any CPU.ActiveCfg = Release|Any CPU
		{5FF5CBD8-B75D-4F79-A39D-2D898FBFADBD}.Release|Any CPU.Build.0 = Release|Any CPU
		{5FF5CBD8-B75D-4F79-A39D-2D898FBFADBD}.Release|x86.ActiveCfg = Release|Any CPU
		{5FF5CBD8-B75D-4F79-A39D-2D898FBFADBD}.ReleaseMono|Any CPU.ActiveCfg = ReleaseMono|Any CPU
		{5FF5CBD8-B75D-4F79-A39D-2D898FBFADBD}.ReleaseMono|Any CPU.Build.0 = ReleaseMono|Any CPU
		{5FF5CBD8-B75D-4F79-A39D-2D898FBFADBD}.ReleaseMono|x86.ActiveCfg = ReleaseMono|Any CPU
		{CC84BDED-CECD-466A-9397-F5D83527B218}.Debug|Any CPU.ActiveCfg = Debug|Any CPU
		{CC84BDED-CECD-466A-9397-F5D83527B218}.Debug|Any CPU.Build.0 = Debug|Any CPU
		{CC84BDED-CECD-466A-9397-F5D83527B218}.Debug|x86.ActiveCfg = Debug|Any CPU
		{CC84BDED-CECD-466A-9397-F5D83527B218}.DebugMono|Any CPU.ActiveCfg = DebugMono|Any CPU
		{CC84BDED-CECD-466A-9397-F5D83527B218}.DebugMono|Any CPU.Build.0 = DebugMono|Any CPU
		{CC84BDED-CECD-466A-9397-F5D83527B218}.DebugMono|x86.ActiveCfg = DebugMono|Any CPU
		{CC84BDED-CECD-466A-9397-F5D83527B218}.Release|Any CPU.ActiveCfg = Release|Any CPU
		{CC84BDED-CECD-466A-9397-F5D83527B218}.Release|Any CPU.Build.0 = Release|Any CPU
		{CC84BDED-CECD-466A-9397-F5D83527B218}.Release|x86.ActiveCfg = Release|Any CPU
		{CC84BDED-CECD-466A-9397-F5D83527B218}.ReleaseMono|Any CPU.ActiveCfg = ReleaseMono|Any CPU
		{CC84BDED-CECD-466A-9397-F5D83527B218}.ReleaseMono|Any CPU.Build.0 = ReleaseMono|Any CPU
		{CC84BDED-CECD-466A-9397-F5D83527B218}.ReleaseMono|x86.ActiveCfg = ReleaseMono|Any CPU
		{C1DFF344-3B97-4265-A465-C14A84BA19F6}.Debug|Any CPU.ActiveCfg = Debug|Any CPU
		{C1DFF344-3B97-4265-A465-C14A84BA19F6}.Debug|Any CPU.Build.0 = Debug|Any CPU
		{C1DFF344-3B97-4265-A465-C14A84BA19F6}.Debug|x86.ActiveCfg = Debug|Any CPU
		{C1DFF344-3B97-4265-A465-C14A84BA19F6}.DebugMono|Any CPU.ActiveCfg = DebugMono|Any CPU
		{C1DFF344-3B97-4265-A465-C14A84BA19F6}.DebugMono|Any CPU.Build.0 = DebugMono|Any CPU
		{C1DFF344-3B97-4265-A465-C14A84BA19F6}.DebugMono|x86.ActiveCfg = DebugMono|Any CPU
		{C1DFF344-3B97-4265-A465-C14A84BA19F6}.Release|Any CPU.ActiveCfg = Release|Any CPU
		{C1DFF344-3B97-4265-A465-C14A84BA19F6}.Release|Any CPU.Build.0 = Release|Any CPU
		{C1DFF344-3B97-4265-A465-C14A84BA19F6}.Release|x86.ActiveCfg = Release|Any CPU
		{C1DFF344-3B97-4265-A465-C14A84BA19F6}.ReleaseMono|Any CPU.ActiveCfg = ReleaseMono|Any CPU
		{C1DFF344-3B97-4265-A465-C14A84BA19F6}.ReleaseMono|Any CPU.Build.0 = ReleaseMono|Any CPU
		{C1DFF344-3B97-4265-A465-C14A84BA19F6}.ReleaseMono|x86.ActiveCfg = ReleaseMono|Any CPU
		{2A206833-C713-4ACB-ACD3-EB971415119E}.Debug|Any CPU.ActiveCfg = Debug|Any CPU
		{2A206833-C713-4ACB-ACD3-EB971415119E}.Debug|Any CPU.Build.0 = Debug|Any CPU
		{2A206833-C713-4ACB-ACD3-EB971415119E}.Debug|x86.ActiveCfg = Debug|Any CPU
		{2A206833-C713-4ACB-ACD3-EB971415119E}.DebugMono|Any CPU.ActiveCfg = DebugMono|Any CPU
		{2A206833-C713-4ACB-ACD3-EB971415119E}.DebugMono|Any CPU.Build.0 = DebugMono|Any CPU
		{2A206833-C713-4ACB-ACD3-EB971415119E}.DebugMono|x86.ActiveCfg = DebugMono|Any CPU
		{2A206833-C713-4ACB-ACD3-EB971415119E}.Release|Any CPU.ActiveCfg = Release|Any CPU
		{2A206833-C713-4ACB-ACD3-EB971415119E}.Release|Any CPU.Build.0 = Release|Any CPU
		{2A206833-C713-4ACB-ACD3-EB971415119E}.Release|x86.ActiveCfg = Release|Any CPU
		{2A206833-C713-4ACB-ACD3-EB971415119E}.ReleaseMono|Any CPU.ActiveCfg = ReleaseMono|Any CPU
		{2A206833-C713-4ACB-ACD3-EB971415119E}.ReleaseMono|Any CPU.Build.0 = ReleaseMono|Any CPU
		{2A206833-C713-4ACB-ACD3-EB971415119E}.ReleaseMono|x86.ActiveCfg = ReleaseMono|Any CPU
		{D5E57C33-39E6-486B-83FF-A7E67A1F6FE2}.Debug|Any CPU.ActiveCfg = Debug|Any CPU
		{D5E57C33-39E6-486B-83FF-A7E67A1F6FE2}.Debug|Any CPU.Build.0 = Debug|Any CPU
		{D5E57C33-39E6-486B-83FF-A7E67A1F6FE2}.Debug|x86.ActiveCfg = Debug|Any CPU
		{D5E57C33-39E6-486B-83FF-A7E67A1F6FE2}.DebugMono|Any CPU.ActiveCfg = DebugMono|Any CPU
		{D5E57C33-39E6-486B-83FF-A7E67A1F6FE2}.DebugMono|Any CPU.Build.0 = DebugMono|Any CPU
		{D5E57C33-39E6-486B-83FF-A7E67A1F6FE2}.DebugMono|x86.ActiveCfg = DebugMono|Any CPU
		{D5E57C33-39E6-486B-83FF-A7E67A1F6FE2}.Release|Any CPU.ActiveCfg = Release|Any CPU
		{D5E57C33-39E6-486B-83FF-A7E67A1F6FE2}.Release|Any CPU.Build.0 = Release|Any CPU
		{D5E57C33-39E6-486B-83FF-A7E67A1F6FE2}.Release|x86.ActiveCfg = Release|Any CPU
		{D5E57C33-39E6-486B-83FF-A7E67A1F6FE2}.ReleaseMono|Any CPU.ActiveCfg = ReleaseMono|Any CPU
		{D5E57C33-39E6-486B-83FF-A7E67A1F6FE2}.ReleaseMono|Any CPU.Build.0 = ReleaseMono|Any CPU
		{D5E57C33-39E6-486B-83FF-A7E67A1F6FE2}.ReleaseMono|x86.ActiveCfg = ReleaseMono|Any CPU
		{BCE1F124-5479-4B23-90B1-B7A4EBE44FA3}.Debug|Any CPU.ActiveCfg = Debug|Any CPU
		{BCE1F124-5479-4B23-90B1-B7A4EBE44FA3}.Debug|Any CPU.Build.0 = Debug|Any CPU
		{BCE1F124-5479-4B23-90B1-B7A4EBE44FA3}.Debug|x86.ActiveCfg = Debug|Any CPU
		{BCE1F124-5479-4B23-90B1-B7A4EBE44FA3}.DebugMono|Any CPU.ActiveCfg = DebugMono|Any CPU
		{BCE1F124-5479-4B23-90B1-B7A4EBE44FA3}.DebugMono|Any CPU.Build.0 = DebugMono|Any CPU
		{BCE1F124-5479-4B23-90B1-B7A4EBE44FA3}.DebugMono|x86.ActiveCfg = DebugMono|Any CPU
		{BCE1F124-5479-4B23-90B1-B7A4EBE44FA3}.Release|Any CPU.ActiveCfg = Release|Any CPU
		{BCE1F124-5479-4B23-90B1-B7A4EBE44FA3}.Release|Any CPU.Build.0 = Release|Any CPU
		{BCE1F124-5479-4B23-90B1-B7A4EBE44FA3}.Release|x86.ActiveCfg = Release|Any CPU
		{BCE1F124-5479-4B23-90B1-B7A4EBE44FA3}.ReleaseMono|Any CPU.ActiveCfg = ReleaseMono|Any CPU
		{BCE1F124-5479-4B23-90B1-B7A4EBE44FA3}.ReleaseMono|Any CPU.Build.0 = ReleaseMono|Any CPU
		{BCE1F124-5479-4B23-90B1-B7A4EBE44FA3}.ReleaseMono|x86.ActiveCfg = ReleaseMono|Any CPU
		{892C7F20-FBBB-4AB3-BAC2-E40A135567B6}.Debug|Any CPU.ActiveCfg = Debug|Any CPU
		{892C7F20-FBBB-4AB3-BAC2-E40A135567B6}.Debug|Any CPU.Build.0 = Debug|Any CPU
		{892C7F20-FBBB-4AB3-BAC2-E40A135567B6}.Debug|x86.ActiveCfg = Debug|Any CPU
		{892C7F20-FBBB-4AB3-BAC2-E40A135567B6}.DebugMono|Any CPU.ActiveCfg = DebugMono|Any CPU
		{892C7F20-FBBB-4AB3-BAC2-E40A135567B6}.DebugMono|Any CPU.Build.0 = DebugMono|Any CPU
		{892C7F20-FBBB-4AB3-BAC2-E40A135567B6}.DebugMono|x86.ActiveCfg = DebugMono|Any CPU
		{892C7F20-FBBB-4AB3-BAC2-E40A135567B6}.Release|Any CPU.ActiveCfg = Release|Any CPU
		{892C7F20-FBBB-4AB3-BAC2-E40A135567B6}.Release|Any CPU.Build.0 = Release|Any CPU
		{892C7F20-FBBB-4AB3-BAC2-E40A135567B6}.Release|x86.ActiveCfg = Release|Any CPU
		{892C7F20-FBBB-4AB3-BAC2-E40A135567B6}.ReleaseMono|Any CPU.ActiveCfg = ReleaseMono|Any CPU
		{892C7F20-FBBB-4AB3-BAC2-E40A135567B6}.ReleaseMono|Any CPU.Build.0 = ReleaseMono|Any CPU
		{892C7F20-FBBB-4AB3-BAC2-E40A135567B6}.ReleaseMono|x86.ActiveCfg = ReleaseMono|Any CPU
	EndGlobalSection
	GlobalSection(SolutionProperties) = preSolution
		HideSolutionNode = FALSE
	EndGlobalSection
EndGlobal<|MERGE_RESOLUTION|>--- conflicted
+++ resolved
@@ -1,10 +1,5 @@
-<<<<<<< HEAD
-﻿
+
 Microsoft Visual Studio Solution File, Format Version 11.00
-=======
-
-Microsoft Visual Studio Solution File, Format Version 12.00
->>>>>>> cbfff7d5
 # Visual Studio 2010
 Project("{FAE04EC0-301F-11D3-BF4B-00C04F79EFBC}") = "Palaso", "Palaso\Palaso.csproj", "{3527DA1D-1E25-48BE-A71E-9EBF7F9208D4}"
 EndProject
