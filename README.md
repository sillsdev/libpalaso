--- conflicted
+++ resolved
@@ -57,11 +57,7 @@
 
   ```bash
   sudo apt update
-<<<<<<< HEAD
-  sudo apt install libicu-dev dotnet-sdk-5.0 mono-complete
-=======
   sudo apt install libicu-dev dotnet-sdk-6.0 mono-complete mono-devel msbuild libcanberra-gtk-module
->>>>>>> 496c9a15
   ```
 
 **Note:** Newer Ubuntu versions have .NET 6+ and Mono 6 in their package
