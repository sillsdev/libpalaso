using System;
using System.Collections.Generic;
using System.Threading.Tasks;
using System.Xml;
using NUnit.Framework;
using SIL.Archiving.IMDI;
using SIL.Reporting;
using SIL.TestUtilities;
using static SIL.Archiving.ArchivingDlgViewModel.MessageType;
using CancellationToken = System.Threading.CancellationToken;

namespace SIL.Archiving.Tests
{
	[TestFixture]
	[OfflineSldr]
	[Category("Archiving")]
	public class IMDIArchivingDlgViewModelTests
	{
		private class MessageData
		{
			public readonly string MsgText;
			public ArchivingDlgViewModel.MessageType MsgType;

			public MessageData(string msg, ArchivingDlgViewModel.MessageType type)
			{
				MsgText = msg;
				MsgType = type;
			}
		}

		private IMDIArchivingDlgViewModel _model;
		private TestProgress m_progress;
		private TemporaryFolder m_tmpFolder;
		private List<MessageData> m_messages;
		private const string kAppName = "Tèst App Náme";
		private const string kTitle = "Tèst Title";
		private const string kArchiveId = "Tèst Corpus Náme"; // include some invalid characters for testing

		#region Setup and Teardown

		/// ------------------------------------------------------------------------------------
		[SetUp]
		public async Task Setup()
		{
			ErrorReport.IsOkToInteractWithUser = false;
			m_tmpFolder = new TemporaryFolder("IMDIArchiveHelperTestFolder");
			_model = new IMDIArchivingDlgViewModel(kAppName, kTitle, kArchiveId, true, (no, op) => { }, m_tmpFolder.Path);
			m_progress = new TestProgress("IMDI");
			var cancel = new CancellationToken();
			await _model.Initialize(m_progress, cancel);
			Assert.That(m_progress.Step, Is.EqualTo(1));
			m_messages = new List<MessageData>();
			_model.OnReportMessage += (msg, type) => { m_messages.Add(new MessageData(msg, type)); };
		}

		/// ------------------------------------------------------------------------------------
		[TearDown]
		public void TearDown()
		{
			_model.CleanUp();
			m_tmpFolder.Dispose();
		}

		#endregion

		#region Miscellaneous Tests

		/// ------------------------------------------------------------------------------------
		[Test]
		public void NormalizeFilename_FileName_NormalizedFileName()
		{
			const string fileName = "My# \nFile %\t Name&^%.mp3";
			var normalized = _model.NormalizeFilename("", fileName);
			Assert.AreEqual("My+File+Name_.mp3", normalized);
		}

		/// ------------------------------------------------------------------------------------
		[Test]
		public void CorpusDirectoryName_ValidNameForNewDirectory()
		{
			var dirName = _model.CorpusDirectoryName;

			Assert.AreEqual(21, dirName.Length);
			Assert.AreEqual("T_st_Title_", dirName.Substring(0, 11));
		}

		/// ------------------------------------------------------------------------------------
		[Test]
		public void PathIsAccessible_WritablePath_True()
		{
			var dir = m_tmpFolder.Path;
			var writable = _model.IsPathWritable(dir);
			Assert.True(writable);
			Assert.IsEmpty(m_messages);
		}

		[Test]
		public void PathIsAccessible_NonexistentPath_False()
		{
			const string dir = "/one/two";
			var writable = _model.IsPathWritable(dir);
			Assert.False(writable);
			Assert.AreEqual(1, m_messages.Count);
<<<<<<< HEAD
			Assert.IsTrue(m_messages[0].MsgText.ToLower().Contains("path"), "Error should mention the path in its explanation.");
			Assert.AreEqual(ArchivingDlgViewModel.MessageType.Warning, m_messages[0].MsgType);
=======
			Assert.AreEqual("Test implementation message for PathNotWritable", m_messages[0].MsgText);
			Assert.AreEqual(Warning, m_messages[0].MsgType);
>>>>>>> cd24738c
		}

		[Test]
		[Platform(Exclude = "Linux", Reason = "This test won't fail as expected on Linux - the only invalid character is NULL, and it produces a different message")]
		public void IsPathWritable_WindowsInvalidPath_False()
		{
			const string dir = ":?";
			var writable = _model.IsPathWritable(dir);
			Assert.False(writable);
			Assert.AreEqual(1, m_messages.Count);
<<<<<<< HEAD
			Assert.IsTrue(m_messages[0].MsgText.ToLower().Contains("path"), "Error should mention the path in its explanation.");
			Assert.AreEqual(ArchivingDlgViewModel.MessageType.Warning, m_messages[0].MsgType);
=======
			Assert.IsTrue(m_messages[0].MsgText.Contains("path"), "Error should mention the path in its explanation.");
			Assert.AreEqual(Warning, m_messages[0].MsgType);
>>>>>>> cd24738c
		}

		[Test]
		public void IsPathWritable_IllegalCharacterInPath_False()
		{
			const string dir = "/\0";
			var writable = _model.IsPathWritable(dir);
			Assert.False(writable);
			Assert.AreEqual(1, m_messages.Count);
<<<<<<< HEAD
			Assert.IsTrue(m_messages[0].MsgText.ToLower().Contains("path"), "Error should mention the path in its explanation.");
			Assert.AreEqual(ArchivingDlgViewModel.MessageType.Warning, m_messages[0].MsgType);
=======
			Assert.IsTrue(m_messages[0].MsgText.Contains("path"), "Error should mention the path in its explanation.");
			Assert.AreEqual(Warning, m_messages[0].MsgType);
>>>>>>> cd24738c
		}

		#endregion

		#region GetNameOfProgramToLaunch tests

		/// ------------------------------------------------------------------------------------
		[Test]
		[Category("SkipOnTeamCity")]
		public void GetNameOfProgramToLaunch_ShortExeName_ReturnsExeNameWithoutExtension()
		{
			// fails on TeamCity because Arbil is not installed

			_model.ProgramPreset = "Arbil";

			// AT THIS TIME WE ARE NOT SHOWING THE LAUNCH OPTION
			//Assert.AreEqual("Arbil", _model.NameOfProgramToLaunch);
			Assert.IsNull(_model.NameOfProgramToLaunch);
		}

		/// ------------------------------------------------------------------------------------
		[Test]
		[Category("SkipOnTeamCity")]
		public void GetNameOfProgramToLaunch_ExeNameContainsFolderName_ReturnsFolderName()
		{
			// fails on TeamCity because Arbil is not installed

			_model.ProgramPreset = "Arbil";

			// AT THIS TIME WE ARE NOT SHOWING THE LAUNCH OPTION
			//Assert.AreEqual("Arbil", _model.NameOfProgramToLaunch);
			Assert.IsNull(_model.NameOfProgramToLaunch);
		}

		#endregion

		#region SetAbstract Tests

		[Test]
		public void SetAbstract_UnspecifiedLanguage_AddsDescriptionToCorpusImdiFile()
		{
			_model.SetAbstract("Story about a frog", string.Empty);
			XmlDocument doc = new XmlDocument();
			doc.LoadXml(_model.GetMetadata());
			Assert.AreEqual(2, doc.ChildNodes.Count);
			var root = doc.ChildNodes[1];
			Assert.AreEqual("METATRANSCRIPT", root.Name);
			Assert.AreEqual(1, root.ChildNodes.Count);
			var corpus = root.ChildNodes[0];
			Assert.AreEqual("Corpus", corpus.Name);
			int cDescNodes = 0;
			foreach (XmlNode node in corpus.ChildNodes)
			{
				if (node.Name == "Description")
				{
					Assert.AreEqual("Story about a frog", node.InnerText);
					Assert.NotNull(node.Attributes);
					foreach (XmlAttribute attrib in node.Attributes)
					{
						if (attrib.Name == "LanguageId")
							Assert.AreEqual(string.Empty, attrib.Value);
					}
					cDescNodes++;
				}
			}
			Assert.AreEqual(1, cDescNodes);
		}


		[Test]
		public void SetAbstract_SingleLanguage_AddsDescriptionToCorpusImdiFile()
		{
			_model.SetAbstract("Story about a frog", "eng");
			XmlDocument doc = new XmlDocument();
			doc.LoadXml(_model.GetMetadata());
			Assert.AreEqual(2, doc.ChildNodes.Count);
			var root = doc.ChildNodes[1];
			Assert.AreEqual("METATRANSCRIPT", root.Name);
			Assert.AreEqual(1, root.ChildNodes.Count);
			var corpus = root.ChildNodes[0];
			Assert.AreEqual("Corpus", corpus.Name);
			int cDescNodes = 0;
			foreach (XmlNode node in corpus.ChildNodes)
			{
				if (node.Name == "Description")
				{
					Assert.AreEqual("Story about a frog", node.InnerText);
					Assert.NotNull(node.Attributes);
					Assert.AreEqual("ISO639-3:eng", node.Attributes.GetNamedItem("LanguageId").Value);
					cDescNodes++;
				}
			}
			Assert.AreEqual(1, cDescNodes);
		}

		[Test]
		public void SetAbstract_MultipleLanguages_AddsDescriptionToCorpusImdiFile()
		{
			Dictionary<string, string> descriptions = new Dictionary<string, string>();
			descriptions["eng"] = "Story about a frog";
			descriptions["deu"] = "Geschichte über einen Frosch";
			descriptions["fra"] = "L'histoire d'une grenouille";
			_model.SetAbstract(descriptions);
			XmlDocument doc = new XmlDocument();
			doc.LoadXml(_model.GetMetadata());
			Assert.AreEqual(2, doc.ChildNodes.Count);
			var root = doc.ChildNodes[1];
			Assert.AreEqual("METATRANSCRIPT", root.Name);
			Assert.AreEqual(1, root.ChildNodes.Count);
			var corpus = root.ChildNodes[0];
			Assert.AreEqual("Corpus", corpus.Name);
			foreach (XmlNode node in corpus.ChildNodes)
			{
				if (node.Name == "Description")
				{
					Assert.NotNull(node.Attributes);
					var lang = node.Attributes.GetNamedItem("LanguageId").Value;
					Assert.IsTrue(lang.StartsWith("ISO639-3:"));
					lang = lang.Substring("ISO639-3:".Length);
					Assert.AreEqual(descriptions[lang], node.InnerText);
					descriptions.Remove(lang);
				}
			}
			Assert.AreEqual(0, descriptions.Count);
		}

		// We now accept languages not in the Arbil list
		//[Test]
		//public void SetAbstract_BogusLanguage_ThrowsException()
		//{
		//    _model.Initialize();
		//    Dictionary<string, string> descriptions = new Dictionary<string, string>();
		//    descriptions["eng"] = "Story about a frog";
		//    descriptions["frn"] = "L'histoire d'une grenouille";
		//    Assert.Throws(typeof (ArgumentException), () => _model.SetAbstract(descriptions));
		//}

		#endregion
	}

	[TestFixture]
	[Category("Archiving")]
	public class IMDIArchivingDlgViewModelWithOverrideDisplayInitialSummarySetTests
	{
		/// ------------------------------------------------------------------------------------
		[Test]
		public async Task DisplayInitialSummary_OverrideDisplayInitialSummaryIsSet_DefaultBehaviorOmitted()
		{
			ErrorReport.IsOkToInteractWithUser = false;

			bool filesToArchiveCalled = false;

			var model = new IMDIArchivingDlgViewModel("Test App", "Test Title", "tst", true,
				(a, b) => { filesToArchiveCalled = true; }, "whatever");

			var progress = new TestProgress("IMDI");
			var customSummaryShown = 0;

			model.OverrideDisplayInitialSummary = (d, c) =>
			{
				customSummaryShown++;
				progress.IncrementProgress();
			};
			model.GetOverriddenPreArchivingMessages = d => throw new AssertionException(
				$"{nameof(ArchivingDlgViewModel.GetOverriddenPreArchivingMessages)} should not have been invoked");
			model.OverrideGetFileGroupDisplayMessage = s => throw new AssertionException(
				$"{nameof(ArchivingDlgViewModel.OverrideGetFileGroupDisplayMessage)} should not have been invoked");

			model.InitializationFailed += (sender, e) => Assert.Fail("Initialization failed");

			try
			{
				await model.Initialize(progress, new CancellationToken()).ConfigureAwait(false);
			}
			catch (Exception ex)
			{
				Assert.Fail($"Initialization threw an exception: {ex}");
			}

			Assert.True(filesToArchiveCalled);
			Assert.That(customSummaryShown, Is.EqualTo(1));
			Assert.That(progress.Step, Is.EqualTo(1));
		}
	}

	[TestFixture]
	[Category("Archiving")]
	public class IMDIArchivingDlgViewModelWithFineGrainedOverridesForDisplayInitialSummarySetTests
	{
		/// ------------------------------------------------------------------------------------
		[Test]
		public async Task DisplayInitialSummary_OverridenPropertiesForDisplayInitialSummaryAreSet_MessagesReflectOverrides()
		{
			ErrorReport.IsOkToInteractWithUser = false;

			void SetFilesToArchive(ArchivingDlgViewModel model, CancellationToken cancellationToken)
			{
				model.AddFileGroup(String.Empty, new[] { "green.frog" }, "These messages should not be displayed");
				model.AddFileGroup("Toads", new[] { "red.toad", "blue.toad" }, "because in this test we do not create a package.");
			}

			var model = new IMDIArchivingDlgViewModel("Test App", "Test Title", "tst", true,
				SetFilesToArchive, "unused");

			var messagesDisplayed = new List<Tuple<string, ArchivingDlgViewModel.MessageType>>();

			void ReportMessage(string msg, ArchivingDlgViewModel.MessageType type)
			{
				messagesDisplayed.Add(new Tuple<string, ArchivingDlgViewModel.MessageType>(msg, type));
			}

			model.OnReportMessage += ReportMessage;

			IEnumerable<Tuple<string, ArchivingDlgViewModel.MessageType>> GetMessages(IDictionary<string, Tuple<IEnumerable<string>, string>> arg)
			{
				yield return new Tuple<string, ArchivingDlgViewModel.MessageType>(
					"First pre-archiving message", Warning);
				yield return new Tuple<string, ArchivingDlgViewModel.MessageType>(
					"Second pre-archiving message", Indented);
			}

			model.GetOverriddenPreArchivingMessages = GetMessages;
			model.InitialFileGroupDisplayMessageType = Success;
			model.OverrideGetFileGroupDisplayMessage = s => (s == String.Empty) ? "Frogs" : $"Label: {s}";
			model.InitializationFailed += (sender, e) => Assert.Fail("Initialization failed");

			var progress = new TestProgress("IMDI");
			try
			{
				await model.Initialize(progress, new CancellationToken()).ConfigureAwait(false);
			}
			catch (Exception ex)
			{
				Assert.Fail($"Initialization threw an exception: {ex}");
			}

			Assert.That(messagesDisplayed, Is.EqualTo(new[]
			{
				("First pre-archiving message", Warning).ToTuple(),
				("Second pre-archiving message", Indented).ToTuple(),
				("Frogs", Success).ToTuple(),
				("green.frog", Bullet).ToTuple(),
				("Label: Toads", Success).ToTuple(),
				("red.toad", Bullet).ToTuple(),
				("blue.toad", Bullet).ToTuple()
			}));
			Assert.That(progress.Step, Is.EqualTo(1));
		}
	}
}<|MERGE_RESOLUTION|>--- conflicted
+++ resolved
@@ -101,13 +101,8 @@
 			var writable = _model.IsPathWritable(dir);
 			Assert.False(writable);
 			Assert.AreEqual(1, m_messages.Count);
-<<<<<<< HEAD
 			Assert.IsTrue(m_messages[0].MsgText.ToLower().Contains("path"), "Error should mention the path in its explanation.");
-			Assert.AreEqual(ArchivingDlgViewModel.MessageType.Warning, m_messages[0].MsgType);
-=======
-			Assert.AreEqual("Test implementation message for PathNotWritable", m_messages[0].MsgText);
 			Assert.AreEqual(Warning, m_messages[0].MsgType);
->>>>>>> cd24738c
 		}
 
 		[Test]
@@ -118,13 +113,8 @@
 			var writable = _model.IsPathWritable(dir);
 			Assert.False(writable);
 			Assert.AreEqual(1, m_messages.Count);
-<<<<<<< HEAD
 			Assert.IsTrue(m_messages[0].MsgText.ToLower().Contains("path"), "Error should mention the path in its explanation.");
-			Assert.AreEqual(ArchivingDlgViewModel.MessageType.Warning, m_messages[0].MsgType);
-=======
-			Assert.IsTrue(m_messages[0].MsgText.Contains("path"), "Error should mention the path in its explanation.");
 			Assert.AreEqual(Warning, m_messages[0].MsgType);
->>>>>>> cd24738c
 		}
 
 		[Test]
@@ -134,13 +124,8 @@
 			var writable = _model.IsPathWritable(dir);
 			Assert.False(writable);
 			Assert.AreEqual(1, m_messages.Count);
-<<<<<<< HEAD
 			Assert.IsTrue(m_messages[0].MsgText.ToLower().Contains("path"), "Error should mention the path in its explanation.");
-			Assert.AreEqual(ArchivingDlgViewModel.MessageType.Warning, m_messages[0].MsgType);
-=======
-			Assert.IsTrue(m_messages[0].MsgText.Contains("path"), "Error should mention the path in its explanation.");
 			Assert.AreEqual(Warning, m_messages[0].MsgType);
->>>>>>> cd24738c
 		}
 
 		#endregion
